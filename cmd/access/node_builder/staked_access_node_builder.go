--- conflicted
+++ resolved
@@ -14,7 +14,6 @@
 	"github.com/onflow/flow/protobuf/go/flow/access"
 
 	"github.com/onflow/flow-go/cmd"
-	"github.com/onflow/flow-go/cmd/build"
 	"github.com/onflow/flow-go/crypto"
 	"github.com/onflow/flow-go/engine"
 	"github.com/onflow/flow-go/engine/access/ingestion"
@@ -51,27 +50,16 @@
 	}
 }
 
-<<<<<<< HEAD
-func (anb *StakedAccessNodeBuilder) InitIDProviders() {
-	anb.Module("id providers", func(node *cmd.NodeConfig) error {
-=======
 func (builder *StakedAccessNodeBuilder) InitIDProviders() {
 	builder.Module("id providers", func(node *cmd.NodeConfig) error {
->>>>>>> 1985ef76
 		idCache, err := p2p.NewProtocolStateIDCache(node.Logger, node.State, node.ProtocolEvents)
 		if err != nil {
 			return err
 		}
 
-<<<<<<< HEAD
-		anb.IdentityProvider = idCache
-
-		anb.SyncEngineParticipantsProviderFactory = func() id.IdentifierProvider {
-=======
 		builder.IdentityProvider = idCache
 
 		builder.SyncEngineParticipantsProviderFactory = func() id.IdentifierProvider {
->>>>>>> 1985ef76
 			return id.NewIdentityFilterIdentifierProvider(
 				filter.And(
 					filter.HasRole(flow.RoleConsensus),
@@ -82,21 +70,14 @@
 			)
 		}
 
-<<<<<<< HEAD
-		anb.IDTranslator = p2p.NewHierarchicalIDTranslator(idCache, p2p.NewUnstakedNetworkIDTranslator())
-=======
 		builder.IDTranslator = p2p.NewHierarchicalIDTranslator(idCache, p2p.NewUnstakedNetworkIDTranslator())
->>>>>>> 1985ef76
 
 		return nil
 	})
 }
 
-func (anb *StakedAccessNodeBuilder) Initialize() error {
-	anb.InitIDProviders()
-
-	// enqueue the regular network
-	anb.EnqueueNetworkInit()
+func (builder *StakedAccessNodeBuilder) Initialize() error {
+	builder.InitIDProviders()
 
 	builder.EnqueueResolver()
 
@@ -104,38 +85,25 @@
 	builder.EnqueueNetworkInit()
 
 	// if this is an access node that supports unstaked followers, enqueue the unstaked network
-<<<<<<< HEAD
-	if anb.supportsUnstakedFollower {
-		anb.enqueueUnstakedNetworkInit()
-		anb.enqueueRelayNetwork()
-=======
 	if builder.supportsUnstakedFollower {
 		builder.enqueueUnstakedResolver()
 		builder.enqueueUnstakedNetworkInit()
 		builder.enqueueRelayNetwork()
->>>>>>> 1985ef76
 	}
 
-	anb.EnqueueMetricsServerInit()
-
-	if err := anb.RegisterBadgerMetrics(); err != nil {
+	builder.EnqueueMetricsServerInit()
+
+	if err := builder.RegisterBadgerMetrics(); err != nil {
 		return err
 	}
 
-	anb.EnqueueAdminServerInit()
-
-	anb.EnqueueTracer()
+	builder.EnqueueAdminServerInit()
+
+	builder.EnqueueTracer()
 
 	return nil
 }
 
-<<<<<<< HEAD
-func (anb *StakedAccessNodeBuilder) enqueueRelayNetwork() {
-	anb.Component("relay network", func(node *cmd.NodeConfig) (module.ReadyDoneAware, error) {
-		relayNet := relaynet.NewRelayNetwork(
-			node.Network,
-			anb.AccessNodeConfig.PublicNetworkConfig.Network,
-=======
 func (builder *StakedAccessNodeBuilder) enqueueUnstakedResolver() {
 	builder.Component("resolver", func(node *cmd.NodeConfig) (module.ReadyDoneAware, error) {
 		resolver := dns.NewResolver(builder.Logger, builder.PublicNetworkConfig.Metrics, dns.WithTTL(builder.BaseConfig.DNSCacheTTL))
@@ -149,7 +117,6 @@
 		relayNet := relaynet.NewRelayNetwork(
 			node.Network,
 			builder.AccessNodeConfig.PublicNetworkConfig.Network,
->>>>>>> 1985ef76
 			node.Logger,
 			[]network.Channel{engine.ReceiveBlocks},
 		)
@@ -158,13 +125,8 @@
 	})
 }
 
-<<<<<<< HEAD
-func (anb *StakedAccessNodeBuilder) Build() (cmd.Node, error) {
-	anb.
-=======
 func (builder *StakedAccessNodeBuilder) Build() (cmd.Node, error) {
 	builder.
->>>>>>> 1985ef76
 		BuildConsensusFollower().
 		Module("collection node client", func(node *cmd.NodeConfig) error {
 			// collection node address is optional (if not specified, collection nodes will be chosen at random)
@@ -304,49 +266,6 @@
 			return builder.RequestEng, nil
 		})
 
-<<<<<<< HEAD
-	if anb.supportsUnstakedFollower {
-		anb.Component("unstaked sync request handler", func(node *cmd.NodeConfig) (module.ReadyDoneAware, error) {
-			syncRequestHandler, err := synceng.NewRequestHandlerEngine(
-				node.Logger.With().Bool("unstaked", true).Logger(),
-				unstaked.NewUnstakedEngineCollector(node.Metrics.Engine),
-				anb.AccessNodeConfig.PublicNetworkConfig.Network,
-				node.Me,
-				node.Storage.Blocks,
-				anb.SyncCore,
-				anb.FinalizedHeader,
-			)
-
-			if err != nil {
-				return nil, fmt.Errorf("could not create unstaked sync request handler: %w", err)
-			}
-
-			return syncRequestHandler, nil
-		})
-	}
-
-	anb.Component("ping engine", func(node *cmd.NodeConfig) (module.ReadyDoneAware, error) {
-		// setup the Ping provider to return the software version and the sealed block height
-		pingProvider := p2p.PingInfoProviderImpl{
-			SoftwareVersionFun: func() string {
-				return build.Semver()
-			},
-			SealedBlockHeightFun: func() (uint64, error) {
-				head, err := node.State.Sealed().Head()
-				if err != nil {
-					return 0, err
-				}
-				return head.Height, nil
-			},
-			HotstuffViewFun: func() (uint64, error) {
-				return 0, fmt.Errorf("non-consensus nodes do not report hotstuff view in ping")
-			},
-		}
-
-		pingLibP2PProtocolID := unicast.PingProtocolId(node.SporkID)
-		pingService := p2p.NewPingService(node.Middleware.Host(), pingLibP2PProtocolID, pingProvider, node.Logger)
-
-=======
 	if builder.supportsUnstakedFollower {
 		builder.Component("unstaked sync request handler", func(node *cmd.NodeConfig) (module.ReadyDoneAware, error) {
 			syncRequestHandler, err := synceng.NewRequestHandlerEngine(
@@ -371,23 +290,15 @@
 		pingLibP2PProtocolID := unicast.PingProtocolId(node.SporkID)
 		pingService := p2p.NewPingService(node.Middleware.Host(), pingLibP2PProtocolID, node.State, node.Logger)
 
->>>>>>> 1985ef76
 		ping, err := pingeng.New(
 			node.Logger,
 			node.IdentityProvider,
 			node.IDTranslator,
 			node.Me,
-<<<<<<< HEAD
-			anb.PingMetrics,
-			anb.pingEnabled,
-			pingService,
-			anb.nodeInfoFile,
-=======
 			builder.PingMetrics,
 			builder.pingEnabled,
 			builder.nodeInfoFile,
 			pingService,
->>>>>>> 1985ef76
 		)
 
 		if err != nil {
@@ -401,17 +312,6 @@
 }
 
 // enqueueUnstakedNetworkInit enqueues the unstaked network component initialized for the staked node
-<<<<<<< HEAD
-func (anb *StakedAccessNodeBuilder) enqueueUnstakedNetworkInit() {
-	anb.Component("unstaked network", func(node *cmd.NodeConfig) (module.ReadyDoneAware, error) {
-		anb.PublicNetworkConfig.Metrics = metrics.NewNetworkCollector(metrics.WithNetworkPrefix("unstaked"))
-
-		libP2PFactory := anb.initLibP2PFactory(anb.NodeConfig.NetworkKey)
-
-		msgValidators := unstakedNetworkMsgValidators(node.Logger.With().Bool("staked", false).Logger(), node.IdentityProvider, anb.NodeID)
-
-		middleware := anb.initMiddleware(anb.NodeID, anb.PublicNetworkConfig.Metrics, libP2PFactory, msgValidators...)
-=======
 func (builder *StakedAccessNodeBuilder) enqueueUnstakedNetworkInit() {
 	builder.Component("unstaked network", func(node *cmd.NodeConfig) (module.ReadyDoneAware, error) {
 		builder.PublicNetworkConfig.Metrics = metrics.NewNetworkCollector(metrics.WithNetworkPrefix("unstaked"))
@@ -421,29 +321,18 @@
 		msgValidators := unstakedNetworkMsgValidators(node.Logger.With().Bool("staked", false).Logger(), node.IdentityProvider, builder.NodeID)
 
 		middleware := builder.initMiddleware(builder.NodeID, builder.PublicNetworkConfig.Metrics, libP2PFactory, msgValidators...)
->>>>>>> 1985ef76
 
 		// topology returns empty list since peers are not known upfront
 		top := topology.EmptyListTopology{}
 
-<<<<<<< HEAD
-		network, err := anb.initNetwork(anb.Me, anb.PublicNetworkConfig.Metrics, middleware, top)
-=======
 		network, err := builder.initNetwork(builder.Me, builder.PublicNetworkConfig.Metrics, middleware, top)
->>>>>>> 1985ef76
 		if err != nil {
 			return nil, err
 		}
 
-<<<<<<< HEAD
-		anb.AccessNodeConfig.PublicNetworkConfig.Network = network
-
-		node.Logger.Info().Msgf("network will run on address: %s", anb.PublicNetworkConfig.BindAddress)
-=======
 		builder.AccessNodeConfig.PublicNetworkConfig.Network = network
 
 		node.Logger.Info().Msgf("network will run on address: %s", builder.PublicNetworkConfig.BindAddress)
->>>>>>> 1985ef76
 		return network, nil
 	})
 }
@@ -456,18 +345,6 @@
 // 		The passed in private key as the libp2p key
 //		No connection gater
 // 		Default Flow libp2p pubsub options
-<<<<<<< HEAD
-func (anb *StakedAccessNodeBuilder) initLibP2PFactory(networkKey crypto.PrivateKey) p2p.LibP2PFactoryFunc {
-	return func(ctx context.Context) (*p2p.Node, error) {
-		connManager := p2p.NewConnManager(anb.Logger, anb.PublicNetworkConfig.Metrics)
-		resolver := dns.NewResolver(anb.PublicNetworkConfig.Metrics, dns.WithTTL(anb.BaseConfig.DNSCacheTTL))
-
-		node, err := p2p.NewNodeBuilder(anb.Logger, anb.PublicNetworkConfig.BindAddress, networkKey, anb.SporkID).
-			SetBasicResolver(resolver).
-			SetSubscriptionFilter(
-				p2p.NewRoleBasedFilter(
-					flow.RoleAccess, anb.IdentityProvider,
-=======
 func (builder *StakedAccessNodeBuilder) initLibP2PFactory(networkKey crypto.PrivateKey) p2p.LibP2PFactoryFunc {
 	return func(ctx context.Context) (*p2p.Node, error) {
 		connManager := p2p.NewConnManager(builder.Logger, builder.PublicNetworkConfig.Metrics)
@@ -477,16 +354,11 @@
 			SetSubscriptionFilter(
 				p2p.NewRoleBasedFilter(
 					flow.RoleAccess, builder.IdentityProvider,
->>>>>>> 1985ef76
 				),
 			).
 			SetConnectionManager(connManager).
 			SetRoutingSystem(func(ctx context.Context, h host.Host) (routing.Routing, error) {
-<<<<<<< HEAD
-				return p2p.NewDHT(ctx, h, unicast.FlowPublicDHTProtocolID(anb.SporkID), p2p.AsServer(true))
-=======
 				return p2p.NewDHT(ctx, h, unicast.FlowPublicDHTProtocolID(builder.SporkID), p2p.AsServer(true))
->>>>>>> 1985ef76
 			}).
 			SetPubSub(pubsub.NewGossipSub).
 			Build(ctx)
@@ -495,45 +367,34 @@
 			return nil, fmt.Errorf("could not build libp2p node for staked access node: %w", err)
 		}
 
-<<<<<<< HEAD
-		anb.LibP2PNode = node
-
-		return anb.LibP2PNode, nil
-=======
 		builder.LibP2PNode = libp2pNode
 
 		return builder.LibP2PNode, nil
->>>>>>> 1985ef76
 	}
 }
 
 // initMiddleware creates the network.Middleware implementation with the libp2p factory function, metrics, peer update
 // interval, and validators. The network.Middleware is then passed into the initNetwork function.
-func (anb *StakedAccessNodeBuilder) initMiddleware(nodeID flow.Identifier,
+func (builder *StakedAccessNodeBuilder) initMiddleware(nodeID flow.Identifier,
 	networkMetrics module.NetworkMetrics,
 	factoryFunc p2p.LibP2PFactoryFunc,
 	validators ...network.MessageValidator) network.Middleware {
 
 	// disable connection pruning for the staked AN which supports the unstaked AN
-	peerManagerFactory := p2p.PeerManagerFactory([]p2p.Option{p2p.WithInterval(anb.PeerUpdateInterval)}, p2p.WithConnectionPruning(false))
-
-<<<<<<< HEAD
-	anb.Middleware = p2p.NewMiddleware(
-		anb.Logger.With().Bool("staked", false).Logger(),
-=======
+	peerManagerFactory := p2p.PeerManagerFactory([]p2p.Option{p2p.WithInterval(builder.PeerUpdateInterval)}, p2p.WithConnectionPruning(false))
+
 	builder.Middleware = p2p.NewMiddleware(
 		builder.Logger.With().Bool("staked", false).Logger(),
->>>>>>> 1985ef76
 		factoryFunc,
 		nodeID,
 		networkMetrics,
-		anb.SporkID,
+		builder.SporkID,
 		p2p.DefaultUnicastTimeout,
-		anb.IDTranslator,
+		builder.IDTranslator,
 		p2p.WithMessageValidators(validators...),
 		p2p.WithPeerManager(peerManagerFactory),
 		// use default identifier provider
 	)
 
-	return anb.Middleware
+	return builder.Middleware
 }