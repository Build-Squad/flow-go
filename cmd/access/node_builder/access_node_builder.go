--- conflicted
+++ resolved
@@ -1088,13 +1088,10 @@
 				builder.AccessMetrics,
 				builder.rpcMetricsEnabled,
 				builder.Me,
-<<<<<<< HEAD
 				backend,
 				backend,
-=======
 				builder.secureGrpcServer,
 				builder.unsecureGrpcServer,
->>>>>>> 3f3c15f7
 			)
 			if err != nil {
 				return nil, err
