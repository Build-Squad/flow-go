--- conflicted
+++ resolved
@@ -385,11 +385,8 @@
 		fnb.Storage.Blocks,
 		fnb.Storage.Setups,
 		fnb.Storage.Commits,
-<<<<<<< HEAD
+		fnb.Storage.Statuses,
 		distributor,
-=======
-		fnb.Storage.Statuses,
->>>>>>> 69301572
 	)
 
 	fnb.MustNot(err).Msg("could not initialize flow state")
