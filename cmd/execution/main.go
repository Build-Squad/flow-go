package main

import (
<<<<<<< HEAD
	"context"
	"fmt"
	"io"
	"os"
	"path"
	"path/filepath"
	goruntime "runtime"
	"time"

	awsconfig "github.com/aws/aws-sdk-go-v2/config"
	"github.com/aws/aws-sdk-go-v2/service/s3"
	"github.com/ipfs/go-cid"
	badger "github.com/ipfs/go-ds-badger2"
	"github.com/onflow/cadence/runtime"
	"github.com/rs/zerolog"
	cpu "github.com/shirou/gopsutil/v3/cpu"
	host "github.com/shirou/gopsutil/v3/host"
	mem "github.com/shirou/gopsutil/v3/mem"
	"github.com/spf13/pflag"

	"github.com/onflow/flow-core-contracts/lib/go/templates"

	"github.com/onflow/flow-go/admin/commands"
	stateSyncCommands "github.com/onflow/flow-go/admin/commands/state_synchronization"
	uploaderCommands "github.com/onflow/flow-go/admin/commands/uploader"
	"github.com/onflow/flow-go/cmd"
	"github.com/onflow/flow-go/consensus"
	"github.com/onflow/flow-go/consensus/hotstuff/committees"
	"github.com/onflow/flow-go/consensus/hotstuff/notifications/pubsub"
	hotsignature "github.com/onflow/flow-go/consensus/hotstuff/signature"
	"github.com/onflow/flow-go/consensus/hotstuff/verification"
	recovery "github.com/onflow/flow-go/consensus/recovery/protocol"
	"github.com/onflow/flow-go/engine"
	followereng "github.com/onflow/flow-go/engine/common/follower"
	"github.com/onflow/flow-go/engine/common/provider"
	"github.com/onflow/flow-go/engine/common/requester"
	"github.com/onflow/flow-go/engine/common/synchronization"
	"github.com/onflow/flow-go/engine/execution/checker"
	"github.com/onflow/flow-go/engine/execution/computation"
	"github.com/onflow/flow-go/engine/execution/computation/committer"
	"github.com/onflow/flow-go/engine/execution/computation/computer/uploader"
	"github.com/onflow/flow-go/engine/execution/ingestion"
	exeprovider "github.com/onflow/flow-go/engine/execution/provider"
	"github.com/onflow/flow-go/engine/execution/rpc"
	"github.com/onflow/flow-go/engine/execution/state"
	"github.com/onflow/flow-go/engine/execution/state/bootstrap"
	"github.com/onflow/flow-go/engine/execution/state/delta"
	"github.com/onflow/flow-go/fvm"
	"github.com/onflow/flow-go/fvm/extralog"
	"github.com/onflow/flow-go/fvm/programs"
	"github.com/onflow/flow-go/fvm/systemcontracts"
	"github.com/onflow/flow-go/ledger/common/pathfinder"
	ledger "github.com/onflow/flow-go/ledger/complete"
	"github.com/onflow/flow-go/ledger/complete/wal"
	bootstrapFilenames "github.com/onflow/flow-go/model/bootstrap"
	"github.com/onflow/flow-go/model/flow"
	"github.com/onflow/flow-go/model/flow/filter"
	"github.com/onflow/flow-go/module"
	"github.com/onflow/flow-go/module/blobs"
	"github.com/onflow/flow-go/module/buffer"
	chainsync "github.com/onflow/flow-go/module/chainsync"
	"github.com/onflow/flow-go/module/compliance"
	"github.com/onflow/flow-go/module/executiondatasync/execution_data"
	exedataprovider "github.com/onflow/flow-go/module/executiondatasync/provider"
	"github.com/onflow/flow-go/module/executiondatasync/pruner"
	"github.com/onflow/flow-go/module/executiondatasync/tracker"
	finalizer "github.com/onflow/flow-go/module/finalizer/consensus"
	"github.com/onflow/flow-go/module/metrics"
	"github.com/onflow/flow-go/state/protocol"
	badgerState "github.com/onflow/flow-go/state/protocol/badger"
	"github.com/onflow/flow-go/state/protocol/blocktimer"
	storage "github.com/onflow/flow-go/storage/badger"
=======
	"github.com/onflow/flow-go/cmd"
	"github.com/onflow/flow-go/model/flow"
>>>>>>> eabdbd82
)

func main() {
	exeBuilder := cmd.NewExecutionNodeBuilder(cmd.FlowNode(flow.RoleExecution.String()))
	exeBuilder.LoadFlags()

<<<<<<< HEAD
	var (
		followerState                        protocol.MutableState
		ledgerStorage                        *ledger.Ledger
		events                               *storage.Events
		serviceEvents                        *storage.ServiceEvents
		txResults                            *storage.TransactionResults
		results                              *storage.ExecutionResults
		myReceipts                           *storage.MyExecutionReceipts
		providerEngine                       *exeprovider.Engine
		checkerEng                           *checker.Engine
		syncCore                             *chainsync.Core
		pendingBlocks                        *buffer.PendingBlocks // used in follower engine
		deltas                               *ingestion.Deltas
		syncEngine                           *synchronization.Engine
		followerEng                          *followereng.Engine // to sync blocks from consensus nodes
		computationManager                   *computation.Manager
		collectionRequester                  *requester.Engine
		ingestionEng                         *ingestion.Engine
		finalizationDistributor              *pubsub.FinalizationDistributor
		finalizedHeader                      *synchronization.FinalizedHeaderCache
		rpcConf                              rpc.Config
		err                                  error
		executionState                       state.ExecutionState
		triedir                              string
		executionDataDir                     string
		collector                            module.ExecutionMetrics
		mTrieCacheSize                       uint32
		transactionResultsCacheSize          uint
		checkpointDistance                   uint
		checkpointsToKeep                    uint
		stateDeltasLimit                     uint
		cadenceExecutionCache                uint
		cadenceTracing                       bool
		chdpCacheSize                        uint
		requestInterval                      time.Duration
		preferredExeNodeIDStr                string
		syncByBlocks                         bool
		syncFast                             bool
		syncThreshold                        int
		extensiveLog                         bool
		pauseExecution                       bool
		checkAuthorizedAtBlock               func(blockID flow.Identifier) (bool, error)
		diskWAL                              *wal.DiskWAL
		scriptLogThreshold                   time.Duration
		scriptExecutionTimeLimit             time.Duration
		chdpQueryTimeout                     uint
		chdpDeliveryTimeout                  uint
		enableBlockDataUpload                bool
		gcpBucketName                        string
		s3BucketName                         string
		blockDataUploaders                   []uploader.Uploader
		blockDataUploaderMaxRetry            uint64 = 5
		blockdataUploaderRetryTimeout               = 1 * time.Second
		executionDataStore                   execution_data.ExecutionDataStore
		executionDataDatastore               *badger.Datastore
		executionDataPruner                  *pruner.Pruner
		executionDataBlobstore               blobs.Blobstore
		executionDataTracker                 tracker.Storage
		executionDataPrunerHeightRangeTarget uint64
		executionDataPrunerThreshold         uint64
	)

	nodeBuilder := cmd.FlowNode(flow.RoleExecution.String())
	nodeBuilder.
		ExtraFlags(func(flags *pflag.FlagSet) {
			homedir, _ := os.UserHomeDir()
			datadir := filepath.Join(homedir, ".flow", "execution")

			flags.StringVarP(&rpcConf.ListenAddr, "rpc-addr", "i", "localhost:9000", "the address the gRPC server listens on")
			flags.BoolVar(&rpcConf.RpcMetricsEnabled, "rpc-metrics-enabled", false, "whether to enable the rpc metrics")
			flags.StringVar(&triedir, "triedir", datadir, "directory to store the execution State")
			flags.StringVar(&executionDataDir, "execution-data-dir", filepath.Join(homedir, ".flow", "execution_data"), "directory to use for storing Execution Data")
			flags.Uint32Var(&mTrieCacheSize, "mtrie-cache-size", 500, "cache size for MTrie")
			flags.UintVar(&checkpointDistance, "checkpoint-distance", 20, "number of WAL segments between checkpoints")
			flags.UintVar(&checkpointsToKeep, "checkpoints-to-keep", 5, "number of recent checkpoints to keep (0 to keep all)")
			flags.UintVar(&stateDeltasLimit, "state-deltas-limit", 100, "maximum number of state deltas in the memory pool")
			flags.UintVar(&cadenceExecutionCache, "cadence-execution-cache", computation.DefaultProgramsCacheSize, "cache size for Cadence execution")
			flags.BoolVar(&cadenceTracing, "cadence-tracing", false, "enables cadence runtime level tracing")
			flags.UintVar(&chdpCacheSize, "chdp-cache", storage.DefaultCacheSize, "cache size for Chunk Data Packs")
			flags.DurationVar(&requestInterval, "request-interval", 60*time.Second, "the interval between requests for the requester engine")
			flags.DurationVar(&scriptLogThreshold, "script-log-threshold", computation.DefaultScriptLogThreshold, "threshold for logging script execution")
			flags.DurationVar(&scriptExecutionTimeLimit, "script-execution-time-limit", computation.DefaultScriptExecutionTimeLimit, "script execution time limit")
			flags.StringVar(&preferredExeNodeIDStr, "preferred-exe-node-id", "", "node ID for preferred execution node used for state sync")
			flags.UintVar(&transactionResultsCacheSize, "transaction-results-cache-size", 10000, "number of transaction results to be cached")
			flags.BoolVar(&syncByBlocks, "sync-by-blocks", true, "deprecated, sync by blocks instead of execution state deltas")
			flags.BoolVar(&syncFast, "sync-fast", false, "fast sync allows execution node to skip fetching collection during state syncing, and rely on state syncing to catch up")
			flags.IntVar(&syncThreshold, "sync-threshold", 100, "the maximum number of sealed and unexecuted blocks before triggering state syncing")
			flags.BoolVar(&extensiveLog, "extensive-logging", false, "extensive logging logs tx contents and block headers")
			flags.UintVar(&chdpQueryTimeout, "chunk-data-pack-query-timeout-sec", 10, "number of seconds to determine a chunk data pack query being slow")
			flags.UintVar(&chdpDeliveryTimeout, "chunk-data-pack-delivery-timeout-sec", 10, "number of seconds to determine a chunk data pack response delivery being slow")
			flags.BoolVar(&pauseExecution, "pause-execution", false, "pause the execution. when set to true, no block will be executed, but still be able to serve queries")
			flags.BoolVar(&enableBlockDataUpload, "enable-blockdata-upload", false, "enable uploading block data to Cloud Bucket")
			flags.StringVar(&gcpBucketName, "gcp-bucket-name", "", "GCP Bucket name for block data uploader")
			flags.StringVar(&s3BucketName, "s3-bucket-name", "", "S3 Bucket name for block data uploader")
			flags.Uint64Var(&executionDataPrunerHeightRangeTarget, "execution-data-height-range-target", 65000, "target height range size used to limit the amount of Execution Data kept on disk")
			flags.Uint64Var(&executionDataPrunerThreshold, "execution-data-height-range-threshold", 65000, "height threshold used to trigger Execution Data pruning")
		}).
		ValidateFlags(func() error {
			if enableBlockDataUpload {
				if gcpBucketName == "" && s3BucketName == "" {
					return fmt.Errorf("invalid flag. gcp-bucket-name or s3-bucket-name required when blockdata-uploader is enabled")
				}
			}
			return nil
		})

	if err = nodeBuilder.Initialize(); err != nil {
		nodeBuilder.Logger.Fatal().Err(err).Send()
	}

	nodeBuilder.
		AdminCommand("read-execution-data", func(config *cmd.NodeConfig) commands.AdminCommand {
			return stateSyncCommands.NewReadExecutionDataCommand(executionDataStore)
		}).
		AdminCommand("set-uploader-enabled", func(config *cmd.NodeConfig) commands.AdminCommand {
			return uploaderCommands.NewToggleUploaderCommand()
		}).
		Module("mutable follower state", func(node *cmd.NodeConfig) error {
			// For now, we only support state implementations from package badger.
			// If we ever support different implementations, the following can be replaced by a type-aware factory
			state, ok := node.State.(*badgerState.State)
			if !ok {
				return fmt.Errorf("only implementations of type badger.State are currently supported but read-only state has type %T", node.State)
			}
			followerState, err = badgerState.NewFollowerState(
				state,
				node.Storage.Index,
				node.Storage.Payloads,
				node.Tracer,
				node.ProtocolEvents,
				blocktimer.DefaultBlockTimer,
			)
			return err
		}).
		Module("system specs", func(node *cmd.NodeConfig) error {
			sysInfoLogger := node.Logger.With().Str("system", "specs").Logger()
			err = logSysInfo(sysInfoLogger)
			if err != nil {
				sysInfoLogger.Error().Err(err)
			}
			return nil
		}).
		Module("execution metrics", func(node *cmd.NodeConfig) error {
			collector = metrics.NewExecutionCollector(node.Tracer)
			return nil
		}).
		Module("sync core", func(node *cmd.NodeConfig) error {
			syncCore, err = chainsync.New(node.Logger, node.SyncCoreConfig)
			return err
		}).
		Module("execution receipts storage", func(node *cmd.NodeConfig) error {
			results = storage.NewExecutionResults(node.Metrics.Cache, node.DB)
			myReceipts = storage.NewMyExecutionReceipts(node.Metrics.Cache, node.DB, node.Storage.Receipts.(*storage.ExecutionReceipts))
			return nil
		}).
		Module("pending block cache", func(node *cmd.NodeConfig) error {
			pendingBlocks = buffer.NewPendingBlocks() // for following main chain consensus
			return nil
		}).
		Module("Linux page cache adviser", func(node *cmd.NodeConfig) error {
			logger := node.Logger.With().Str("subcomponent", "checkpointer").Logger()
			_, err := wal.EvictAllCheckpointsFromLinuxPageCache(triedir, &logger)
			if err != nil {
				logger.Warn().Msgf("failed to evict checkpoint files from Linux page cache: %s", err)
			}
			// Don't return error because we only advise Linux to evict files.
			return nil
		}).
		Component("GCP block data uploader", func(node *cmd.NodeConfig) (module.ReadyDoneAware, error) {
			if enableBlockDataUpload && gcpBucketName != "" {
				logger := node.Logger.With().Str("component_name", "gcp_block_data_uploader").Logger()
				gcpBucketUploader, err := uploader.NewGCPBucketUploader(
					context.Background(),
					gcpBucketName,
					logger,
				)
				if err != nil {
					return nil, fmt.Errorf("cannot create GCP Bucket uploader: %w", err)
				}

				asyncUploader := uploader.NewAsyncUploader(
					gcpBucketUploader,
					blockdataUploaderRetryTimeout,
					blockDataUploaderMaxRetry,
					logger,
					collector,
				)

				blockDataUploaders = append(blockDataUploaders, asyncUploader)

				return asyncUploader, nil
			}

			// Since we don't have conditional component creation, we just use Noop one.
			// It's functions will be once per startup/shutdown - non-measurable performance penalty
			// blockDataUploader will stay nil and disable calling uploader at all
			return &module.NoopReadyDoneAware{}, nil
		}).
		Component("S3 block data uploader", func(node *cmd.NodeConfig) (module.ReadyDoneAware, error) {
			if enableBlockDataUpload && s3BucketName != "" {
				logger := node.Logger.With().Str("component_name", "s3_block_data_uploader").Logger()

				ctx := context.Background()
				config, err := awsconfig.LoadDefaultConfig(ctx)
				if err != nil {
					return nil, fmt.Errorf("failed to load AWS configuration: %w", err)
				}

				client := s3.NewFromConfig(config)
				s3Uploader := uploader.NewS3Uploader(
					ctx,
					client,
					s3BucketName,
					logger,
				)
				asyncUploader := uploader.NewAsyncUploader(
					s3Uploader,
					blockdataUploaderRetryTimeout,
					blockDataUploaderMaxRetry,
					logger,
					collector,
				)
				blockDataUploaders = append(blockDataUploaders, asyncUploader)

				return asyncUploader, nil
			}

			// Since we don't have conditional component creation, we just use Noop one.
			// It's functions will be once per startup/shutdown - non-measurable performance penalty
			// blockDataUploader will stay nil and disable calling uploader at all
			return &module.NoopReadyDoneAware{}, nil
		}).
		Module("state deltas mempool", func(node *cmd.NodeConfig) error {
			deltas, err = ingestion.NewDeltas(stateDeltasLimit)
			return err
		}).
		Module("authorization checking function", func(node *cmd.NodeConfig) error {
			checkAuthorizedAtBlock = func(blockID flow.Identifier) (bool, error) {
				return protocol.IsNodeAuthorizedAt(node.State.AtBlockID(blockID), node.Me.NodeID())
			}
			return nil
		}).
		Module("execution data datastore", func(node *cmd.NodeConfig) error {
			datastoreDir := filepath.Join(executionDataDir, "blobstore")
			err := os.MkdirAll(datastoreDir, 0700)
			if err != nil {
				return err
			}
			dsOpts := &badger.DefaultOptions
			ds, err := badger.NewDatastore(datastoreDir, dsOpts)
			if err != nil {
				return err
			}
			executionDataDatastore = ds
			nodeBuilder.ShutdownFunc(ds.Close)
			return nil
		}).
		Module("execution data getter", func(node *cmd.NodeConfig) error {
			executionDataBlobstore = blobs.NewBlobstore(executionDataDatastore)
			executionDataStore = execution_data.NewExecutionDataStore(executionDataBlobstore, execution_data.DefaultSerializer)
			return nil
		}).
		Component("Write-Ahead Log", func(node *cmd.NodeConfig) (module.ReadyDoneAware, error) {
			diskWAL, err = wal.NewDiskWAL(node.Logger.With().Str("subcomponent", "wal").Logger(), node.MetricsRegisterer, collector, triedir, int(mTrieCacheSize), pathfinder.PathByteSize, wal.SegmentSize)
			return diskWAL, err
		}).
		Component("execution state ledger", func(node *cmd.NodeConfig) (module.ReadyDoneAware, error) {

			// check if the execution database already exists
			bootstrapper := bootstrap.NewBootstrapper(node.Logger)

			commit, bootstrapped, err := bootstrapper.IsBootstrapped(node.DB)
			if err != nil {
				return nil, fmt.Errorf("could not query database to know whether database has been bootstrapped: %w", err)
			}

			// if the execution database does not exist, then we need to bootstrap the execution database.
			if !bootstrapped {
				// when bootstrapping, the bootstrap folder must have a checkpoint file
				// we need to cover this file to the trie folder to restore the trie to restore the execution state.
				err = copyBootstrapState(node.BootstrapDir, triedir)
				if err != nil {
					return nil, fmt.Errorf("could not load bootstrap state from checkpoint file: %w", err)
				}

				// TODO: check that the checkpoint file contains the root block's statecommit hash

				err = bootstrapper.BootstrapExecutionDatabase(node.DB, node.RootSeal.FinalState, node.RootBlock.Header)
				if err != nil {
					return nil, fmt.Errorf("could not bootstrap execution database: %w", err)
				}
			} else {
				// if execution database has been bootstrapped, then the root statecommit must equal to the one
				// in the bootstrap folder
				if commit != node.RootSeal.FinalState {
					return nil, fmt.Errorf("mismatching root statecommitment. database has state commitment: %x, "+
						"bootstap has statecommitment: %x",
						commit, node.RootSeal.FinalState)
				}
			}

			ledgerStorage, err = ledger.NewLedger(diskWAL, int(mTrieCacheSize), collector, node.Logger.With().Str("subcomponent", "ledger").Logger(), ledger.DefaultPathFinderVersion)
			return ledgerStorage, err
		}).
		Component("execution state ledger WAL compactor", func(node *cmd.NodeConfig) (module.ReadyDoneAware, error) {

			checkpointer, err := ledgerStorage.Checkpointer()
			if err != nil {
				return nil, fmt.Errorf("cannot create checkpointer: %w", err)
			}
			compactor := wal.NewCompactor(checkpointer, 10*time.Second, checkpointDistance, checkpointsToKeep, node.Logger.With().Str("subcomponent", "checkpointer").Logger())

			return compactor, nil
		}).
		Component("execution data pruner", func(node *cmd.NodeConfig) (module.ReadyDoneAware, error) {
			sealed, err := node.State.Sealed().Head()
			if err != nil {
				return nil, fmt.Errorf("cannot get the sealed block: %w", err)
			}

			trackerDir := filepath.Join(executionDataDir, "tracker")
			executionDataTracker, err = tracker.OpenStorage(
				trackerDir,
				sealed.Height,
				node.Logger,
				tracker.WithPruneCallback(func(c cid.Cid) error {
					// TODO: use a proper context here
					return executionDataBlobstore.DeleteBlob(context.TODO(), c)
				}),
			)
			if err != nil {
				return nil, err
			}

			var prunerMetrics module.ExecutionDataPrunerMetrics = metrics.NewNoopCollector()
			if node.MetricsEnabled {
				prunerMetrics = metrics.NewExecutionDataPrunerCollector()
			}

			executionDataPruner, err = pruner.NewPruner(
				node.Logger,
				prunerMetrics,
				executionDataTracker,
				pruner.WithPruneCallback(func(ctx context.Context) error {
					return executionDataDatastore.CollectGarbage(ctx)
				}),
				pruner.WithHeightRangeTarget(executionDataPrunerHeightRangeTarget),
				pruner.WithThreshold(executionDataPrunerThreshold),
			)
			return executionDataPruner, err
		}).
		Component("provider engine", func(node *cmd.NodeConfig) (module.ReadyDoneAware, error) {
			bs, err := node.Network.RegisterBlobService(engine.ExecutionDataService, executionDataDatastore)
			if err != nil {
				return nil, fmt.Errorf("failed to register blob service: %w", err)
			}

			var providerMetrics module.ExecutionDataProviderMetrics = metrics.NewNoopCollector()
			if node.MetricsEnabled {
				providerMetrics = metrics.NewExecutionDataProviderCollector()
			}

			executionDataProvider := exedataprovider.NewProvider(
				node.Logger,
				providerMetrics,
				execution_data.DefaultSerializer,
				bs,
				executionDataTracker,
			)

			extraLogPath := path.Join(triedir, "extralogs")
			err = os.MkdirAll(extraLogPath, 0777)
			if err != nil {
				return nil, fmt.Errorf("cannot create %s path for extra logs: %w", extraLogPath, err)
			}

			extralog.ExtraLogDumpPath = extraLogPath

			options := []runtime.Option{}
			if cadenceTracing {
				options = append(options, runtime.WithTracingEnabled(true))
			}
			rt := fvm.NewInterpreterRuntime(options...)

			vm := fvm.NewVirtualMachine(rt)
			vmCtx := fvm.NewContext(node.Logger, node.FvmOptions...)

			committer := committer.NewLedgerViewCommitter(ledgerStorage, node.Tracer)
			manager, err := computation.New(
				node.Logger,
				collector,
				node.Tracer,
				node.Me,
				node.State,
				vm,
				vmCtx,
				cadenceExecutionCache,
				committer,
				scriptLogThreshold,
				scriptExecutionTimeLimit,
				blockDataUploaders,
				executionDataProvider,
			)
			if err != nil {
				return nil, err
			}
			computationManager = manager

			chunkDataPacks := storage.NewChunkDataPacks(node.Metrics.Cache, node.DB, node.Storage.Collections, chdpCacheSize)
			stateCommitments := storage.NewCommits(node.Metrics.Cache, node.DB)

			// Needed for gRPC server, make sure to assign to main scoped vars
			events = storage.NewEvents(node.Metrics.Cache, node.DB)
			serviceEvents = storage.NewServiceEvents(node.Metrics.Cache, node.DB)
			txResults = storage.NewTransactionResults(node.Metrics.Cache, node.DB, transactionResultsCacheSize)

			executionState = state.NewExecutionState(
				ledgerStorage,
				stateCommitments,
				node.Storage.Blocks,
				node.Storage.Headers,
				node.Storage.Collections,
				chunkDataPacks,
				results,
				myReceipts,
				events,
				serviceEvents,
				txResults,
				node.DB,
				node.Tracer,
			)

			providerEngine, err = exeprovider.New(
				node.Logger,
				node.Tracer,
				node.Network,
				node.State,
				node.Me,
				executionState,
				collector,
				checkAuthorizedAtBlock,
				chdpQueryTimeout,
				chdpDeliveryTimeout,
			)
			if err != nil {
				return nil, err
			}

			// Get latest executed block and a view at that block
			ctx := context.Background()
			_, blockID, err := executionState.GetHighestExecutedBlockID(ctx)
			if err != nil {
				return nil, fmt.Errorf("cannot get the latest executed block id: %w", err)
			}
			stateCommit, err := executionState.StateCommitmentByBlockID(ctx, blockID)
			if err != nil {
				return nil, fmt.Errorf("cannot get the state comitment at latest executed block id %s: %w", blockID.String(), err)
			}
			blockView := executionState.NewView(stateCommit)

			// Get the epoch counter from the smart contract at the last executed block.
			contractEpochCounter, err := getContractEpochCounter(vm, vmCtx, blockView)
			// Failing to fetch the epoch counter from the smart contract is a fatal error.
			if err != nil {
				return nil, fmt.Errorf("cannot get epoch counter from the smart contract at block %s: %w", blockID.String(), err)
			}

			// Get the epoch counter form the protocol state, at the same block.
			protocolStateEpochCounter, err := node.State.
				AtBlockID(blockID).
				Epochs().
				Current().
				Counter()
			// Failing to fetch the epoch counter from the protocol state is a fatal error.
			if err != nil {
				return nil, fmt.Errorf("cannot get epoch counter from the protocol state at block %s: %w", blockID.String(), err)
			}

			l := node.Logger.With().
				Str("component", "provider engine").
				Uint64("contractEpochCounter", contractEpochCounter).
				Uint64("protocolStateEpochCounter", protocolStateEpochCounter).
				Str("blockID", blockID.String()).
				Logger()

			if contractEpochCounter != protocolStateEpochCounter {
				// Do not error, because immediately following a spork they will be mismatching,
				// until the resetEpoch transaction is submitted.
				l.Warn().
					Msg("Epoch counter from the FlowEpoch smart contract and from the protocol state mismatch!")
			} else {
				l.Info().
					Msg("Epoch counter from the FlowEpoch smart contract and from the protocol state match.")
			}

			return providerEngine, nil
		}).
		Component("checker engine", func(node *cmd.NodeConfig) (module.ReadyDoneAware, error) {
			checkerEng = checker.New(
				node.Logger,
				node.State,
				executionState,
				node.Storage.Seals,
			)
			return checkerEng, nil
		}).
		Component("ingestion engine", func(node *cmd.NodeConfig) (module.ReadyDoneAware, error) {
			collectionRequester, err = requester.New(node.Logger, node.Metrics.Engine, node.Network, node.Me, node.State,
				engine.RequestCollections,
				filter.Any,
				func() flow.Entity { return &flow.Collection{} },
				// we are manually triggering batches in execution, but lets still send off a batch once a minute, as a safety net for the sake of retries
				requester.WithBatchInterval(requestInterval),
				// consistency of collection can be checked by checking hash, and hash comes from trusted source (blocks from consensus follower)
				// hence we not need to check origin
				requester.WithValidateStaking(false),
			)

			preferredExeFilter := filter.Any
			preferredExeNodeID, err := flow.HexStringToIdentifier(preferredExeNodeIDStr)
			if err == nil {
				node.Logger.Info().Hex("prefered_exe_node_id", preferredExeNodeID[:]).Msg("starting with preferred exe sync node")
				preferredExeFilter = filter.HasNodeID(preferredExeNodeID)
			} else if err != nil && preferredExeNodeIDStr != "" {
				node.Logger.Debug().Str("prefered_exe_node_id_string", preferredExeNodeIDStr).Msg("could not parse exe node id, starting WITHOUT preferred exe sync node")
			}

			ingestionEng, err = ingestion.New(
				node.Logger,
				node.Network,
				node.Me,
				collectionRequester,
				node.State,
				node.Storage.Blocks,
				node.Storage.Collections,
				events,
				serviceEvents,
				txResults,
				computationManager,
				providerEngine,
				executionState,
				collector,
				node.Tracer,
				extensiveLog,
				preferredExeFilter,
				deltas,
				syncThreshold,
				syncFast,
				checkAuthorizedAtBlock,
				pauseExecution,
				executionDataPruner,
			)

			// TODO: we should solve these mutual dependencies better
			// => https://github.com/dapperlabs/flow-go/issues/4360
			collectionRequester = collectionRequester.WithHandle(ingestionEng.OnCollection)

			node.ProtocolEvents.AddConsumer(ingestionEng)

			return ingestionEng, err
		}).
		Component("follower engine", func(node *cmd.NodeConfig) (module.ReadyDoneAware, error) {

			// initialize cleaner for DB
			cleaner := storage.NewCleaner(node.Logger, node.DB, node.Metrics.CleanCollector, flow.DefaultValueLogGCFrequency)

			// create a finalizer that handles updating the protocol
			// state when the follower detects newly finalized blocks
			final := finalizer.NewFinalizer(node.DB, node.Storage.Headers, followerState, node.Tracer)

			// initialize consensus committee's membership state
			// This committee state is for the HotStuff follower, which follows the MAIN CONSENSUS Committee
			// Note: node.Me.NodeID() is not part of the consensus committee
			committee, err := committees.NewConsensusCommittee(node.State, node.Me.NodeID())
			if err != nil {
				return nil, fmt.Errorf("could not create Committee state for main consensus: %w", err)
			}

			packer := hotsignature.NewConsensusSigDataPacker(committee)
			// initialize the verifier for the protocol consensus
			verifier := verification.NewCombinedVerifier(committee, packer)

			finalized, pending, err := recovery.FindLatest(node.State, node.Storage.Headers)
			if err != nil {
				return nil, fmt.Errorf("could not find latest finalized block and pending blocks to recover consensus follower: %w", err)
			}
=======
	if err := exeBuilder.FlowNodeBuilder.Initialize(); err != nil {
		exeBuilder.FlowNodeBuilder.Logger.Fatal().Err(err).Send()
	}

	exeBuilder.LoadComponentsAndModules()
>>>>>>> eabdbd82

	node, err := exeBuilder.FlowNodeBuilder.Build()
	if err != nil {
		exeBuilder.FlowNodeBuilder.Logger.Fatal().Err(err).Send()
	}
	node.Run()
}<|MERGE_RESOLUTION|>--- conflicted
+++ resolved
@@ -1,683 +1,19 @@
 package main
 
 import (
-<<<<<<< HEAD
-	"context"
-	"fmt"
-	"io"
-	"os"
-	"path"
-	"path/filepath"
-	goruntime "runtime"
-	"time"
-
-	awsconfig "github.com/aws/aws-sdk-go-v2/config"
-	"github.com/aws/aws-sdk-go-v2/service/s3"
-	"github.com/ipfs/go-cid"
-	badger "github.com/ipfs/go-ds-badger2"
-	"github.com/onflow/cadence/runtime"
-	"github.com/rs/zerolog"
-	cpu "github.com/shirou/gopsutil/v3/cpu"
-	host "github.com/shirou/gopsutil/v3/host"
-	mem "github.com/shirou/gopsutil/v3/mem"
-	"github.com/spf13/pflag"
-
-	"github.com/onflow/flow-core-contracts/lib/go/templates"
-
-	"github.com/onflow/flow-go/admin/commands"
-	stateSyncCommands "github.com/onflow/flow-go/admin/commands/state_synchronization"
-	uploaderCommands "github.com/onflow/flow-go/admin/commands/uploader"
-	"github.com/onflow/flow-go/cmd"
-	"github.com/onflow/flow-go/consensus"
-	"github.com/onflow/flow-go/consensus/hotstuff/committees"
-	"github.com/onflow/flow-go/consensus/hotstuff/notifications/pubsub"
-	hotsignature "github.com/onflow/flow-go/consensus/hotstuff/signature"
-	"github.com/onflow/flow-go/consensus/hotstuff/verification"
-	recovery "github.com/onflow/flow-go/consensus/recovery/protocol"
-	"github.com/onflow/flow-go/engine"
-	followereng "github.com/onflow/flow-go/engine/common/follower"
-	"github.com/onflow/flow-go/engine/common/provider"
-	"github.com/onflow/flow-go/engine/common/requester"
-	"github.com/onflow/flow-go/engine/common/synchronization"
-	"github.com/onflow/flow-go/engine/execution/checker"
-	"github.com/onflow/flow-go/engine/execution/computation"
-	"github.com/onflow/flow-go/engine/execution/computation/committer"
-	"github.com/onflow/flow-go/engine/execution/computation/computer/uploader"
-	"github.com/onflow/flow-go/engine/execution/ingestion"
-	exeprovider "github.com/onflow/flow-go/engine/execution/provider"
-	"github.com/onflow/flow-go/engine/execution/rpc"
-	"github.com/onflow/flow-go/engine/execution/state"
-	"github.com/onflow/flow-go/engine/execution/state/bootstrap"
-	"github.com/onflow/flow-go/engine/execution/state/delta"
-	"github.com/onflow/flow-go/fvm"
-	"github.com/onflow/flow-go/fvm/extralog"
-	"github.com/onflow/flow-go/fvm/programs"
-	"github.com/onflow/flow-go/fvm/systemcontracts"
-	"github.com/onflow/flow-go/ledger/common/pathfinder"
-	ledger "github.com/onflow/flow-go/ledger/complete"
-	"github.com/onflow/flow-go/ledger/complete/wal"
-	bootstrapFilenames "github.com/onflow/flow-go/model/bootstrap"
-	"github.com/onflow/flow-go/model/flow"
-	"github.com/onflow/flow-go/model/flow/filter"
-	"github.com/onflow/flow-go/module"
-	"github.com/onflow/flow-go/module/blobs"
-	"github.com/onflow/flow-go/module/buffer"
-	chainsync "github.com/onflow/flow-go/module/chainsync"
-	"github.com/onflow/flow-go/module/compliance"
-	"github.com/onflow/flow-go/module/executiondatasync/execution_data"
-	exedataprovider "github.com/onflow/flow-go/module/executiondatasync/provider"
-	"github.com/onflow/flow-go/module/executiondatasync/pruner"
-	"github.com/onflow/flow-go/module/executiondatasync/tracker"
-	finalizer "github.com/onflow/flow-go/module/finalizer/consensus"
-	"github.com/onflow/flow-go/module/metrics"
-	"github.com/onflow/flow-go/state/protocol"
-	badgerState "github.com/onflow/flow-go/state/protocol/badger"
-	"github.com/onflow/flow-go/state/protocol/blocktimer"
-	storage "github.com/onflow/flow-go/storage/badger"
-=======
 	"github.com/onflow/flow-go/cmd"
 	"github.com/onflow/flow-go/model/flow"
->>>>>>> eabdbd82
 )
 
 func main() {
 	exeBuilder := cmd.NewExecutionNodeBuilder(cmd.FlowNode(flow.RoleExecution.String()))
 	exeBuilder.LoadFlags()
 
-<<<<<<< HEAD
-	var (
-		followerState                        protocol.MutableState
-		ledgerStorage                        *ledger.Ledger
-		events                               *storage.Events
-		serviceEvents                        *storage.ServiceEvents
-		txResults                            *storage.TransactionResults
-		results                              *storage.ExecutionResults
-		myReceipts                           *storage.MyExecutionReceipts
-		providerEngine                       *exeprovider.Engine
-		checkerEng                           *checker.Engine
-		syncCore                             *chainsync.Core
-		pendingBlocks                        *buffer.PendingBlocks // used in follower engine
-		deltas                               *ingestion.Deltas
-		syncEngine                           *synchronization.Engine
-		followerEng                          *followereng.Engine // to sync blocks from consensus nodes
-		computationManager                   *computation.Manager
-		collectionRequester                  *requester.Engine
-		ingestionEng                         *ingestion.Engine
-		finalizationDistributor              *pubsub.FinalizationDistributor
-		finalizedHeader                      *synchronization.FinalizedHeaderCache
-		rpcConf                              rpc.Config
-		err                                  error
-		executionState                       state.ExecutionState
-		triedir                              string
-		executionDataDir                     string
-		collector                            module.ExecutionMetrics
-		mTrieCacheSize                       uint32
-		transactionResultsCacheSize          uint
-		checkpointDistance                   uint
-		checkpointsToKeep                    uint
-		stateDeltasLimit                     uint
-		cadenceExecutionCache                uint
-		cadenceTracing                       bool
-		chdpCacheSize                        uint
-		requestInterval                      time.Duration
-		preferredExeNodeIDStr                string
-		syncByBlocks                         bool
-		syncFast                             bool
-		syncThreshold                        int
-		extensiveLog                         bool
-		pauseExecution                       bool
-		checkAuthorizedAtBlock               func(blockID flow.Identifier) (bool, error)
-		diskWAL                              *wal.DiskWAL
-		scriptLogThreshold                   time.Duration
-		scriptExecutionTimeLimit             time.Duration
-		chdpQueryTimeout                     uint
-		chdpDeliveryTimeout                  uint
-		enableBlockDataUpload                bool
-		gcpBucketName                        string
-		s3BucketName                         string
-		blockDataUploaders                   []uploader.Uploader
-		blockDataUploaderMaxRetry            uint64 = 5
-		blockdataUploaderRetryTimeout               = 1 * time.Second
-		executionDataStore                   execution_data.ExecutionDataStore
-		executionDataDatastore               *badger.Datastore
-		executionDataPruner                  *pruner.Pruner
-		executionDataBlobstore               blobs.Blobstore
-		executionDataTracker                 tracker.Storage
-		executionDataPrunerHeightRangeTarget uint64
-		executionDataPrunerThreshold         uint64
-	)
-
-	nodeBuilder := cmd.FlowNode(flow.RoleExecution.String())
-	nodeBuilder.
-		ExtraFlags(func(flags *pflag.FlagSet) {
-			homedir, _ := os.UserHomeDir()
-			datadir := filepath.Join(homedir, ".flow", "execution")
-
-			flags.StringVarP(&rpcConf.ListenAddr, "rpc-addr", "i", "localhost:9000", "the address the gRPC server listens on")
-			flags.BoolVar(&rpcConf.RpcMetricsEnabled, "rpc-metrics-enabled", false, "whether to enable the rpc metrics")
-			flags.StringVar(&triedir, "triedir", datadir, "directory to store the execution State")
-			flags.StringVar(&executionDataDir, "execution-data-dir", filepath.Join(homedir, ".flow", "execution_data"), "directory to use for storing Execution Data")
-			flags.Uint32Var(&mTrieCacheSize, "mtrie-cache-size", 500, "cache size for MTrie")
-			flags.UintVar(&checkpointDistance, "checkpoint-distance", 20, "number of WAL segments between checkpoints")
-			flags.UintVar(&checkpointsToKeep, "checkpoints-to-keep", 5, "number of recent checkpoints to keep (0 to keep all)")
-			flags.UintVar(&stateDeltasLimit, "state-deltas-limit", 100, "maximum number of state deltas in the memory pool")
-			flags.UintVar(&cadenceExecutionCache, "cadence-execution-cache", computation.DefaultProgramsCacheSize, "cache size for Cadence execution")
-			flags.BoolVar(&cadenceTracing, "cadence-tracing", false, "enables cadence runtime level tracing")
-			flags.UintVar(&chdpCacheSize, "chdp-cache", storage.DefaultCacheSize, "cache size for Chunk Data Packs")
-			flags.DurationVar(&requestInterval, "request-interval", 60*time.Second, "the interval between requests for the requester engine")
-			flags.DurationVar(&scriptLogThreshold, "script-log-threshold", computation.DefaultScriptLogThreshold, "threshold for logging script execution")
-			flags.DurationVar(&scriptExecutionTimeLimit, "script-execution-time-limit", computation.DefaultScriptExecutionTimeLimit, "script execution time limit")
-			flags.StringVar(&preferredExeNodeIDStr, "preferred-exe-node-id", "", "node ID for preferred execution node used for state sync")
-			flags.UintVar(&transactionResultsCacheSize, "transaction-results-cache-size", 10000, "number of transaction results to be cached")
-			flags.BoolVar(&syncByBlocks, "sync-by-blocks", true, "deprecated, sync by blocks instead of execution state deltas")
-			flags.BoolVar(&syncFast, "sync-fast", false, "fast sync allows execution node to skip fetching collection during state syncing, and rely on state syncing to catch up")
-			flags.IntVar(&syncThreshold, "sync-threshold", 100, "the maximum number of sealed and unexecuted blocks before triggering state syncing")
-			flags.BoolVar(&extensiveLog, "extensive-logging", false, "extensive logging logs tx contents and block headers")
-			flags.UintVar(&chdpQueryTimeout, "chunk-data-pack-query-timeout-sec", 10, "number of seconds to determine a chunk data pack query being slow")
-			flags.UintVar(&chdpDeliveryTimeout, "chunk-data-pack-delivery-timeout-sec", 10, "number of seconds to determine a chunk data pack response delivery being slow")
-			flags.BoolVar(&pauseExecution, "pause-execution", false, "pause the execution. when set to true, no block will be executed, but still be able to serve queries")
-			flags.BoolVar(&enableBlockDataUpload, "enable-blockdata-upload", false, "enable uploading block data to Cloud Bucket")
-			flags.StringVar(&gcpBucketName, "gcp-bucket-name", "", "GCP Bucket name for block data uploader")
-			flags.StringVar(&s3BucketName, "s3-bucket-name", "", "S3 Bucket name for block data uploader")
-			flags.Uint64Var(&executionDataPrunerHeightRangeTarget, "execution-data-height-range-target", 65000, "target height range size used to limit the amount of Execution Data kept on disk")
-			flags.Uint64Var(&executionDataPrunerThreshold, "execution-data-height-range-threshold", 65000, "height threshold used to trigger Execution Data pruning")
-		}).
-		ValidateFlags(func() error {
-			if enableBlockDataUpload {
-				if gcpBucketName == "" && s3BucketName == "" {
-					return fmt.Errorf("invalid flag. gcp-bucket-name or s3-bucket-name required when blockdata-uploader is enabled")
-				}
-			}
-			return nil
-		})
-
-	if err = nodeBuilder.Initialize(); err != nil {
-		nodeBuilder.Logger.Fatal().Err(err).Send()
-	}
-
-	nodeBuilder.
-		AdminCommand("read-execution-data", func(config *cmd.NodeConfig) commands.AdminCommand {
-			return stateSyncCommands.NewReadExecutionDataCommand(executionDataStore)
-		}).
-		AdminCommand("set-uploader-enabled", func(config *cmd.NodeConfig) commands.AdminCommand {
-			return uploaderCommands.NewToggleUploaderCommand()
-		}).
-		Module("mutable follower state", func(node *cmd.NodeConfig) error {
-			// For now, we only support state implementations from package badger.
-			// If we ever support different implementations, the following can be replaced by a type-aware factory
-			state, ok := node.State.(*badgerState.State)
-			if !ok {
-				return fmt.Errorf("only implementations of type badger.State are currently supported but read-only state has type %T", node.State)
-			}
-			followerState, err = badgerState.NewFollowerState(
-				state,
-				node.Storage.Index,
-				node.Storage.Payloads,
-				node.Tracer,
-				node.ProtocolEvents,
-				blocktimer.DefaultBlockTimer,
-			)
-			return err
-		}).
-		Module("system specs", func(node *cmd.NodeConfig) error {
-			sysInfoLogger := node.Logger.With().Str("system", "specs").Logger()
-			err = logSysInfo(sysInfoLogger)
-			if err != nil {
-				sysInfoLogger.Error().Err(err)
-			}
-			return nil
-		}).
-		Module("execution metrics", func(node *cmd.NodeConfig) error {
-			collector = metrics.NewExecutionCollector(node.Tracer)
-			return nil
-		}).
-		Module("sync core", func(node *cmd.NodeConfig) error {
-			syncCore, err = chainsync.New(node.Logger, node.SyncCoreConfig)
-			return err
-		}).
-		Module("execution receipts storage", func(node *cmd.NodeConfig) error {
-			results = storage.NewExecutionResults(node.Metrics.Cache, node.DB)
-			myReceipts = storage.NewMyExecutionReceipts(node.Metrics.Cache, node.DB, node.Storage.Receipts.(*storage.ExecutionReceipts))
-			return nil
-		}).
-		Module("pending block cache", func(node *cmd.NodeConfig) error {
-			pendingBlocks = buffer.NewPendingBlocks() // for following main chain consensus
-			return nil
-		}).
-		Module("Linux page cache adviser", func(node *cmd.NodeConfig) error {
-			logger := node.Logger.With().Str("subcomponent", "checkpointer").Logger()
-			_, err := wal.EvictAllCheckpointsFromLinuxPageCache(triedir, &logger)
-			if err != nil {
-				logger.Warn().Msgf("failed to evict checkpoint files from Linux page cache: %s", err)
-			}
-			// Don't return error because we only advise Linux to evict files.
-			return nil
-		}).
-		Component("GCP block data uploader", func(node *cmd.NodeConfig) (module.ReadyDoneAware, error) {
-			if enableBlockDataUpload && gcpBucketName != "" {
-				logger := node.Logger.With().Str("component_name", "gcp_block_data_uploader").Logger()
-				gcpBucketUploader, err := uploader.NewGCPBucketUploader(
-					context.Background(),
-					gcpBucketName,
-					logger,
-				)
-				if err != nil {
-					return nil, fmt.Errorf("cannot create GCP Bucket uploader: %w", err)
-				}
-
-				asyncUploader := uploader.NewAsyncUploader(
-					gcpBucketUploader,
-					blockdataUploaderRetryTimeout,
-					blockDataUploaderMaxRetry,
-					logger,
-					collector,
-				)
-
-				blockDataUploaders = append(blockDataUploaders, asyncUploader)
-
-				return asyncUploader, nil
-			}
-
-			// Since we don't have conditional component creation, we just use Noop one.
-			// It's functions will be once per startup/shutdown - non-measurable performance penalty
-			// blockDataUploader will stay nil and disable calling uploader at all
-			return &module.NoopReadyDoneAware{}, nil
-		}).
-		Component("S3 block data uploader", func(node *cmd.NodeConfig) (module.ReadyDoneAware, error) {
-			if enableBlockDataUpload && s3BucketName != "" {
-				logger := node.Logger.With().Str("component_name", "s3_block_data_uploader").Logger()
-
-				ctx := context.Background()
-				config, err := awsconfig.LoadDefaultConfig(ctx)
-				if err != nil {
-					return nil, fmt.Errorf("failed to load AWS configuration: %w", err)
-				}
-
-				client := s3.NewFromConfig(config)
-				s3Uploader := uploader.NewS3Uploader(
-					ctx,
-					client,
-					s3BucketName,
-					logger,
-				)
-				asyncUploader := uploader.NewAsyncUploader(
-					s3Uploader,
-					blockdataUploaderRetryTimeout,
-					blockDataUploaderMaxRetry,
-					logger,
-					collector,
-				)
-				blockDataUploaders = append(blockDataUploaders, asyncUploader)
-
-				return asyncUploader, nil
-			}
-
-			// Since we don't have conditional component creation, we just use Noop one.
-			// It's functions will be once per startup/shutdown - non-measurable performance penalty
-			// blockDataUploader will stay nil and disable calling uploader at all
-			return &module.NoopReadyDoneAware{}, nil
-		}).
-		Module("state deltas mempool", func(node *cmd.NodeConfig) error {
-			deltas, err = ingestion.NewDeltas(stateDeltasLimit)
-			return err
-		}).
-		Module("authorization checking function", func(node *cmd.NodeConfig) error {
-			checkAuthorizedAtBlock = func(blockID flow.Identifier) (bool, error) {
-				return protocol.IsNodeAuthorizedAt(node.State.AtBlockID(blockID), node.Me.NodeID())
-			}
-			return nil
-		}).
-		Module("execution data datastore", func(node *cmd.NodeConfig) error {
-			datastoreDir := filepath.Join(executionDataDir, "blobstore")
-			err := os.MkdirAll(datastoreDir, 0700)
-			if err != nil {
-				return err
-			}
-			dsOpts := &badger.DefaultOptions
-			ds, err := badger.NewDatastore(datastoreDir, dsOpts)
-			if err != nil {
-				return err
-			}
-			executionDataDatastore = ds
-			nodeBuilder.ShutdownFunc(ds.Close)
-			return nil
-		}).
-		Module("execution data getter", func(node *cmd.NodeConfig) error {
-			executionDataBlobstore = blobs.NewBlobstore(executionDataDatastore)
-			executionDataStore = execution_data.NewExecutionDataStore(executionDataBlobstore, execution_data.DefaultSerializer)
-			return nil
-		}).
-		Component("Write-Ahead Log", func(node *cmd.NodeConfig) (module.ReadyDoneAware, error) {
-			diskWAL, err = wal.NewDiskWAL(node.Logger.With().Str("subcomponent", "wal").Logger(), node.MetricsRegisterer, collector, triedir, int(mTrieCacheSize), pathfinder.PathByteSize, wal.SegmentSize)
-			return diskWAL, err
-		}).
-		Component("execution state ledger", func(node *cmd.NodeConfig) (module.ReadyDoneAware, error) {
-
-			// check if the execution database already exists
-			bootstrapper := bootstrap.NewBootstrapper(node.Logger)
-
-			commit, bootstrapped, err := bootstrapper.IsBootstrapped(node.DB)
-			if err != nil {
-				return nil, fmt.Errorf("could not query database to know whether database has been bootstrapped: %w", err)
-			}
-
-			// if the execution database does not exist, then we need to bootstrap the execution database.
-			if !bootstrapped {
-				// when bootstrapping, the bootstrap folder must have a checkpoint file
-				// we need to cover this file to the trie folder to restore the trie to restore the execution state.
-				err = copyBootstrapState(node.BootstrapDir, triedir)
-				if err != nil {
-					return nil, fmt.Errorf("could not load bootstrap state from checkpoint file: %w", err)
-				}
-
-				// TODO: check that the checkpoint file contains the root block's statecommit hash
-
-				err = bootstrapper.BootstrapExecutionDatabase(node.DB, node.RootSeal.FinalState, node.RootBlock.Header)
-				if err != nil {
-					return nil, fmt.Errorf("could not bootstrap execution database: %w", err)
-				}
-			} else {
-				// if execution database has been bootstrapped, then the root statecommit must equal to the one
-				// in the bootstrap folder
-				if commit != node.RootSeal.FinalState {
-					return nil, fmt.Errorf("mismatching root statecommitment. database has state commitment: %x, "+
-						"bootstap has statecommitment: %x",
-						commit, node.RootSeal.FinalState)
-				}
-			}
-
-			ledgerStorage, err = ledger.NewLedger(diskWAL, int(mTrieCacheSize), collector, node.Logger.With().Str("subcomponent", "ledger").Logger(), ledger.DefaultPathFinderVersion)
-			return ledgerStorage, err
-		}).
-		Component("execution state ledger WAL compactor", func(node *cmd.NodeConfig) (module.ReadyDoneAware, error) {
-
-			checkpointer, err := ledgerStorage.Checkpointer()
-			if err != nil {
-				return nil, fmt.Errorf("cannot create checkpointer: %w", err)
-			}
-			compactor := wal.NewCompactor(checkpointer, 10*time.Second, checkpointDistance, checkpointsToKeep, node.Logger.With().Str("subcomponent", "checkpointer").Logger())
-
-			return compactor, nil
-		}).
-		Component("execution data pruner", func(node *cmd.NodeConfig) (module.ReadyDoneAware, error) {
-			sealed, err := node.State.Sealed().Head()
-			if err != nil {
-				return nil, fmt.Errorf("cannot get the sealed block: %w", err)
-			}
-
-			trackerDir := filepath.Join(executionDataDir, "tracker")
-			executionDataTracker, err = tracker.OpenStorage(
-				trackerDir,
-				sealed.Height,
-				node.Logger,
-				tracker.WithPruneCallback(func(c cid.Cid) error {
-					// TODO: use a proper context here
-					return executionDataBlobstore.DeleteBlob(context.TODO(), c)
-				}),
-			)
-			if err != nil {
-				return nil, err
-			}
-
-			var prunerMetrics module.ExecutionDataPrunerMetrics = metrics.NewNoopCollector()
-			if node.MetricsEnabled {
-				prunerMetrics = metrics.NewExecutionDataPrunerCollector()
-			}
-
-			executionDataPruner, err = pruner.NewPruner(
-				node.Logger,
-				prunerMetrics,
-				executionDataTracker,
-				pruner.WithPruneCallback(func(ctx context.Context) error {
-					return executionDataDatastore.CollectGarbage(ctx)
-				}),
-				pruner.WithHeightRangeTarget(executionDataPrunerHeightRangeTarget),
-				pruner.WithThreshold(executionDataPrunerThreshold),
-			)
-			return executionDataPruner, err
-		}).
-		Component("provider engine", func(node *cmd.NodeConfig) (module.ReadyDoneAware, error) {
-			bs, err := node.Network.RegisterBlobService(engine.ExecutionDataService, executionDataDatastore)
-			if err != nil {
-				return nil, fmt.Errorf("failed to register blob service: %w", err)
-			}
-
-			var providerMetrics module.ExecutionDataProviderMetrics = metrics.NewNoopCollector()
-			if node.MetricsEnabled {
-				providerMetrics = metrics.NewExecutionDataProviderCollector()
-			}
-
-			executionDataProvider := exedataprovider.NewProvider(
-				node.Logger,
-				providerMetrics,
-				execution_data.DefaultSerializer,
-				bs,
-				executionDataTracker,
-			)
-
-			extraLogPath := path.Join(triedir, "extralogs")
-			err = os.MkdirAll(extraLogPath, 0777)
-			if err != nil {
-				return nil, fmt.Errorf("cannot create %s path for extra logs: %w", extraLogPath, err)
-			}
-
-			extralog.ExtraLogDumpPath = extraLogPath
-
-			options := []runtime.Option{}
-			if cadenceTracing {
-				options = append(options, runtime.WithTracingEnabled(true))
-			}
-			rt := fvm.NewInterpreterRuntime(options...)
-
-			vm := fvm.NewVirtualMachine(rt)
-			vmCtx := fvm.NewContext(node.Logger, node.FvmOptions...)
-
-			committer := committer.NewLedgerViewCommitter(ledgerStorage, node.Tracer)
-			manager, err := computation.New(
-				node.Logger,
-				collector,
-				node.Tracer,
-				node.Me,
-				node.State,
-				vm,
-				vmCtx,
-				cadenceExecutionCache,
-				committer,
-				scriptLogThreshold,
-				scriptExecutionTimeLimit,
-				blockDataUploaders,
-				executionDataProvider,
-			)
-			if err != nil {
-				return nil, err
-			}
-			computationManager = manager
-
-			chunkDataPacks := storage.NewChunkDataPacks(node.Metrics.Cache, node.DB, node.Storage.Collections, chdpCacheSize)
-			stateCommitments := storage.NewCommits(node.Metrics.Cache, node.DB)
-
-			// Needed for gRPC server, make sure to assign to main scoped vars
-			events = storage.NewEvents(node.Metrics.Cache, node.DB)
-			serviceEvents = storage.NewServiceEvents(node.Metrics.Cache, node.DB)
-			txResults = storage.NewTransactionResults(node.Metrics.Cache, node.DB, transactionResultsCacheSize)
-
-			executionState = state.NewExecutionState(
-				ledgerStorage,
-				stateCommitments,
-				node.Storage.Blocks,
-				node.Storage.Headers,
-				node.Storage.Collections,
-				chunkDataPacks,
-				results,
-				myReceipts,
-				events,
-				serviceEvents,
-				txResults,
-				node.DB,
-				node.Tracer,
-			)
-
-			providerEngine, err = exeprovider.New(
-				node.Logger,
-				node.Tracer,
-				node.Network,
-				node.State,
-				node.Me,
-				executionState,
-				collector,
-				checkAuthorizedAtBlock,
-				chdpQueryTimeout,
-				chdpDeliveryTimeout,
-			)
-			if err != nil {
-				return nil, err
-			}
-
-			// Get latest executed block and a view at that block
-			ctx := context.Background()
-			_, blockID, err := executionState.GetHighestExecutedBlockID(ctx)
-			if err != nil {
-				return nil, fmt.Errorf("cannot get the latest executed block id: %w", err)
-			}
-			stateCommit, err := executionState.StateCommitmentByBlockID(ctx, blockID)
-			if err != nil {
-				return nil, fmt.Errorf("cannot get the state comitment at latest executed block id %s: %w", blockID.String(), err)
-			}
-			blockView := executionState.NewView(stateCommit)
-
-			// Get the epoch counter from the smart contract at the last executed block.
-			contractEpochCounter, err := getContractEpochCounter(vm, vmCtx, blockView)
-			// Failing to fetch the epoch counter from the smart contract is a fatal error.
-			if err != nil {
-				return nil, fmt.Errorf("cannot get epoch counter from the smart contract at block %s: %w", blockID.String(), err)
-			}
-
-			// Get the epoch counter form the protocol state, at the same block.
-			protocolStateEpochCounter, err := node.State.
-				AtBlockID(blockID).
-				Epochs().
-				Current().
-				Counter()
-			// Failing to fetch the epoch counter from the protocol state is a fatal error.
-			if err != nil {
-				return nil, fmt.Errorf("cannot get epoch counter from the protocol state at block %s: %w", blockID.String(), err)
-			}
-
-			l := node.Logger.With().
-				Str("component", "provider engine").
-				Uint64("contractEpochCounter", contractEpochCounter).
-				Uint64("protocolStateEpochCounter", protocolStateEpochCounter).
-				Str("blockID", blockID.String()).
-				Logger()
-
-			if contractEpochCounter != protocolStateEpochCounter {
-				// Do not error, because immediately following a spork they will be mismatching,
-				// until the resetEpoch transaction is submitted.
-				l.Warn().
-					Msg("Epoch counter from the FlowEpoch smart contract and from the protocol state mismatch!")
-			} else {
-				l.Info().
-					Msg("Epoch counter from the FlowEpoch smart contract and from the protocol state match.")
-			}
-
-			return providerEngine, nil
-		}).
-		Component("checker engine", func(node *cmd.NodeConfig) (module.ReadyDoneAware, error) {
-			checkerEng = checker.New(
-				node.Logger,
-				node.State,
-				executionState,
-				node.Storage.Seals,
-			)
-			return checkerEng, nil
-		}).
-		Component("ingestion engine", func(node *cmd.NodeConfig) (module.ReadyDoneAware, error) {
-			collectionRequester, err = requester.New(node.Logger, node.Metrics.Engine, node.Network, node.Me, node.State,
-				engine.RequestCollections,
-				filter.Any,
-				func() flow.Entity { return &flow.Collection{} },
-				// we are manually triggering batches in execution, but lets still send off a batch once a minute, as a safety net for the sake of retries
-				requester.WithBatchInterval(requestInterval),
-				// consistency of collection can be checked by checking hash, and hash comes from trusted source (blocks from consensus follower)
-				// hence we not need to check origin
-				requester.WithValidateStaking(false),
-			)
-
-			preferredExeFilter := filter.Any
-			preferredExeNodeID, err := flow.HexStringToIdentifier(preferredExeNodeIDStr)
-			if err == nil {
-				node.Logger.Info().Hex("prefered_exe_node_id", preferredExeNodeID[:]).Msg("starting with preferred exe sync node")
-				preferredExeFilter = filter.HasNodeID(preferredExeNodeID)
-			} else if err != nil && preferredExeNodeIDStr != "" {
-				node.Logger.Debug().Str("prefered_exe_node_id_string", preferredExeNodeIDStr).Msg("could not parse exe node id, starting WITHOUT preferred exe sync node")
-			}
-
-			ingestionEng, err = ingestion.New(
-				node.Logger,
-				node.Network,
-				node.Me,
-				collectionRequester,
-				node.State,
-				node.Storage.Blocks,
-				node.Storage.Collections,
-				events,
-				serviceEvents,
-				txResults,
-				computationManager,
-				providerEngine,
-				executionState,
-				collector,
-				node.Tracer,
-				extensiveLog,
-				preferredExeFilter,
-				deltas,
-				syncThreshold,
-				syncFast,
-				checkAuthorizedAtBlock,
-				pauseExecution,
-				executionDataPruner,
-			)
-
-			// TODO: we should solve these mutual dependencies better
-			// => https://github.com/dapperlabs/flow-go/issues/4360
-			collectionRequester = collectionRequester.WithHandle(ingestionEng.OnCollection)
-
-			node.ProtocolEvents.AddConsumer(ingestionEng)
-
-			return ingestionEng, err
-		}).
-		Component("follower engine", func(node *cmd.NodeConfig) (module.ReadyDoneAware, error) {
-
-			// initialize cleaner for DB
-			cleaner := storage.NewCleaner(node.Logger, node.DB, node.Metrics.CleanCollector, flow.DefaultValueLogGCFrequency)
-
-			// create a finalizer that handles updating the protocol
-			// state when the follower detects newly finalized blocks
-			final := finalizer.NewFinalizer(node.DB, node.Storage.Headers, followerState, node.Tracer)
-
-			// initialize consensus committee's membership state
-			// This committee state is for the HotStuff follower, which follows the MAIN CONSENSUS Committee
-			// Note: node.Me.NodeID() is not part of the consensus committee
-			committee, err := committees.NewConsensusCommittee(node.State, node.Me.NodeID())
-			if err != nil {
-				return nil, fmt.Errorf("could not create Committee state for main consensus: %w", err)
-			}
-
-			packer := hotsignature.NewConsensusSigDataPacker(committee)
-			// initialize the verifier for the protocol consensus
-			verifier := verification.NewCombinedVerifier(committee, packer)
-
-			finalized, pending, err := recovery.FindLatest(node.State, node.Storage.Headers)
-			if err != nil {
-				return nil, fmt.Errorf("could not find latest finalized block and pending blocks to recover consensus follower: %w", err)
-			}
-=======
 	if err := exeBuilder.FlowNodeBuilder.Initialize(); err != nil {
 		exeBuilder.FlowNodeBuilder.Logger.Fatal().Err(err).Send()
 	}
 
 	exeBuilder.LoadComponentsAndModules()
->>>>>>> eabdbd82
 
 	node, err := exeBuilder.FlowNodeBuilder.Build()
 	if err != nil {
