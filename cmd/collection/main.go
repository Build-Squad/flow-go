--- conflicted
+++ resolved
@@ -145,11 +145,8 @@
 		flags.StringVar(&startupTimeString, "hotstuff-startup-time", cmd.NotSet, "specifies date and time (in ISO 8601 format) after which the consensus participant may enter the first view (e.g (e.g 1996-04-24T15:04:05-07:00))")
 
 		// epoch qc contract flags
-		flags.BoolVar(&insecureAccessAPI, "insecure-access-api", true, "required if insecure GRPC connection should be used")
-<<<<<<< HEAD
+		flags.BoolVar(&insecureAccessAPI, "insecure-access-api", false, "required if insecure GRPC connection should be used")
 		flags.StringSliceVar(&accessNodeIDS, "access-node-ids", []string{}, "array of access node ID's sorted in priority order where the first ID in this array will get the first connection attempt and each subsequent ID after serves as a fallback. minimum length 2")
-
-=======
 	}).ValidateFlags(func() error {
 		if startupTimeString != cmd.NotSet {
 			t, err := time.Parse(time.RFC3339, startupTimeString)
@@ -159,7 +156,6 @@
 			startupTime = t
 		}
 		return nil
->>>>>>> fafa1207
 	})
 
 	if err = nodeBuilder.Initialize(); err != nil {
