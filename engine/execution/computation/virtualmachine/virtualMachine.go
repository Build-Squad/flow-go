--- conflicted
+++ resolved
@@ -9,13 +9,10 @@
 	"github.com/dapperlabs/flow-go/model/flow"
 )
 
-<<<<<<< HEAD
 const (
-	MaxProgramASTCacheSize = 256
+	AccountKeyWeightThreshold = 1000
+	MaxProgramASTCacheSize    = 256
 )
-=======
-const AccountKeyWeightThreshold = 1000
->>>>>>> be7f5ad3
 
 // VirtualMachine augments the Cadence runtime with the Flow host functionality required
 // to execute transactions.
