package virtualmachine

import "github.com/dapperlabs/flow-go/model/flow"

// A Ledger is the storage interface used by the virtual machine to read and write register values.
type Ledger interface {
<<<<<<< HEAD
	Set(key flow.RegisterID, value flow.RegisterValue)
	Get(key flow.RegisterID) (flow.RegisterValue, error)
	Delete(key flow.RegisterID)
=======
	Set(key string, value []byte)
	Get(key string) ([]byte, error)
	Delete(key string)
}

// A MapLedger is a naive ledger storage implementation backed by a simple map.
//
// This implementation is designed for testing purposes.
type MapLedger map[string][]byte

func (m MapLedger) Set(key string, value []byte) {
	m[key] = value
}

func (m MapLedger) Get(key string) ([]byte, error) {
	return m[key], nil
}

func (m MapLedger) Delete(key string) {
	delete(m, key)
>>>>>>> 931abf42
}<|MERGE_RESOLUTION|>--- conflicted
+++ resolved
@@ -4,14 +4,9 @@
 
 // A Ledger is the storage interface used by the virtual machine to read and write register values.
 type Ledger interface {
-<<<<<<< HEAD
 	Set(key flow.RegisterID, value flow.RegisterValue)
 	Get(key flow.RegisterID) (flow.RegisterValue, error)
 	Delete(key flow.RegisterID)
-=======
-	Set(key string, value []byte)
-	Get(key string) ([]byte, error)
-	Delete(key string)
 }
 
 // A MapLedger is a naive ledger storage implementation backed by a simple map.
@@ -29,5 +24,4 @@
 
 func (m MapLedger) Delete(key string) {
 	delete(m, key)
->>>>>>> 931abf42
 }