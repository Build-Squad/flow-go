package ingestion

import (
	"testing"

	"github.com/golang/mock/gomock"
	"github.com/rs/zerolog"
	"github.com/stretchr/testify/assert"
	"github.com/stretchr/testify/mock"
	"github.com/stretchr/testify/require"

	engineCommon "github.com/dapperlabs/flow-go/engine"
<<<<<<< HEAD
	"github.com/dapperlabs/flow-go/engine/execution"
	computation "github.com/dapperlabs/flow-go/engine/execution/computation/mocks"
	statemock "github.com/dapperlabs/flow-go/engine/execution/state/mocks"
=======
	executionmock "github.com/dapperlabs/flow-go/engine/execution/execution/mock"
	statemock "github.com/dapperlabs/flow-go/engine/execution/execution/state/mock"
>>>>>>> e8c23b0e
	"github.com/dapperlabs/flow-go/model/flow"
	"github.com/dapperlabs/flow-go/model/messages"
	module "github.com/dapperlabs/flow-go/module/mocks"
	network "github.com/dapperlabs/flow-go/network/mocks"
	protocolmock "github.com/dapperlabs/flow-go/protocol/mock"
	storage "github.com/dapperlabs/flow-go/storage/mocks"
	"github.com/dapperlabs/flow-go/utils/unittest"
)

var (
	collectionIdentity = unittest.IdentityFixture()
	myIdentity         = unittest.IdentityFixture()
)

type testingContext struct {
	t                 *testing.T
	engine            *Engine
	blocks            *storage.MockBlocks
	collections       *storage.MockCollections
	state             *protocolmock.State
	conduit           *network.MockConduit
	collectionConduit *network.MockConduit
<<<<<<< HEAD
	executionEngine   *computation.MockComputationEngine
	executionState    *statemock.MockExecutionState
=======
	executionEngine   *executionmock.ExecutionEngine
	executionState    *statemock.ExecutionState
>>>>>>> e8c23b0e
}

func runWithEngine(t *testing.T, f func(ctx testingContext)) {

	collectionIdentity.Role = flow.RoleCollection
	myIdentity.Role = flow.RoleExecution

	ctrl := gomock.NewController(t)
	defer ctrl.Finish()

	net := module.NewMockNetwork(ctrl)

	myself := unittest.IdentifierFixture()

	// initialize the mocks and engine
	conduit := network.NewMockConduit(ctrl)
	collectionConduit := network.NewMockConduit(ctrl)
	me := module.NewMockLocal(ctrl)
	me.EXPECT().NodeID().Return(myself).AnyTimes()

	blocks := storage.NewMockBlocks(ctrl)
	payloads := storage.NewMockPayloads(ctrl)
	collections := storage.NewMockCollections(ctrl)
<<<<<<< HEAD
	executionEngine := computation.NewMockComputationEngine(ctrl)
	protocolState := protocol.NewMockState(ctrl)
	executionState := statemock.NewMockExecutionState(ctrl)
=======
	executionEngine := new(executionmock.ExecutionEngine)
	protocolState := new(protocolmock.State)
	executionState := new(statemock.ExecutionState)
>>>>>>> e8c23b0e

	snapshot := new(protocolmock.Snapshot)

	identityList := flow.IdentityList{myIdentity, collectionIdentity}

	protocolState.On("Final").Return(snapshot)
	snapshot.On("Identities", mock.Anything).Return(func(f ...flow.IdentityFilter) flow.IdentityList {
		return identityList.Filter(f[0])
	}, nil)

	mutator := new(protocolmock.Mutator)
	mutator.On("Mutate").Return(mutator)
	payloads.EXPECT().Store(gomock.Any()).AnyTimes()

	log := zerolog.Logger{}

	var engine *Engine

	net.EXPECT().Register(gomock.Eq(uint8(engineCommon.BlockProvider)), gomock.AssignableToTypeOf(engine)).Return(conduit, nil)
	net.EXPECT().Register(gomock.Eq(uint8(engineCommon.CollectionProvider)), gomock.AssignableToTypeOf(engine)).Return(collectionConduit, nil)

	engine, err := New(log, net, me, protocolState, blocks, payloads, collections, executionEngine, executionState)
	require.NoError(t, err)

	f(testingContext{
		t:                 t,
		engine:            engine,
		blocks:            blocks,
		collections:       collections,
		state:             protocolState,
		conduit:           conduit,
		collectionConduit: collectionConduit,
		executionEngine:   executionEngine,
		executionState:    executionState,
	})

	executionEngine.AssertExpectations(t)
	protocolState.AssertExpectations(t)
	executionState.AssertExpectations(t)
}

// TODO Currently those tests check if objects are stored directly
// actually validating data is a part of further tasks and likely those
// tests will have to change to reflect this
func TestBlockStorage(t *testing.T) {

	runWithEngine(t, func(ctx testingContext) {

		block := unittest.BlockFixture()

		ctx.blocks.EXPECT().Store(gomock.Eq(&block))
		ctx.collectionConduit.EXPECT().Submit(gomock.Any(), gomock.Any()).Times(len(block.Guarantees))

		err := ctx.engine.ProcessLocal(&block)
		assert.NoError(t, err)
	})
}

func TestCollectionRequests(t *testing.T) {

	runWithEngine(t, func(ctx testingContext) {

		block := unittest.BlockFixture()
		//To make sure we always have collection if the block fixture changes
		block.Guarantees = unittest.CollectionGuaranteesFixture(5)

		ctx.blocks.EXPECT().Store(gomock.Eq(&block))
		for _, col := range block.Guarantees {
			ctx.collectionConduit.EXPECT().Submit(gomock.Eq(&messages.CollectionRequest{ID: col.ID()}), gomock.Eq(collectionIdentity.NodeID))
		}

		err := ctx.engine.ProcessLocal(&block)
		require.NoError(t, err)
	})
}

func TestValidatingCollectionResponse(t *testing.T) {

	runWithEngine(t, func(ctx testingContext) {

		block, colls := makeRealBlock(1)

		ctx.blocks.EXPECT().Store(gomock.Eq(&block))

		id := block.Guarantees[0].ID()

		ctx.collectionConduit.EXPECT().Submit(gomock.Eq(&messages.CollectionRequest{ID: id}), gomock.Eq(collectionIdentity.NodeID)).Return(nil)

		err := ctx.engine.ProcessLocal(&block)
		require.NoError(t, err)

		rightResponse := messages.CollectionResponse{
			Collection: colls[0],
		}

		// TODO Enable wrong response sending once we have a way to hash collection

		// wrongResponse := provider.CollectionResponse{
		//	Fingerprint:  fingerprint,
		//	Transactions: []flow.TransactionBody{tx},
		// }

		// engine.Submit(collectionIdentity.NodeID, wrongResponse)

		// no interaction with conduit for finished block
		// </TODO enable>

		ctx.executionState.On("StateCommitmentByBlockID", block.ParentID).Return(unittest.StateCommitmentFixture(), nil)
		ctx.executionState.On("NewView", mock.Anything).Return(nil)
		ctx.executionEngine.On("SubmitLocal", mock.AnythingOfType("*execution.ComputationOrder")).Once()

		err = ctx.engine.ProcessLocal(&rightResponse)
		require.NoError(t, err)
	})
}

func TestForwardingToExecution(t *testing.T) {

	runWithEngine(t, func(ctx testingContext) {

		block, colls := makeRealBlock(3)

		ctx.blocks.EXPECT().Store(gomock.Eq(&block))

		for _, col := range block.Guarantees {
			ctx.collectionConduit.EXPECT().Submit(gomock.Eq(&messages.CollectionRequest{ID: col.ID()}), gomock.Eq(collectionIdentity.NodeID))
		}

		err := ctx.engine.ProcessLocal(&block)
		require.NoError(t, err)

		ctx.executionState.On("StateCommitmentByBlockID", block.ParentID).Return(unittest.StateCommitmentFixture(), nil)
		ctx.executionState.On("NewView", mock.Anything).Return(nil)
		ctx.executionEngine.On("SubmitLocal", mock.AnythingOfType("*execution.ComputationOrder")).Once()

		for _, col := range colls {
			rightResponse := messages.CollectionResponse{
				Collection: col,
			}

			err := ctx.engine.ProcessLocal(&rightResponse)
			require.NoError(t, err)
		}
	})
}

func TestNoBlockExecutedUntilAllCollectionsArePosted(t *testing.T) {

	runWithEngine(t, func(ctx testingContext) {

		block, colls := makeRealBlock(3)

		for _, col := range block.Guarantees {
			ctx.collectionConduit.EXPECT().Submit(gomock.Eq(&messages.CollectionRequest{ID: col.ID()}), gomock.Eq(collectionIdentity.NodeID))
		}

		ctx.blocks.EXPECT().Store(gomock.Eq(&block))

		err := ctx.engine.ProcessLocal(&block)
		require.NoError(t, err)

		// No expected calls to "SubmitLocal", so test should fail if any occurs

		rightResponse := messages.CollectionResponse{
			Collection: colls[1],
		}

		err = ctx.engine.ProcessLocal(&rightResponse)
		require.NoError(t, err)
	})
}

func makeRealBlock(n int) (flow.Block, []flow.Collection) {
	colls := make([]flow.Collection, n)
	collsGuarantees := make([]*flow.CollectionGuarantee, n)

	for i := range colls {
		tx := unittest.TransactionBodyFixture()
		colls[i].Transactions = []*flow.TransactionBody{&tx}

		collsGuarantees[i] = &flow.CollectionGuarantee{
			CollectionID: colls[i].ID(),
		}
	}

	block := unittest.BlockFixture()
	block.Guarantees = collsGuarantees
	return block, colls
}<|MERGE_RESOLUTION|>--- conflicted
+++ resolved
@@ -10,19 +10,14 @@
 	"github.com/stretchr/testify/require"
 
 	engineCommon "github.com/dapperlabs/flow-go/engine"
-<<<<<<< HEAD
 	"github.com/dapperlabs/flow-go/engine/execution"
-	computation "github.com/dapperlabs/flow-go/engine/execution/computation/mocks"
-	statemock "github.com/dapperlabs/flow-go/engine/execution/state/mocks"
-=======
-	executionmock "github.com/dapperlabs/flow-go/engine/execution/execution/mock"
-	statemock "github.com/dapperlabs/flow-go/engine/execution/execution/state/mock"
->>>>>>> e8c23b0e
+	computation "github.com/dapperlabs/flow-go/engine/execution/computation/mock"
+	state "github.com/dapperlabs/flow-go/engine/execution/state/mock"
 	"github.com/dapperlabs/flow-go/model/flow"
 	"github.com/dapperlabs/flow-go/model/messages"
 	module "github.com/dapperlabs/flow-go/module/mocks"
 	network "github.com/dapperlabs/flow-go/network/mocks"
-	protocolmock "github.com/dapperlabs/flow-go/protocol/mock"
+	protocol "github.com/dapperlabs/flow-go/protocol/mock"
 	storage "github.com/dapperlabs/flow-go/storage/mocks"
 	"github.com/dapperlabs/flow-go/utils/unittest"
 )
@@ -37,16 +32,11 @@
 	engine            *Engine
 	blocks            *storage.MockBlocks
 	collections       *storage.MockCollections
-	state             *protocolmock.State
+	state             *protocol.State
 	conduit           *network.MockConduit
 	collectionConduit *network.MockConduit
-<<<<<<< HEAD
-	executionEngine   *computation.MockComputationEngine
-	executionState    *statemock.MockExecutionState
-=======
-	executionEngine   *executionmock.ExecutionEngine
-	executionState    *statemock.ExecutionState
->>>>>>> e8c23b0e
+	executionEngine   *computation.ComputationEngine
+	executionState    *state.ExecutionState
 }
 
 func runWithEngine(t *testing.T, f func(ctx testingContext)) {
@@ -70,17 +60,11 @@
 	blocks := storage.NewMockBlocks(ctrl)
 	payloads := storage.NewMockPayloads(ctrl)
 	collections := storage.NewMockCollections(ctrl)
-<<<<<<< HEAD
-	executionEngine := computation.NewMockComputationEngine(ctrl)
-	protocolState := protocol.NewMockState(ctrl)
-	executionState := statemock.NewMockExecutionState(ctrl)
-=======
-	executionEngine := new(executionmock.ExecutionEngine)
-	protocolState := new(protocolmock.State)
-	executionState := new(statemock.ExecutionState)
->>>>>>> e8c23b0e
-
-	snapshot := new(protocolmock.Snapshot)
+	executionEngine := new(computation.ExecutionEngine)
+	protocolState := new(protocol.State)
+	executionState := new(state.ExecutionState)
+
+	snapshot := new(protocol.Snapshot)
 
 	identityList := flow.IdentityList{myIdentity, collectionIdentity}
 
@@ -89,7 +73,7 @@
 		return identityList.Filter(f[0])
 	}, nil)
 
-	mutator := new(protocolmock.Mutator)
+	mutator := new(protocol.Mutator)
 	mutator.On("Mutate").Return(mutator)
 	payloads.EXPECT().Store(gomock.Any()).AnyTimes()
 
