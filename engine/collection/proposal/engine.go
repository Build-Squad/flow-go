// Package proposal implements an engine for proposing and guaranteeing
// collections and submitting them to consensus nodes.
package proposal

import (
	"errors"
	"fmt"
	"math/rand"

	"github.com/hashicorp/go-multierror"
	"github.com/rs/zerolog"

	"github.com/dapperlabs/flow-go/crypto"
	"github.com/dapperlabs/flow-go/engine"
	model "github.com/dapperlabs/flow-go/model/coldstuff"
	"github.com/dapperlabs/flow-go/model/flow"
	"github.com/dapperlabs/flow-go/model/flow/filter"
	"github.com/dapperlabs/flow-go/model/messages"
	"github.com/dapperlabs/flow-go/module"
	"github.com/dapperlabs/flow-go/module/mempool"
	"github.com/dapperlabs/flow-go/module/trace"
	"github.com/dapperlabs/flow-go/network"
	"github.com/dapperlabs/flow-go/protocol"
	"github.com/dapperlabs/flow-go/storage"
)

// Engine is the collection proposal engine, which packages pending
// transactions into collections and sends them to consensus nodes.
type Engine struct {
<<<<<<< HEAD
	unit        *engine.Unit
	log         zerolog.Logger
	tracer      trace.Tracer
	con         network.Conduit
	me          module.Local
	state       protocol.State
	provider    network.Engine // provider engine to propagate guarantees
	pool        mempool.Transactions
	collections storage.Collections
	guarantees  storage.Guarantees
	headers     storage.Headers
	cache       module.PendingClusterBlockBuffer
=======
	unit         *engine.Unit
	log          zerolog.Logger
	tracer       trace.Tracer
	con          network.Conduit
	me           module.Local
	state        protocol.State
	provider     network.Engine // provider engine to propagate guarantees
	pool         mempool.Transactions
	transactions storage.Transactions
	headers      storage.Headers
	payloads     storage.ClusterPayloads

	cache      map[flow.Identifier][]cacheItem // pending block cache, keyed by parent ID
	cacheDedup map[flow.Identifier]struct{}    // prevent dupes in cache
>>>>>>> 5ffe608d

	coldstuff module.ColdStuff
}

func New(
	log zerolog.Logger,
	net module.Network,
	me module.Local,
	state protocol.State,
	tracer trace.Tracer,
	provider network.Engine,
	pool mempool.Transactions,
	transactions storage.Transactions,
	headers storage.Headers,
<<<<<<< HEAD
	cache module.PendingClusterBlockBuffer,
) (*Engine, error) {

	e := &Engine{
		unit:        engine.NewUnit(),
		log:         log.With().Str("engine", "proposal").Logger(),
		me:          me,
		state:       state,
		tracer:      tracer,
		provider:    provider,
		pool:        pool,
		collections: collections,
		guarantees:  guarantees,
		headers:     headers,
		cache:       cache,
=======
	payloads storage.ClusterPayloads,
) (*Engine, error) {

	e := &Engine{
		unit:         engine.NewUnit(),
		log:          log.With().Str("engine", "proposal").Logger(),
		me:           me,
		state:        state,
		tracer:       tracer,
		provider:     provider,
		pool:         pool,
		transactions: transactions,
		headers:      headers,
		payloads:     payloads,
		cache:        make(map[flow.Identifier][]cacheItem),
		cacheDedup:   make(map[flow.Identifier]struct{}),
>>>>>>> 5ffe608d
	}

	con, err := net.Register(engine.ProtocolClusterConsensus, e)
	if err != nil {
		return nil, fmt.Errorf("could not register engine: %w", err)
	}
	e.con = con

	return e, nil
}

// WithConsensus adds the consensus algorithm to the engine. This must be
// called before the engine can start.
func (e *Engine) WithConsensus(cold module.ColdStuff) *Engine {
	e.coldstuff = cold
	return e
}

// Ready returns a ready channel that is closed once the engine has fully
// started. For proposal engine, this is true once the underlying consensus
// algorithm has started.
func (e *Engine) Ready() <-chan struct{} {
	if e.coldstuff == nil {
		panic("cannot start proposal engine without consensus algorithm")
	}

	return e.unit.Ready(func() {
		<-e.coldstuff.Ready()
	})
}

// Done returns a done channel that is closed once the engine has fully stopped.
func (e *Engine) Done() <-chan struct{} {
	return e.unit.Done(func() {
		<-e.coldstuff.Done()
	})
}

// SubmitLocal submits an event originating on the local node.
func (e *Engine) SubmitLocal(event interface{}) {
	e.Submit(e.me.NodeID(), event)
}

// Submit submits the given event from the node with the given origin ID
// for processing in a non-blocking manner. It returns instantly and logs
// a potential processing error internally when done.
func (e *Engine) Submit(originID flow.Identifier, event interface{}) {
	e.unit.Launch(func() {
		err := e.Process(originID, event)
		if err != nil {
			e.log.Error().Err(err).Msg("could not process submitted event")
		}
	})
}

// ProcessLocal processes an event originating on the local node.
func (e *Engine) ProcessLocal(event interface{}) error {
	return e.Process(e.me.NodeID(), event)
}

// Process processes the given event from the node with the given origin ID in
// a blocking manner. It returns the potential processing error when done.
func (e *Engine) Process(originID flow.Identifier, event interface{}) error {
	return e.unit.Do(func() error {
		return e.process(originID, event)
	})
}

// process processes events for the proposal engine on the collection node.
func (e *Engine) process(originID flow.Identifier, event interface{}) error {
	switch ev := event.(type) {
	case *messages.ClusterBlockProposal:
		return e.onBlockProposal(originID, ev)
	case *messages.ClusterBlockVote:
		return e.onBlockVote(originID, ev)
	case *messages.ClusterBlockRequest:
		return e.onBlockRequest(originID, ev)
	case *messages.ClusterBlockResponse:
		return e.onBlockResponse(originID, ev)
	case *model.Commit:
		return e.onBlockCommit(originID, ev)
	default:
		return fmt.Errorf("invalid event type (%T)", event)
	}
}

// SendVote will send a vote to the desired node.
func (e *Engine) SendVote(blockID flow.Identifier, view uint64, sig crypto.Signature, _ crypto.Signature, recipientID flow.Identifier) error {

	// build the vote message
	vote := &messages.ClusterBlockVote{
		BlockID:   blockID,
		View:      view,
		Signature: sig,
	}

	err := e.con.Submit(vote, recipientID)
	if err != nil {
		return fmt.Errorf("could not send vote: %w", err)
	}

	return nil
}

// BroadcastProposal submits a cluster block proposal (effectively a proposal
// for the next collection) to all the collection nodes in our cluster.
func (e *Engine) BroadcastProposal(header *flow.Header) error {

	// first, check that we are the proposer of the block
	if header.ProposerID != e.me.NodeID() {
		return fmt.Errorf("cannot broadcast proposal with non-local proposer (%x)", header.ProposerID)
	}

	// retrieve the payload for the block
	payload, err := e.payloads.ByBlockID(header.ID())
	if err != nil {
		return fmt.Errorf("could not get payload for block: %w", err)
	}

	// retrieve all collection nodes in our cluster
	// TODO filter by cluster
	recipients, err := e.state.Final().Identities(
		filter.HasRole(flow.RoleCollection),
		filter.Not(filter.HasNodeID(e.me.NodeID())),
	)
	if err != nil {
		return fmt.Errorf("could not get cluster members: %w", err)
	}

	// create the proposal message for the collection
	msg := &messages.ClusterBlockProposal{
		Header:  header,
		Payload: payload,
	}

	err = e.con.Submit(msg, recipients.NodeIDs()...)
	if err != nil {
		return fmt.Errorf("could not broadcast proposal: %w", err)
	}

	trace.StartCollectionSpan(e.tracer, &payload.Collection).
		SetTag("node_type", "collection").
		SetTag("node_id", e.me.NodeID().String())

	return nil
}

// BroadcastCommit broadcasts a commit message to all collection nodes in our
// cluster.
func (e *Engine) BroadcastCommit(commit *model.Commit) error {

	// retrieve all collection nodes in our cluster
	// TODO filter by cluster
	recipients, err := e.state.Final().Identities(
		filter.HasRole(flow.RoleCollection),
		filter.Not(filter.HasNodeID(e.me.NodeID())),
	)
	if err != nil {
		return fmt.Errorf("could not get cluster members: %w", err)
	}

	err = e.con.Submit(commit, recipients.NodeIDs()...)
	if err != nil {
		return fmt.Errorf("could not send commit message: %w", err)
	}

	return err
}

// onBlockProposal handles proposals for new blocks.
func (e *Engine) onBlockProposal(originID flow.Identifier, proposal *messages.ClusterBlockProposal) error {

	// retrieve the parent block
	parent, err := e.headers.ByBlockID(proposal.Header.ParentID)
	if errors.Is(err, storage.ErrNotFound) {
		return e.processPendingProposal(originID, proposal)
	}
	if err != nil {
		return fmt.Errorf("could not retrieve proposal parent: %w", err)
	}

	blockID := proposal.Header.ID()
	collection := proposal.Payload.Collection

	// ensure we have received and validated all transactions in the proposal
	var missingTxErr *multierror.Error
	for _, txID := range collection.Transactions {
		if !e.pool.Has(txID) {
			// reject the block, request the transaction
			missingTxErr = multierror.Append(missingTxErr, fmt.Errorf("cannot validate missing transaction (id=%x)", txID))
			// TODO submit transaction request
		}
	}
	if err := missingTxErr.ErrorOrNil(); err != nil {
		return fmt.Errorf("cannot validate block proposal (id=%x) with missing transactions: %w", proposal.Header.ID(), err)
	}

	// store the transactions
	for _, txID := range collection.Transactions {
		tx, err := e.pool.ByID(txID)
		if err != nil {
			return fmt.Errorf("could not store missing transaction: %w", err)
		}
		err = e.transactions.Store(&tx.TransactionBody)
		if err != nil && !errors.Is(err, storage.ErrAlreadyExists) {
			return fmt.Errorf("could not store transaction: %w", err)
		}
	}

	// store the payload
	err = e.payloads.Store(proposal.Header, proposal.Payload)
	if err != nil {
		return fmt.Errorf("could not store payload: %w", err)
	}

	// store the header
	err = e.headers.Store(proposal.Header)
	if err != nil {
		return fmt.Errorf("could not store header: %w", err)
	}

<<<<<<< HEAD
	children, ok := e.cache.ByParentID(blockID)
=======
	// ensure the block is a valid extension of cluster state
	err = e.state.Mutate().Extend(blockID)
	if err != nil {
		return fmt.Errorf("could not extend cluster state: %w", err)
	}

	// submit the proposal to hotstuff for processing
	e.coldstuff.SubmitProposal(proposal.Header, parent.View)

	// check if we have buffered any children of this block
	children, ok := e.cache[blockID]
>>>>>>> 5ffe608d
	if !ok {
		return nil
	}
	var result *multierror.Error
	for _, child := range children {
		proposal := &messages.ClusterBlockProposal{
			Header:  child.Header,
			Payload: child.Payload,
		}
		err := e.onBlockProposal(child.OriginID, proposal)
		if err != nil {
			result = multierror.Append(result, err)
		}
	}

	// remove children from cache
	e.cache.DropForParent(blockID)

	return result.ErrorOrNil()
}

// onBlockVote handles votes for blocks by passing them to the core consensus
// algorithm
func (e *Engine) onBlockVote(originID flow.Identifier, vote *messages.ClusterBlockVote) error {
	e.coldstuff.SubmitVote(originID, vote.BlockID, vote.View, vote.Signature, nil)
	return nil
}

// onBlockRequest handles requests from other nodes for blocks we have.
// We always respond to these requests if we have the block in question.
func (e *Engine) onBlockRequest(originID flow.Identifier, req *messages.ClusterBlockRequest) error {

	// retrieve the block header
	header, err := e.headers.ByBlockID(req.BlockID)
	if err != nil {
		return fmt.Errorf("could not find requested block: %w", err)
	}

	// retrieve the block payload
	payload, err := e.payloads.ByBlockID(header.ID())
	if err != nil {
		return fmt.Errorf("could not find requested block: %w", err)
	}

	proposal := &messages.ClusterBlockProposal{
		Header:  header,
		Payload: payload,
	}

	res := &messages.ClusterBlockResponse{
		Proposal: proposal,
		Nonce:    req.Nonce,
	}

	err = e.con.Submit(res, originID)
	if err != nil {
		return fmt.Errorf("could not send block response: %w", err)
	}

	return nil
}

// onBlockResponse handles responses to queries for particular blocks we have made.
func (e *Engine) onBlockResponse(originID flow.Identifier, res *messages.ClusterBlockResponse) error {

	// process the block response as we would a regular proposal
	err := e.onBlockProposal(originID, res.Proposal)
	if err != nil {
		return fmt.Errorf("could not process block response: %w", err)
	}

	return nil
}

// onBlockCommit handles incoming block commits by passing them to the core
// consensus algorithm.
//
// NOTE: This is only necessary for ColdStuff and can be removed when we switch
// to HotStuff.
func (e *Engine) onBlockCommit(originID flow.Identifier, commit *model.Commit) error {
	e.coldstuff.SubmitCommit(commit)
	return nil
}

// processPendingProposal handles proposals where the parent is missing.
func (e *Engine) processPendingProposal(originID flow.Identifier, proposal *messages.ClusterBlockProposal) error {

	parentID := proposal.Header.ParentID

	pendingBlock := &cluster.PendingBlock{
		OriginID: originID,
		Header:   proposal.Header,
		Payload:  proposal.Payload,
	}

	// cache the block, exit early if it already exists in the cache
	added := e.cache.Add(pendingBlock)
	if !added {
		return nil
	}

	// if the block was not already in the buffer, request its parent
	req := &messages.BlockRequest{
		BlockID: parentID,
		Nonce:   rand.Uint64(),
	}
	err := e.con.Submit(req, originID)
	if err != nil {
		return fmt.Errorf("could not send block request: %w", err)
	}

	// NOTE: at this point, if he doesn't send us the parent, we should probably think about a way
	// to blacklist him, as this can be exploited by sending us lots of children without parent;
	// a second mitigation strategy is to put a strict limit on children we cache, and possibly a
	// limit on children we cache coming from a single other node

	return nil
}

<<<<<<< HEAD
// createProposal creates a new proposal
func (e *Engine) createProposal() error {
	if e.pool.Size() == 0 {
		return ErrEmptyTxpool
	}

	transactions := e.pool.All()
	coll := flow.CollectionFromTransactions(transactions)

	err := e.collections.Store(&coll)
	if err != nil {
		return fmt.Errorf("could not save proposed collection: %w", err)
	}

	guarantee := coll.Guarantee()

	trace.StartCollectionGuaranteeSpan(e.tracer, guarantee, transactions).
		SetTag("node_type", "collection").
		SetTag("node_id", e.me.NodeID().String())

	err = e.guarantees.Store(&guarantee)
	if err != nil {
		return fmt.Errorf("could not save proposed collection guarantee %s: %w", guarantee.ID(), err)
	}

	// Collection guarantee is saved, we can now delete Txs from the mem pool
	for _, tx := range transactions {
		e.pool.Rem(tx.ID())
		e.tracer.FinishSpan(tx.ID())
	}

	err = e.provider.ProcessLocal(&messages.SubmitCollectionGuarantee{Guarantee: guarantee})
	if err != nil {
		return fmt.Errorf("could not submit collection guarantee: %w", err)
	}

	return nil
=======
// Caches a pending proposal in the block buffer cache, keyed by the block's
// parent ID.
func (e *Engine) cachePendingProposal(originID flow.Identifier, proposal *messages.ClusterBlockProposal) {

	blockID := proposal.Header.ID()
	parentID := proposal.Header.ParentID

	item := cacheItem{
		OriginID: originID,
		Proposal: proposal,
	}

	e.cache[parentID] = append(e.cache[parentID], item)
	e.cacheDedup[blockID] = struct{}{}
}

// Returns true if the proposal with the given block ID has been cached.
func (e *Engine) isPendingProposalCached(blockID flow.Identifier) bool {
	_, cached := e.cacheDedup[blockID]
	return cached
}

// Removes from the pending proposal cache all the children of the block with
// the given ID. Since buffered blocks are keyed by parent, this function
// should be called when the parent for a set of children is received.
func (e *Engine) dropPendingProposalsWithParent(blockID flow.Identifier) {

	children := e.cache[blockID]
	for _, child := range children {
		delete(e.cacheDedup, child.Proposal.Header.ID())
	}
	delete(e.cache, blockID)
>>>>>>> 5ffe608d
}<|MERGE_RESOLUTION|>--- conflicted
+++ resolved
@@ -12,6 +12,7 @@
 
 	"github.com/dapperlabs/flow-go/crypto"
 	"github.com/dapperlabs/flow-go/engine"
+	"github.com/dapperlabs/flow-go/model/cluster"
 	model "github.com/dapperlabs/flow-go/model/coldstuff"
 	"github.com/dapperlabs/flow-go/model/flow"
 	"github.com/dapperlabs/flow-go/model/flow/filter"
@@ -27,20 +28,6 @@
 // Engine is the collection proposal engine, which packages pending
 // transactions into collections and sends them to consensus nodes.
 type Engine struct {
-<<<<<<< HEAD
-	unit        *engine.Unit
-	log         zerolog.Logger
-	tracer      trace.Tracer
-	con         network.Conduit
-	me          module.Local
-	state       protocol.State
-	provider    network.Engine // provider engine to propagate guarantees
-	pool        mempool.Transactions
-	collections storage.Collections
-	guarantees  storage.Guarantees
-	headers     storage.Headers
-	cache       module.PendingClusterBlockBuffer
-=======
 	unit         *engine.Unit
 	log          zerolog.Logger
 	tracer       trace.Tracer
@@ -52,10 +39,7 @@
 	transactions storage.Transactions
 	headers      storage.Headers
 	payloads     storage.ClusterPayloads
-
-	cache      map[flow.Identifier][]cacheItem // pending block cache, keyed by parent ID
-	cacheDedup map[flow.Identifier]struct{}    // prevent dupes in cache
->>>>>>> 5ffe608d
+	cache        module.PendingClusterBlockBuffer
 
 	coldstuff module.ColdStuff
 }
@@ -70,24 +54,8 @@
 	pool mempool.Transactions,
 	transactions storage.Transactions,
 	headers storage.Headers,
-<<<<<<< HEAD
+	payloads storage.ClusterPayloads,
 	cache module.PendingClusterBlockBuffer,
-) (*Engine, error) {
-
-	e := &Engine{
-		unit:        engine.NewUnit(),
-		log:         log.With().Str("engine", "proposal").Logger(),
-		me:          me,
-		state:       state,
-		tracer:      tracer,
-		provider:    provider,
-		pool:        pool,
-		collections: collections,
-		guarantees:  guarantees,
-		headers:     headers,
-		cache:       cache,
-=======
-	payloads storage.ClusterPayloads,
 ) (*Engine, error) {
 
 	e := &Engine{
@@ -101,9 +69,7 @@
 		transactions: transactions,
 		headers:      headers,
 		payloads:     payloads,
-		cache:        make(map[flow.Identifier][]cacheItem),
-		cacheDedup:   make(map[flow.Identifier]struct{}),
->>>>>>> 5ffe608d
+		cache:        cache,
 	}
 
 	con, err := net.Register(engine.ProtocolClusterConsensus, e)
@@ -325,9 +291,6 @@
 		return fmt.Errorf("could not store header: %w", err)
 	}
 
-<<<<<<< HEAD
-	children, ok := e.cache.ByParentID(blockID)
-=======
 	// ensure the block is a valid extension of cluster state
 	err = e.state.Mutate().Extend(blockID)
 	if err != nil {
@@ -337,9 +300,7 @@
 	// submit the proposal to hotstuff for processing
 	e.coldstuff.SubmitProposal(proposal.Header, parent.View)
 
-	// check if we have buffered any children of this block
-	children, ok := e.cache[blockID]
->>>>>>> 5ffe608d
+	children, ok := e.cache.ByParentID(blockID)
 	if !ok {
 		return nil
 	}
@@ -457,78 +418,4 @@
 	// limit on children we cache coming from a single other node
 
 	return nil
-}
-
-<<<<<<< HEAD
-// createProposal creates a new proposal
-func (e *Engine) createProposal() error {
-	if e.pool.Size() == 0 {
-		return ErrEmptyTxpool
-	}
-
-	transactions := e.pool.All()
-	coll := flow.CollectionFromTransactions(transactions)
-
-	err := e.collections.Store(&coll)
-	if err != nil {
-		return fmt.Errorf("could not save proposed collection: %w", err)
-	}
-
-	guarantee := coll.Guarantee()
-
-	trace.StartCollectionGuaranteeSpan(e.tracer, guarantee, transactions).
-		SetTag("node_type", "collection").
-		SetTag("node_id", e.me.NodeID().String())
-
-	err = e.guarantees.Store(&guarantee)
-	if err != nil {
-		return fmt.Errorf("could not save proposed collection guarantee %s: %w", guarantee.ID(), err)
-	}
-
-	// Collection guarantee is saved, we can now delete Txs from the mem pool
-	for _, tx := range transactions {
-		e.pool.Rem(tx.ID())
-		e.tracer.FinishSpan(tx.ID())
-	}
-
-	err = e.provider.ProcessLocal(&messages.SubmitCollectionGuarantee{Guarantee: guarantee})
-	if err != nil {
-		return fmt.Errorf("could not submit collection guarantee: %w", err)
-	}
-
-	return nil
-=======
-// Caches a pending proposal in the block buffer cache, keyed by the block's
-// parent ID.
-func (e *Engine) cachePendingProposal(originID flow.Identifier, proposal *messages.ClusterBlockProposal) {
-
-	blockID := proposal.Header.ID()
-	parentID := proposal.Header.ParentID
-
-	item := cacheItem{
-		OriginID: originID,
-		Proposal: proposal,
-	}
-
-	e.cache[parentID] = append(e.cache[parentID], item)
-	e.cacheDedup[blockID] = struct{}{}
-}
-
-// Returns true if the proposal with the given block ID has been cached.
-func (e *Engine) isPendingProposalCached(blockID flow.Identifier) bool {
-	_, cached := e.cacheDedup[blockID]
-	return cached
-}
-
-// Removes from the pending proposal cache all the children of the block with
-// the given ID. Since buffered blocks are keyed by parent, this function
-// should be called when the parent for a set of children is received.
-func (e *Engine) dropPendingProposalsWithParent(blockID flow.Identifier) {
-
-	children := e.cache[blockID]
-	for _, child := range children {
-		delete(e.cacheDedup, child.Proposal.Header.ID())
-	}
-	delete(e.cache, blockID)
->>>>>>> 5ffe608d
 }