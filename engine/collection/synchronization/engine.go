// (c) 2019 Dapper Labs - ALL RIGHTS RESERVED

package synchronization

import (
	"errors"
	"fmt"
	"time"

	"github.com/hashicorp/go-multierror"
	"github.com/rs/zerolog"

	"github.com/onflow/flow-go/engine"
	"github.com/onflow/flow-go/engine/collection"
	"github.com/onflow/flow-go/engine/common/fifoqueue"
	commonsync "github.com/onflow/flow-go/engine/common/synchronization"
	"github.com/onflow/flow-go/model/chainsync"
	"github.com/onflow/flow-go/model/flow"
	"github.com/onflow/flow-go/model/flow/filter"
	"github.com/onflow/flow-go/model/messages"
	"github.com/onflow/flow-go/module"
	synccore "github.com/onflow/flow-go/module/chainsync"
	"github.com/onflow/flow-go/module/lifecycle"
	"github.com/onflow/flow-go/module/metrics"
	"github.com/onflow/flow-go/network"
	"github.com/onflow/flow-go/network/channels"
	"github.com/onflow/flow-go/state/cluster"
	"github.com/onflow/flow-go/storage"
	"github.com/onflow/flow-go/utils/rand"
)

// defaultSyncResponseQueueCapacity maximum capacity of sync responses queue
const defaultSyncResponseQueueCapacity = 500

// defaultBlockResponseQueueCapacity maximum capacity of block responses queue
const defaultBlockResponseQueueCapacity = 500

// Engine is the synchronization engine, responsible for synchronizing chain state.
type Engine struct {
	unit         *engine.Unit
	lm           *lifecycle.LifecycleManager
	log          zerolog.Logger
	metrics      module.EngineMetrics
	me           module.Local
	participants flow.IdentityList
	con          network.Conduit
	comp         collection.Compliance // compliance layer engine

	pollInterval time.Duration
	scanInterval time.Duration
	core         module.SyncCore
	state        cluster.State

	requestHandler *RequestHandlerEngine // component responsible for handling requests

	pendingSyncResponses   engine.MessageStore    // message store for *message.SyncResponse
	pendingBlockResponses  engine.MessageStore    // message store for *message.BlockResponse
	responseMessageHandler *engine.MessageHandler // message handler responsible for response processing
}

// New creates a new cluster chain synchronization engine.
func New(
	log zerolog.Logger,
	metrics module.EngineMetrics,
	net network.Network,
	me module.Local,
	participants flow.IdentityList,
	state cluster.State,
	blocks storage.ClusterBlocks,
	comp collection.Compliance,
	core module.SyncCore,
	opts ...commonsync.OptionFunc,
) (*Engine, error) {

	opt := commonsync.DefaultConfig()
	for _, f := range opts {
		f(opt)
	}

	if comp == nil {
		return nil, fmt.Errorf("must initialize synchronization engine with comp engine")
	}

	// initialize the propagation engine with its dependencies
	e := &Engine{
		unit:         engine.NewUnit(),
		lm:           lifecycle.NewLifecycleManager(),
		log:          log.With().Str("engine", "cluster_synchronization").Logger(),
		metrics:      metrics,
		me:           me,
		participants: participants.Filter(filter.Not(filter.HasNodeID(me.NodeID()))),
		comp:         comp,
		core:         core,
		pollInterval: opt.PollInterval,
		scanInterval: opt.ScanInterval,
		state:        state,
	}

	err := e.setupResponseMessageHandler()
	if err != nil {
		return nil, fmt.Errorf("could not setup message handler")
	}

	chainID, err := state.Params().ChainID()
	if err != nil {
		return nil, fmt.Errorf("could not get chain ID: %w", err)
	}

	// register the engine with the network layer and store the conduit
	con, err := net.Register(channels.SyncCluster(chainID), e)
	if err != nil {
		return nil, fmt.Errorf("could not register engine: %w", err)
	}
	e.con = con

	e.requestHandler = NewRequestHandlerEngine(log, metrics, con, me, blocks, core, state)

	return e, nil
}

// setupResponseMessageHandler initializes the inbound queues and the MessageHandler for UNTRUSTED responses.
func (e *Engine) setupResponseMessageHandler() error {
	syncResponseQueue, err := fifoqueue.NewFifoQueue(defaultSyncResponseQueueCapacity)
	if err != nil {
		return fmt.Errorf("failed to create queue for sync responses: %w", err)
	}

	e.pendingSyncResponses = &engine.FifoMessageStore{
		FifoQueue: syncResponseQueue,
	}

	blockResponseQueue, err := fifoqueue.NewFifoQueue(defaultBlockResponseQueueCapacity)
	if err != nil {
		return fmt.Errorf("failed to create queue for block responses: %w", err)
	}

	e.pendingBlockResponses = &engine.FifoMessageStore{
		FifoQueue: blockResponseQueue,
	}

	// define message queueing behaviour
	e.responseMessageHandler = engine.NewMessageHandler(
		e.log,
		engine.NewNotifier(),
		engine.Pattern{
			Match: func(msg *engine.Message) bool {
				_, ok := msg.Payload.(*messages.SyncResponse)
				if ok {
					e.metrics.MessageReceived(metrics.EngineClusterSynchronization, metrics.MessageSyncResponse)
				}
				return ok
			},
			Store: e.pendingSyncResponses,
		},
		engine.Pattern{
			Match: func(msg *engine.Message) bool {
				_, ok := msg.Payload.(*messages.ClusterBlockResponse)
				if ok {
					e.metrics.MessageReceived(metrics.EngineClusterSynchronization, metrics.MessageBlockResponse)
				}
				return ok
			},
			Store: e.pendingBlockResponses,
		},
	)

	return nil
}

// Ready returns a ready channel that is closed once the engine has fully started.
func (e *Engine) Ready() <-chan struct{} {
	e.lm.OnStart(func() {
		e.unit.Launch(e.checkLoop)
		e.unit.Launch(e.responseProcessingLoop)
		// wait for request handler to startup
		<-e.requestHandler.Ready()
	})
	return e.lm.Started()
}

// Done returns a done channel that is closed once the engine has fully stopped.
func (e *Engine) Done() <-chan struct{} {
	e.lm.OnStop(func() {
		// signal the request handler to shutdown
		requestHandlerDone := e.requestHandler.Done()
		// wait for request sending and response processing routines to exit
		<-e.unit.Done()
		// wait for request handler shutdown to complete
		<-requestHandlerDone
	})
	return e.lm.Stopped()
}

// SubmitLocal submits an event originating on the local node.
func (e *Engine) SubmitLocal(event interface{}) {
	err := e.ProcessLocal(event)
	if err != nil {
		e.log.Fatal().Err(err).Msg("internal error processing event")
	}
}

// Submit submits the given event from the node with the given origin ID
// for processing in a non-blocking manner. It returns instantly and logs
// a potential processing error internally when done.
func (e *Engine) Submit(channel channels.Channel, originID flow.Identifier, event interface{}) {
	err := e.Process(channel, originID, event)
	if err != nil {
		e.log.Fatal().Err(err).Msg("internal error processing event")
	}
}

// ProcessLocal processes an event originating on the local node.
func (e *Engine) ProcessLocal(event interface{}) error {
	return e.process(e.me.NodeID(), event)
}

// Process processes the given event from the node with the given origin ID in
// a blocking manner. It returns the potential processing error when done.
func (e *Engine) Process(channel channels.Channel, originID flow.Identifier, event interface{}) error {
	err := e.process(originID, event)
	if err != nil {
		if engine.IsIncompatibleInputTypeError(err) {
			e.log.Warn().Msgf("%v delivered unsupported message %T through %v", originID, event, channel)
			return nil
		}
		return fmt.Errorf("unexpected error while processing engine message: %w", err)
	}
	return nil
}

// process processes events for the synchronization engine.
// Error returns:
//   - IncompatibleInputTypeError if input has unexpected type
//   - All other errors are potential symptoms of internal state corruption or bugs (fatal).
func (e *Engine) process(originID flow.Identifier, event interface{}) error {
	switch event.(type) {
	case *messages.RangeRequest, *messages.BatchRequest, *messages.SyncRequest:
		return e.requestHandler.process(originID, event)
	case *messages.SyncResponse, *messages.ClusterBlockResponse:
		return e.responseMessageHandler.Process(originID, event)
	default:
		return fmt.Errorf("received input with type %T from %x: %w", event, originID[:], engine.IncompatibleInputTypeError)
	}
}

// responseProcessingLoop is a separate goroutine that performs processing of queued responses
func (e *Engine) responseProcessingLoop() {
	notifier := e.responseMessageHandler.GetNotifier()
	for {
		select {
		case <-e.unit.Quit():
			return
		case <-notifier:
			e.processAvailableResponses()
		}
	}
}

// processAvailableResponses is processor of pending events which drives events from networking layer to business logic.
func (e *Engine) processAvailableResponses() {
	for {
		select {
		case <-e.unit.Quit():
			return
		default:
		}

		msg, ok := e.pendingSyncResponses.Get()
		if ok {
			e.onSyncResponse(msg.OriginID, msg.Payload.(*messages.SyncResponse))
			e.metrics.MessageHandled(metrics.EngineClusterSynchronization, metrics.MessageSyncResponse)
			continue
		}

		msg, ok = e.pendingBlockResponses.Get()
		if ok {
			e.onBlockResponse(msg.OriginID, msg.Payload.(*messages.ClusterBlockResponse))
			e.metrics.MessageHandled(metrics.EngineClusterSynchronization, metrics.MessageBlockResponse)
			continue
		}

		// when there is no more messages in the queue, back to the loop to wait
		// for the next incoming message to arrive.
		return
	}
}

// onSyncResponse processes a synchronization response.
func (e *Engine) onSyncResponse(originID flow.Identifier, res *messages.SyncResponse) {
	final, err := e.state.Final().Head()
	if err != nil {
		e.log.Error().Err(err).Msg("could not get last finalized header")
		return
	}
	e.core.HandleHeight(final, res.Height)
}

// onBlockResponse processes a response containing a specifically requested block.
func (e *Engine) onBlockResponse(originID flow.Identifier, res *messages.ClusterBlockResponse) {
	// process the blocks one by one
	for _, block := range res.Blocks {
		header := block.Header
		if !e.core.HandleBlock(&header) {
			continue
		}
		synced := flow.Slashable[*messages.ClusterBlockProposal]{
			OriginID: originID,
			Message: &messages.ClusterBlockProposal{
				Block: block,
			},
		}
		// forward the block to the compliance engine for validation and processing
		e.comp.OnSyncedClusterBlock(synced)
	}
}

// checkLoop will regularly scan for items that need requesting.
func (e *Engine) checkLoop() {
	pollChan := make(<-chan time.Time)
	if e.pollInterval > 0 {
		poll := time.NewTicker(e.pollInterval)
		pollChan = poll.C
		defer poll.Stop()
	}
	scan := time.NewTicker(e.scanInterval)

CheckLoop:
	for {
		// give the quit channel a priority to be selected
		select {
		case <-e.unit.Quit():
			break CheckLoop
		default:
		}

		select {
		case <-e.unit.Quit():
			break CheckLoop
		case <-pollChan:
			e.pollHeight()
		case <-scan.C:
			final, err := e.state.Final().Head()
			if err != nil {
				e.log.Fatal().Err(err).Msg("could not get last finalized header")
				continue
			}
			ranges, batches := e.core.ScanPending(final)
			e.sendRequests(ranges, batches)
		}
	}

	// some minor cleanup
	scan.Stop()
}

// pollHeight will send a synchronization request to three random nodes.
func (e *Engine) pollHeight() {
	head, err := e.state.Final().Head()
	if err != nil {
		e.log.Error().Err(err).Msg("could not get last finalized header")
		return
	}

	nonce, err := rand.Uint64()
	if err != nil {
<<<<<<< HEAD
		e.log.Error().Err(err).Msg("nonce generation failed")
=======
		// TODO: this error should be returned by pollHeight()
		// it is logged for now since the only error possible is related to a failure
		// of the system entropy generation. Such error is going to cause failures in other
		// components where it's handled properly and will lead to crashing the module.
		e.log.Error().Err(err).Msg("nonce generation failed during pollHeight")
>>>>>>> 560a6231
		return
	}

	// send the request for synchronization
	req := &messages.SyncRequest{
		Nonce:  nonce,
		Height: head.Height,
	}
	err = e.con.Multicast(req, synccore.DefaultPollNodes, e.participants.NodeIDs()...)
	if err != nil && !errors.Is(err, network.EmptyTargetList) {
		e.log.Warn().Err(err).Msg("sending sync request to poll heights failed")
		return
	}
	e.metrics.MessageSent(metrics.EngineClusterSynchronization, metrics.MessageSyncRequest)
}

// sendRequests sends a request for each range and batch using consensus participants from last finalized snapshot.
func (e *Engine) sendRequests(ranges []chainsync.Range, batches []chainsync.Batch) {
	var errs *multierror.Error

	for _, ran := range ranges {
		nonce, err := rand.Uint64()
		if err != nil {
<<<<<<< HEAD
			e.log.Error().Err(err).Msg("nonce generation failed")
=======
			// TODO: this error should be returned by sendRequests
			// it is logged for now since the only error possible is related to a failure
			// of the system entropy generation. Such error is going to cause failures in other
			// components where it's handled properly and will lead to crashing the module.
			e.log.Error().Err(err).Msg("nonce generation failed during range request")
>>>>>>> 560a6231
			return
		}
		req := &messages.RangeRequest{
			Nonce:      nonce,
			FromHeight: ran.From,
			ToHeight:   ran.To,
		}
		err = e.con.Multicast(req, synccore.DefaultBlockRequestNodes, e.participants.NodeIDs()...)
		if err != nil {
			errs = multierror.Append(errs, fmt.Errorf("could not submit range request: %w", err))
			continue
		}
		e.log.Debug().
			Uint64("range_from", req.FromHeight).
			Uint64("range_to", req.ToHeight).
			Uint64("range_nonce", req.Nonce).
			Msg("range requested")
		e.core.RangeRequested(ran)
		e.metrics.MessageSent(metrics.EngineClusterSynchronization, metrics.MessageRangeRequest)
	}

	for _, batch := range batches {
		nonce, err := rand.Uint64()
		if err != nil {
<<<<<<< HEAD
			e.log.Error().Err(err).Msg("nonce generation failed")
=======
			// TODO: this error should be returned by sendRequests
			// it is logged for now since the only error possible is related to a failure
			// of the system entropy generation. Such error is going to cause failures in other
			// components where it's handled properly and will lead to crashing the module.
			e.log.Error().Err(err).Msg("nonce generation failed during batch request")
>>>>>>> 560a6231
			return
		}
		req := &messages.BatchRequest{
			Nonce:    nonce,
			BlockIDs: batch.BlockIDs,
		}
		err = e.con.Multicast(req, synccore.DefaultBlockRequestNodes, e.participants.NodeIDs()...)
		if err != nil {
			errs = multierror.Append(errs, fmt.Errorf("could not submit batch request: %w", err))
			continue
		}
		e.core.BatchRequested(batch)
		e.metrics.MessageSent(metrics.EngineClusterSynchronization, metrics.MessageBatchRequest)
	}

	if err := errs.ErrorOrNil(); err != nil {
		e.log.Warn().Err(err).Msg("sending range and batch requests failed")
	}
}<|MERGE_RESOLUTION|>--- conflicted
+++ resolved
@@ -363,15 +363,11 @@
 
 	nonce, err := rand.Uint64()
 	if err != nil {
-<<<<<<< HEAD
-		e.log.Error().Err(err).Msg("nonce generation failed")
-=======
 		// TODO: this error should be returned by pollHeight()
 		// it is logged for now since the only error possible is related to a failure
 		// of the system entropy generation. Such error is going to cause failures in other
 		// components where it's handled properly and will lead to crashing the module.
 		e.log.Error().Err(err).Msg("nonce generation failed during pollHeight")
->>>>>>> 560a6231
 		return
 	}
 
@@ -395,15 +391,11 @@
 	for _, ran := range ranges {
 		nonce, err := rand.Uint64()
 		if err != nil {
-<<<<<<< HEAD
-			e.log.Error().Err(err).Msg("nonce generation failed")
-=======
 			// TODO: this error should be returned by sendRequests
 			// it is logged for now since the only error possible is related to a failure
 			// of the system entropy generation. Such error is going to cause failures in other
 			// components where it's handled properly and will lead to crashing the module.
 			e.log.Error().Err(err).Msg("nonce generation failed during range request")
->>>>>>> 560a6231
 			return
 		}
 		req := &messages.RangeRequest{
@@ -428,15 +420,11 @@
 	for _, batch := range batches {
 		nonce, err := rand.Uint64()
 		if err != nil {
-<<<<<<< HEAD
-			e.log.Error().Err(err).Msg("nonce generation failed")
-=======
 			// TODO: this error should be returned by sendRequests
 			// it is logged for now since the only error possible is related to a failure
 			// of the system entropy generation. Such error is going to cause failures in other
 			// components where it's handled properly and will lead to crashing the module.
 			e.log.Error().Err(err).Msg("nonce generation failed during batch request")
->>>>>>> 560a6231
 			return
 		}
 		req := &messages.BatchRequest{
