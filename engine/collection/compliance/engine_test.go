--- conflicted
+++ resolved
@@ -144,7 +144,6 @@
 	unittest.AssertClosesBefore(cs.T(), cs.engine.Ready(), time.Second)
 }
 
-<<<<<<< HEAD
 // TearDownTest stops the engine and checks there are no errors thrown to the SignallerContext.
 func (cs *EngineSuite) TearDownTest() {
 	cs.cancel()
@@ -154,71 +153,6 @@
 		assert.NoError(cs.T(), err)
 	default:
 	}
-=======
-// TestBroadcastProposalWithDelay tests broadcasting proposals with different
-// inputs
-func (cs *ComplianceSuite) TestBroadcastProposalWithDelay() {
-
-	// generate a parent with height and chain ID set
-	parent := unittest.ClusterBlockFixture()
-	parent.Header.ChainID = "test"
-	parent.Header.Height = 10
-	cs.headerDB[parent.ID()] = &parent
-
-	// create a block with the parent and store the payload with correct ID
-	block := unittest.ClusterBlockWithParent(&parent)
-	block.Header.ProposerID = cs.myID
-	cs.payloadDB[block.ID()] = block.Payload
-
-	// keep a duplicate of the correct header to check against leader
-	header := block.Header
-
-	// unset chain and height to make sure they are correctly reconstructed
-	block.Header.ChainID = ""
-	block.Header.Height = 0
-
-	cs.hotstuff.On("SubmitProposal", block.Header, parent.Header.View).Return(doneChan()).Once()
-
-	// submit to broadcast proposal
-	err := cs.engine.BroadcastProposalWithDelay(block.Header, 0)
-	require.NoError(cs.T(), err, "header broadcast should pass")
-
-	// make sure chain ID and height were reconstructed and
-	// we broadcast to correct nodes
-	header.ChainID = "test"
-	header.Height = 11
-	msg := messages.NewClusterBlockProposal(&block)
-
-	done := func() <-chan struct{} {
-		channel := make(chan struct{})
-		close(channel)
-		return channel
-	}()
-
-	cs.hotstuff.On("Done", mock.Anything).Return(done)
-
-	<-time.After(10 * time.Millisecond)
-	<-cs.engine.Done()
-	cs.con.AssertCalled(cs.T(), "Publish", msg, cs.cluster[1].NodeID, cs.cluster[2].NodeID)
-
-	// should fail with wrong proposer
-	header.ProposerID = unittest.IdentifierFixture()
-	err = cs.engine.BroadcastProposalWithDelay(header, 0)
-	require.Error(cs.T(), err, "should fail with wrong proposer")
-	header.ProposerID = cs.myID
-
-	// should fail with changed (missing) parent
-	header.ParentID[0]++
-	err = cs.engine.BroadcastProposalWithDelay(header, 0)
-	require.Error(cs.T(), err, "should fail with missing parent")
-	header.ParentID[0]--
-
-	// should fail with wrong block ID (payload unavailable)
-	header.View++
-	err = cs.engine.BroadcastProposalWithDelay(header, 0)
-	require.Error(cs.T(), err, "should fail with missing payload")
-	header.View--
->>>>>>> 008054d5
 }
 
 // TestSubmittingMultipleVotes tests that we can send multiple votes and they
