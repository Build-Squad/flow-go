--- conflicted
+++ resolved
@@ -362,12 +362,7 @@
 
 			nonce, err := rand.Uint64()
 			if err != nil {
-<<<<<<< HEAD
-				log.Error().Err(err).
-					Msgf("nonce generation falied")
-=======
 				return 0, fmt.Errorf("nonce generation failed during request missing approvals: %w", err)
->>>>>>> 560a6231
 			}
 
 			// prepare the request
