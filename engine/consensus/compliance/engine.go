package compliance

import (
	"fmt"

	"github.com/rs/zerolog"

	"github.com/onflow/flow-go/consensus/hotstuff/model"
	"github.com/onflow/flow-go/engine"
	"github.com/onflow/flow-go/engine/common/fifoqueue"
	"github.com/onflow/flow-go/engine/consensus/sealing/counters"
	"github.com/onflow/flow-go/model/events"
	"github.com/onflow/flow-go/model/flow"
	"github.com/onflow/flow-go/model/messages"
	"github.com/onflow/flow-go/module"
	"github.com/onflow/flow-go/module/component"
	"github.com/onflow/flow-go/module/irrecoverable"
	"github.com/onflow/flow-go/module/metrics"
	"github.com/onflow/flow-go/module/util"
	"github.com/onflow/flow-go/network"
	"github.com/onflow/flow-go/network/channels"
	"github.com/onflow/flow-go/state/protocol"
	"github.com/onflow/flow-go/storage"
)

// defaultBlockQueueCapacity maximum capacity of inbound queue for `messages.BlockProposal`s
const defaultBlockQueueCapacity = 10_000

// Engine is a wrapper around `compliance.Core`. The Engine queues inbound messages, relevant
// node-internal notifications, and manages the worker routines processing the inbound events,
// and forwards outbound messages to the networking layer.
// `compliance.Core` implements the actual compliance logic.
type Engine struct {
	log            zerolog.Logger
	mempoolMetrics module.MempoolMetrics
	engineMetrics  module.EngineMetrics
	me             module.Local
	headers        storage.Headers
	payloads       storage.Payloads
	tracer         module.Tracer
	state          protocol.State
	core           *Core
	// queues for inbound messsages
	pendingBlocks  engine.MessageStore
	messageHandler *engine.MessageHandler
	// tracking finalized view
	finalizedView              counters.StrictMonotonousCounter
	finalizationEventsNotifier engine.Notifier

	cm *component.ComponentManager
	component.Component
}

var _ network.MessageProcessor = (*Engine)(nil)
var _ component.Component = (*Engine)(nil)

func NewEngine(
	log zerolog.Logger,
	me module.Local,
<<<<<<< HEAD
=======
	prov consensus.ProposalProvider, // TODO replace this with pubsub https://github.com/dapperlabs/flow-go/issues/6395
>>>>>>> aa837bf4
	core *Core,
) (*Engine, error) {

	// Inbound FIFO queue for `messages.BlockProposal`s
	blocksQueue, err := fifoqueue.NewFifoQueue(
		fifoqueue.WithCapacity(defaultBlockQueueCapacity),
		fifoqueue.WithLengthObserver(func(len int) { core.mempoolMetrics.MempoolEntries(metrics.ResourceBlockProposalQueue, uint(len)) }),
	)
	if err != nil {
		return nil, fmt.Errorf("failed to create queue for inbound block proposals: %w", err)
	}
	pendingBlocks := &engine.FifoMessageStore{FifoQueue: blocksQueue}

	// define message queueing behaviour
	handler := engine.NewMessageHandler(
		log.With().Str("compliance", "engine").Logger(),
		engine.NewNotifier(),
		engine.Pattern{
			Match: func(msg *engine.Message) bool {
				_, ok := msg.Payload.(*messages.BlockProposal)
				if ok {
					core.engineMetrics.MessageReceived(metrics.EngineCompliance, metrics.MessageBlockProposal)
				}
				return ok
			},
			Store: pendingBlocks,
		},
		engine.Pattern{
			Match: func(msg *engine.Message) bool {
				_, ok := msg.Payload.(*events.SyncedBlock)
				if ok {
					core.engineMetrics.MessageReceived(metrics.EngineCompliance, metrics.MessageSyncedBlock)
				}
				return ok
			},
			Map: func(msg *engine.Message) (*engine.Message, bool) {
				syncedBlock := msg.Payload.(*events.SyncedBlock)
				msg = &engine.Message{
					OriginID: msg.OriginID,
					Payload: &messages.BlockProposal{
						Payload: syncedBlock.Block.Payload,
						Header:  syncedBlock.Block.Header,
					},
				}
				return msg, true
			},
			Store: pendingBlocks,
		},
	)

	eng := &Engine{
		log:                        log.With().Str("compliance", "engine").Logger(),
		me:                         me,
		mempoolMetrics:             core.mempoolMetrics,
		engineMetrics:              core.engineMetrics,
		headers:                    core.headers,
		payloads:                   core.payloads,
		pendingBlocks:              pendingBlocks,
		state:                      core.state,
		tracer:                     core.tracer,
		core:                       core,
		messageHandler:             handler,
		finalizationEventsNotifier: engine.NewNotifier(),
	}

	// create the component manager and worker threads
	eng.cm = component.NewComponentManagerBuilder().
		AddWorker(eng.processMessagesLoop).
		AddWorker(eng.finalizationProcessingLoop).
		Build()
	eng.Component = eng.cm

	return eng, nil
}

// WithConsensus adds the consensus algorithm to the engine. This must be
// called before the engine can start.
// TODO replace with pubsub communication https://github.com/dapperlabs/flow-go/issues/6395
func (e *Engine) WithConsensus(hot module.HotStuff) *Engine {
	e.core.hotstuff = hot
	return e
}

// Start starts the Hotstuff event processMessagesLoop, then the compliance engine worker threads.
func (e *Engine) Start(ctx irrecoverable.SignalerContext) {
	if e.core.hotstuff == nil {
		ctx.Throw(fmt.Errorf("must initialize compliance engine with hotstuff engine"))
	}

	e.log.Info().Msg("starting hotstuff")
	e.core.hotstuff.Start(ctx)
	e.log.Info().Msg("hotstuff started")

	e.log.Info().Msg("starting compliance engine")
	e.Component.Start(ctx)
	e.log.Info().Msg("compliance engine started")
}

// Ready returns a ready channel that is closed once the engine has fully started.
// For the consensus engine, we wait for hotstuff to start.
func (e *Engine) Ready() <-chan struct{} {
	// NOTE: this will create long-lived goroutines each time Ready is called
	// Since Ready is called infrequently, that is OK. If the call frequency changes, change this code.
	return util.AllReady(e.cm, e.core.hotstuff)
}

// Done returns a done channel that is closed once the engine has fully stopped.
// For the consensus engine, we wait for hotstuff to finish.
func (e *Engine) Done() <-chan struct{} {
	// NOTE: this will create long-lived goroutines each time Done is called
	// Since Done is called infrequently, that is OK. If the call frequency changes, change this code.
	return util.AllDone(e.cm, e.core.hotstuff)
}

// Process processes the given event from the node with the given origin ID in
// a blocking manner. It returns the potential processing error when done.
func (e *Engine) Process(channel channels.Channel, originID flow.Identifier, event interface{}) error {
	err := e.messageHandler.Process(originID, event)
	if err != nil {
		if engine.IsIncompatibleInputTypeError(err) {
			e.log.Warn().Msgf("%v delivered unsupported message %T through %v", originID, event, channel)
			return nil
		}
		return fmt.Errorf("unexpected error while processing engine message: %w", err)
	}
	return nil
}

// processMessagesLoop processes available block, vote, and timeout messages as they are queued.
func (e *Engine) processMessagesLoop(ctx irrecoverable.SignalerContext, ready component.ReadyFunc) {
	ready()

	doneSignal := ctx.Done()
	newMessageSignal := e.messageHandler.GetNotifier()

	for {
		select {
		case <-doneSignal:
			return
		case <-newMessageSignal:
			err := e.processAvailableMessages() // no errors expected during normal operations
			if err != nil {
				ctx.Throw(err)
			}
		}
	}
}

// processAvailableMessages processes any available messages until the message queue is empty.
// Only returns when all inbound queues are empty (or the engine is terminated).
// No errors are expected during normal operation. All returned exceptions are potential
// symptoms of internal state corruption and should be fatal.
func (e *Engine) processAvailableMessages() error {
	for {
		msg, ok := e.pendingBlocks.Get()
		if ok {
			err := e.core.OnBlockProposal(msg.OriginID, msg.Payload.(*messages.BlockProposal))
			if err != nil {
				return fmt.Errorf("could not handle block proposal: %w", err)
			}
			continue
		}

		// when there are no more messages in the queue, back to the processMessagesLoop to wait
		// for the next incoming message to arrive.
		return nil
	}
}

// OnFinalizedBlock implements the `OnFinalizedBlock` callback from the `hotstuff.FinalizationConsumer`
// It informs sealing.Core about finalization of respective block.
//
// CAUTION: the input to this callback is treated as trusted; precautions should be taken that messages
// from external nodes cannot be considered as inputs to this function
func (e *Engine) OnFinalizedBlock(block *model.Block) {
	if e.finalizedView.Set(block.View) {
		e.finalizationEventsNotifier.Notify()
	}
}

// finalizationProcessingLoop is a separate goroutine that performs processing of finalization events
func (e *Engine) finalizationProcessingLoop(ctx irrecoverable.SignalerContext, ready component.ReadyFunc) {
	ready()

	doneSignal := ctx.Done()
	blockFinalizedSignal := e.finalizationEventsNotifier.Channel()
	for {
		select {
		case <-doneSignal:
			return
		case <-blockFinalizedSignal:
			e.core.ProcessFinalizedView(e.finalizedView.Value())
		}
	}
}<|MERGE_RESOLUTION|>--- conflicted
+++ resolved
@@ -57,10 +57,6 @@
 func NewEngine(
 	log zerolog.Logger,
 	me module.Local,
-<<<<<<< HEAD
-=======
-	prov consensus.ProposalProvider, // TODO replace this with pubsub https://github.com/dapperlabs/flow-go/issues/6395
->>>>>>> aa837bf4
 	core *Core,
 ) (*Engine, error) {
 
