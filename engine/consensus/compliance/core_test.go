package compliance

import (
	"errors"
	"math/rand"
	"testing"
	"time"

	"github.com/stretchr/testify/assert"
	"github.com/stretchr/testify/mock"
	"github.com/stretchr/testify/require"
	"github.com/stretchr/testify/suite"

	"github.com/onflow/flow-go/consensus/hotstuff/helper"
	hotstuff "github.com/onflow/flow-go/consensus/hotstuff/mocks"
	"github.com/onflow/flow-go/consensus/hotstuff/model"
	"github.com/onflow/flow-go/model/flow"
	"github.com/onflow/flow-go/model/messages"
	realModule "github.com/onflow/flow-go/module"
	real "github.com/onflow/flow-go/module/buffer"
	"github.com/onflow/flow-go/module/compliance"
	"github.com/onflow/flow-go/module/metrics"
	module "github.com/onflow/flow-go/module/mock"
	"github.com/onflow/flow-go/module/trace"
	netint "github.com/onflow/flow-go/network"
	"github.com/onflow/flow-go/network/channels"
	"github.com/onflow/flow-go/network/mocknetwork"
	protint "github.com/onflow/flow-go/state/protocol"
	protocol "github.com/onflow/flow-go/state/protocol/mock"
	storerr "github.com/onflow/flow-go/storage"
	storage "github.com/onflow/flow-go/storage/mock"
	"github.com/onflow/flow-go/utils/unittest"
)

func TestComplianceCore(t *testing.T) {
	suite.Run(t, new(ComplianceCoreSuite))
}

type ComplianceCoreSuite struct {
	suite.Suite

	// engine parameters
	participants flow.IdentityList
	myID         flow.Identifier
	head         *flow.Header

	// storage data
	headerDB   map[flow.Identifier]*flow.Header
	payloadDB  map[flow.Identifier]*flow.Payload
	pendingDB  map[flow.Identifier]*flow.PendingBlock
	childrenDB map[flow.Identifier][]*flow.PendingBlock

	// mocked dependencies
	me                *module.Local
	metrics           *metrics.NoopCollector
	tracer            realModule.Tracer
	cleaner           *storage.Cleaner
	headers           *storage.Headers
	payloads          *storage.Payloads
	state             *protocol.MutableState
	snapshot          *protocol.Snapshot
	con               *mocknetwork.Conduit
	net               *mocknetwork.Network
	prov              *mocknetwork.Engine
	pending           *module.PendingBlockBuffer
	hotstuff          *module.HotStuff
	sync              *module.BlockRequester
	voteAggregator    *hotstuff.VoteAggregator
	timeoutAggregator *hotstuff.TimeoutAggregator

	// engine under test
	core *Core
}

func doneChan() <-chan struct{} {
	c := make(chan struct{})
	close(c)
	return c
}

func (cs *ComplianceCoreSuite) SetupTest() {
	// seed the RNG
	rand.Seed(time.Now().UnixNano())

	// initialize the paramaters
	cs.participants = unittest.IdentityListFixture(3,
		unittest.WithRole(flow.RoleConsensus),
		unittest.WithWeight(1000),
	)
	cs.myID = cs.participants[0].NodeID
	block := unittest.BlockFixture()
	cs.head = block.Header

	// initialize the storage data
	cs.headerDB = make(map[flow.Identifier]*flow.Header)
	cs.payloadDB = make(map[flow.Identifier]*flow.Payload)
	cs.pendingDB = make(map[flow.Identifier]*flow.PendingBlock)
	cs.childrenDB = make(map[flow.Identifier][]*flow.PendingBlock)

	// store the head header and payload
	cs.headerDB[block.ID()] = block.Header
	cs.payloadDB[block.ID()] = block.Payload

	// set up local module mock
	cs.me = &module.Local{}
	cs.me.On("NodeID").Return(
		func() flow.Identifier {
			return cs.myID
		},
	)

	// set up storage cleaner
	cs.cleaner = &storage.Cleaner{}
	cs.cleaner.On("RunGC").Return()

	// set up header storage mock
	cs.headers = &storage.Headers{}
	cs.headers.On("Store", mock.Anything).Return(
		func(header *flow.Header) error {
			cs.headerDB[header.ID()] = header
			return nil
		},
	)
	cs.headers.On("ByBlockID", mock.Anything).Return(
		func(blockID flow.Identifier) *flow.Header {
			return cs.headerDB[blockID]
		},
		func(blockID flow.Identifier) error {
			_, exists := cs.headerDB[blockID]
			if !exists {
				return storerr.ErrNotFound
			}
			return nil
		},
	)

	// set up payload storage mock
	cs.payloads = &storage.Payloads{}
	cs.payloads.On("Store", mock.Anything, mock.Anything).Return(
		func(header *flow.Header, payload *flow.Payload) error {
			cs.payloadDB[header.ID()] = payload
			return nil
		},
	)
	cs.payloads.On("ByBlockID", mock.Anything).Return(
		func(blockID flow.Identifier) *flow.Payload {
			return cs.payloadDB[blockID]
		},
		func(blockID flow.Identifier) error {
			_, exists := cs.payloadDB[blockID]
			if !exists {
				return storerr.ErrNotFound
			}
			return nil
		},
	)

	// set up protocol state mock
	cs.state = &protocol.MutableState{}
	cs.state.On("Final").Return(
		func() protint.Snapshot {
			return cs.snapshot
		},
	)
	cs.state.On("AtBlockID", mock.Anything).Return(
		func(blockID flow.Identifier) protint.Snapshot {
			return cs.snapshot
		},
	)
	cs.state.On("Extend", mock.Anything, mock.Anything).Return(nil)

	// set up protocol snapshot mock
	cs.snapshot = &protocol.Snapshot{}
	cs.snapshot.On("Identities", mock.Anything).Return(
		func(filter flow.IdentityFilter) flow.IdentityList {
			return cs.participants.Filter(filter)
		},
		nil,
	)
	cs.snapshot.On("Head").Return(
		func() *flow.Header {
			return cs.head
		},
		nil,
	)

	// set up network conduit mock
	cs.con = &mocknetwork.Conduit{}
	cs.con.On("Publish", mock.Anything, mock.Anything).Return(nil)
	cs.con.On("Publish", mock.Anything, mock.Anything, mock.Anything).Return(nil)
	cs.con.On("Publish", mock.Anything, mock.Anything, mock.Anything, mock.Anything).Return(nil)
	cs.con.On("Unicast", mock.Anything, mock.Anything).Return(nil)

	// set up network module mock
	cs.net = &mocknetwork.Network{}
	cs.net.On("Register", mock.Anything, mock.Anything).Return(
		func(channel channels.Channel, engine netint.MessageProcessor) netint.Conduit {
			return cs.con
		},
		nil,
	)

	// set up the provider engine
	cs.prov = &mocknetwork.Engine{}
	cs.prov.On("SubmitLocal", mock.Anything).Return()

	// set up pending module mock
	cs.pending = &module.PendingBlockBuffer{}
	cs.pending.On("Add", mock.Anything, mock.Anything).Return(true)
	cs.pending.On("ByID", mock.Anything).Return(
		func(blockID flow.Identifier) *flow.PendingBlock {
			return cs.pendingDB[blockID]
		},
		func(blockID flow.Identifier) bool {
			_, ok := cs.pendingDB[blockID]
			return ok
		},
	)
	cs.pending.On("ByParentID", mock.Anything).Return(
		func(blockID flow.Identifier) []*flow.PendingBlock {
			return cs.childrenDB[blockID]
		},
		func(blockID flow.Identifier) bool {
			_, ok := cs.childrenDB[blockID]
			return ok
		},
	)
	cs.pending.On("DropForParent", mock.Anything).Return()
	cs.pending.On("Size").Return(uint(0))
	cs.pending.On("PruneByView", mock.Anything).Return()

	closed := func() <-chan struct{} {
		channel := make(chan struct{})
		close(channel)
		return channel
	}()

	// set up hotstuff module mock
	cs.hotstuff = module.NewHotStuff(cs.T())

	cs.voteAggregator = hotstuff.NewVoteAggregator(cs.T())
	cs.timeoutAggregator = hotstuff.NewTimeoutAggregator(cs.T())

	// set up synchronization module mock
	cs.sync = &module.BlockRequester{}
	cs.sync.On("RequestBlock", mock.Anything, mock.Anything).Return(nil)
	cs.sync.On("Done", mock.Anything).Return(closed)

	// set up no-op metrics mock
	cs.metrics = metrics.NewNoopCollector()

	// set up no-op tracer
	cs.tracer = trace.NewNoopTracer()

	// initialize the engine
	e, err := NewCore(
		unittest.Logger(),
		cs.metrics,
		cs.tracer,
		cs.metrics,
		cs.metrics,
		cs.cleaner,
		cs.headers,
		cs.payloads,
		cs.state,
		cs.pending,
		cs.sync,
		cs.voteAggregator,
		cs.timeoutAggregator,
	)
	require.NoError(cs.T(), err, "engine initialization should pass")

	cs.core = e
	// assign engine with consensus & synchronization
	cs.core.hotstuff = cs.hotstuff
}

func (cs *ComplianceCoreSuite) TestOnBlockProposalValidParent() {

	// create a proposal that directly descends from the latest finalized header
	originID := cs.participants[1].NodeID
	block := unittest.BlockWithParentFixture(cs.head)
	proposal := unittest.ProposalFromBlock(block)

	// store the data for retrieval
	cs.headerDB[block.Header.ParentID] = cs.head

	cs.hotstuff.On("SubmitProposal", block.Header, cs.head.View).Return(doneChan())

	// it should be processed without error
	err := cs.core.OnBlockProposal(originID, proposal, false)
	require.NoError(cs.T(), err, "valid block proposal should pass")

	// we should extend the state with the header
	cs.state.AssertCalled(cs.T(), "Extend", mock.Anything, block)

	// we should submit the proposal to hotstuff
	cs.hotstuff.AssertExpectations(cs.T())
}

func (cs *ComplianceCoreSuite) TestOnBlockProposalValidAncestor() {

	// create a proposal that has two ancestors in the cache
	originID := cs.participants[1].NodeID
	ancestor := unittest.BlockWithParentFixture(cs.head)
	parent := unittest.BlockWithParentFixture(ancestor.Header)
	block := unittest.BlockWithParentFixture(parent.Header)
	proposal := unittest.ProposalFromBlock(block)

	// store the data for retrieval
	cs.headerDB[parent.ID()] = parent.Header
	cs.headerDB[ancestor.ID()] = ancestor.Header

	cs.hotstuff.On("SubmitProposal", block.Header, parent.Header.View).Return(doneChan())

	// it should be processed without error
	err := cs.core.OnBlockProposal(originID, proposal, false)
	require.NoError(cs.T(), err, "valid block proposal should pass")

	// we should extend the state with the header
	cs.state.AssertCalled(cs.T(), "Extend", mock.Anything, block)

	// we should submit the proposal to hotstuff
	cs.hotstuff.AssertExpectations(cs.T())
}

func (cs *ComplianceCoreSuite) TestOnBlockProposalSkipProposalThreshold() {

	// create a proposal which is far enough ahead to be dropped
	originID := cs.participants[1].NodeID
	block := unittest.BlockFixture()
	block.Header.Height = cs.head.Height + compliance.DefaultConfig().SkipNewProposalsThreshold + 1
	proposal := unittest.ProposalFromBlock(&block)

<<<<<<< HEAD
	err := cs.core.OnBlockProposal(originID, proposal)
=======
	err := cs.core.OnBlockProposal(originID, proposal, false)
>>>>>>> 138e1c32
	require.NoError(cs.T(), err)

	// block should be dropped - not added to state or cache
	cs.state.AssertNotCalled(cs.T(), "Extend", mock.Anything)
	cs.pending.AssertNotCalled(cs.T(), "Add", originID, mock.Anything)
}

func (cs *ComplianceCoreSuite) TestOnBlockProposalInvalidExtension() {

	// create a proposal that has two ancestors in the cache
	originID := cs.participants[1].NodeID
	ancestor := unittest.BlockWithParentFixture(cs.head)
	parent := unittest.BlockWithParentFixture(ancestor.Header)
	block := unittest.BlockWithParentFixture(parent.Header)
	proposal := unittest.ProposalFromBlock(block)

	// store the data for retrieval
	cs.headerDB[parent.ID()] = parent.Header
	cs.headerDB[ancestor.ID()] = ancestor.Header

	// make sure we fail to extend the state
	*cs.state = protocol.MutableState{}
	cs.state.On("Final").Return(
		func() protint.Snapshot {
			return cs.snapshot
		},
	)
	cs.state.On("Extend", mock.Anything, mock.Anything).Return(errors.New("dummy error"))

	// it should be processed without error
	err := cs.core.OnBlockProposal(originID, proposal, false)
	require.Error(cs.T(), err, "proposal with invalid extension should fail")

	// we should extend the state with the header
	cs.state.AssertCalled(cs.T(), "Extend", mock.Anything, block)

	// we should not submit the proposal to hotstuff
	cs.hotstuff.AssertExpectations(cs.T())
}

func (cs *ComplianceCoreSuite) TestProcessBlockAndDescendants() {

	// create three children blocks
	parent := unittest.BlockWithParentFixture(cs.head)
	proposal := unittest.ProposalFromBlock(parent)
	block1 := unittest.BlockWithParentFixture(parent.Header)
	block2 := unittest.BlockWithParentFixture(parent.Header)
	block3 := unittest.BlockWithParentFixture(parent.Header)

	// create the pending blocks
	pending1 := unittest.PendingFromBlock(block1)
	pending2 := unittest.PendingFromBlock(block2)
	pending3 := unittest.PendingFromBlock(block3)

	// store the parent on disk
	parentID := parent.ID()
	cs.headerDB[parentID] = parent.Header

	// store the pending children in the cache
	cs.childrenDB[parentID] = append(cs.childrenDB[parentID], pending1)
	cs.childrenDB[parentID] = append(cs.childrenDB[parentID], pending2)
	cs.childrenDB[parentID] = append(cs.childrenDB[parentID], pending3)

	cs.hotstuff.On("SubmitProposal", parent.Header, cs.head.View).Return(doneChan()).Once()
	cs.hotstuff.On("SubmitProposal", block1.Header, parent.Header.View).Return(doneChan()).Once()
	cs.hotstuff.On("SubmitProposal", block2.Header, parent.Header.View).Return(doneChan()).Once()
	cs.hotstuff.On("SubmitProposal", block3.Header, parent.Header.View).Return(doneChan()).Once()

	// execute the connected children handling
	err := cs.core.processBlockAndDescendants(proposal, false)
	require.NoError(cs.T(), err, "should pass handling children")

	// check that we submitted each child to hotstuff
	cs.hotstuff.AssertExpectations(cs.T())

	// make sure we drop the cache after trying to process
	cs.pending.AssertCalled(cs.T(), "DropForParent", parent.Header.ID())
}

func (cs *ComplianceCoreSuite) TestOnSubmitVote() {
	// create a vote
	originID := unittest.IdentifierFixture()
	vote := messages.BlockVote{
		BlockID: unittest.IdentifierFixture(),
		View:    rand.Uint64(),
		SigData: unittest.SignatureFixture(),
	}

	cs.voteAggregator.On("AddVote", &model.Vote{
		View:     vote.View,
		BlockID:  vote.BlockID,
		SignerID: originID,
		SigData:  vote.SigData,
	}).Return()

	// execute the vote submission
	err := cs.core.OnBlockVote(originID, &vote)
	require.NoError(cs.T(), err, "block vote should pass")

	// check that submit vote was called with correct parameters
	cs.hotstuff.AssertExpectations(cs.T())
}

// TestOnSubmitTimeout tests that submitting messages.TimeoutObject adds model.TimeoutObject into
// TimeoutAggregator.
func (cs *ComplianceCoreSuite) TestOnSubmitTimeout() {
	// create a vote
	originID := unittest.IdentifierFixture()
	timeout := messages.TimeoutObject{
		View:       rand.Uint64(),
		NewestQC:   helper.MakeQC(),
		LastViewTC: helper.MakeTC(),
		SigData:    unittest.SignatureFixture(),
	}

	cs.timeoutAggregator.On("AddTimeout", &model.TimeoutObject{
		View:       timeout.View,
		NewestQC:   timeout.NewestQC,
		LastViewTC: timeout.LastViewTC,
		SignerID:   originID,
		SigData:    timeout.SigData,
	}).Return()

	// execute the timeout submission
	err := cs.core.OnTimeoutObject(originID, &timeout)
	require.NoError(cs.T(), err, "timeout object should pass")
}

func (cs *ComplianceCoreSuite) TestProposalBufferingOrder() {

	// create a proposal that we will not submit until the end
	originID := cs.participants[1].NodeID
	block := unittest.BlockWithParentFixture(cs.head)
	missing := unittest.ProposalFromBlock(block)

	// create a chain of descendants
	var proposals []*messages.BlockProposal
	parent := missing
	for i := 0; i < 3; i++ {
		descendant := unittest.BlockWithParentFixture(parent.Header)
		proposal := unittest.ProposalFromBlock(descendant)
		proposals = append(proposals, proposal)
		parent = proposal
	}

	// replace the engine buffer with the real one
	cs.core.pending = real.NewPendingBlocks()

	// process all of the descendants
	for _, proposal := range proposals {

		// check that we request the ancestor block each time
		cs.sync.On("RequestBlock", mock.Anything, mock.Anything).Once().Run(
			func(args mock.Arguments) {
				ancestorID := args.Get(0).(flow.Identifier)
				assert.Equal(cs.T(), missing.Header.ID(), ancestorID, "should always request root block")
			},
		)

		// process and make sure no error occurs (as they are unverifiable)
		err := cs.core.OnBlockProposal(originID, proposal, false)
		require.NoError(cs.T(), err, "proposal buffering should pass")

		// make sure no block is forwarded to hotstuff
		cs.hotstuff.AssertExpectations(cs.T())
	}

	// check that we submit ech proposal in order
	*cs.hotstuff = module.HotStuff{}
	index := 0
	order := []flow.Identifier{
		missing.Header.ID(),
		proposals[0].Header.ID(),
		proposals[1].Header.ID(),
		proposals[2].Header.ID(),
	}
	cs.hotstuff.On("SubmitProposal", mock.Anything, mock.Anything).Times(4).Run(
		func(args mock.Arguments) {
			header := args.Get(0).(*flow.Header)
			assert.Equal(cs.T(), order[index], header.ID(), "should submit correct header to hotstuff")
			index++
			cs.headerDB[header.ID()] = header
		},
	).Return(doneChan())

	// process the root proposal
	err := cs.core.OnBlockProposal(originID, missing, false)
	require.NoError(cs.T(), err, "root proposal should pass")

	// make sure we submitted all four proposals
	cs.hotstuff.AssertExpectations(cs.T())
}<|MERGE_RESOLUTION|>--- conflicted
+++ resolved
@@ -332,11 +332,7 @@
 	block.Header.Height = cs.head.Height + compliance.DefaultConfig().SkipNewProposalsThreshold + 1
 	proposal := unittest.ProposalFromBlock(&block)
 
-<<<<<<< HEAD
-	err := cs.core.OnBlockProposal(originID, proposal)
-=======
 	err := cs.core.OnBlockProposal(originID, proposal, false)
->>>>>>> 138e1c32
 	require.NoError(cs.T(), err)
 
 	// block should be dropped - not added to state or cache
