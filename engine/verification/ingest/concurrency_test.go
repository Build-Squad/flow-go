package ingest_test

import (
	"fmt"
	"os"
	"sync"
	"testing"
	"time"

	"github.com/rs/zerolog"
	"github.com/stretchr/testify/assert"
	testifymock "github.com/stretchr/testify/mock"
	"github.com/stretchr/testify/require"

	"github.com/dapperlabs/flow-go/consensus/hotstuff/model"
	"github.com/dapperlabs/flow-go/engine"
	"github.com/dapperlabs/flow-go/engine/testutil"
	"github.com/dapperlabs/flow-go/engine/testutil/mock"
	"github.com/dapperlabs/flow-go/engine/verification"
	"github.com/dapperlabs/flow-go/engine/verification/test"
	chmodel "github.com/dapperlabs/flow-go/model/chunks"
	"github.com/dapperlabs/flow-go/model/flow"
	"github.com/dapperlabs/flow-go/model/messages"
	network "github.com/dapperlabs/flow-go/network/mock"
	"github.com/dapperlabs/flow-go/network/stub"
	"github.com/dapperlabs/flow-go/utils/unittest"
)

// testConcurrency evaluates behavior of verification node against:
// - ingest engine receives concurrent receipts from different sources
// - not all chunks of the receipts are assigned to the ingest engine
// - for each assigned chunk ingest engine emits a single result approval to verify engine only once
// (even in presence of duplication)
func TestConcurrency(t *testing.T) {
<<<<<<< HEAD
	var mu sync.Mutex
=======
	// TODO broken test
	// will be addressed in
	// https://github.com/dapperlabs/flow-go/issues/3613

	t.SkipNow()
>>>>>>> ba200c8f
	testcases := []struct {
		erCount, // number of execution receipts
		senderCount, // number of (concurrent) senders for each execution receipt
		chunksNum int // number of chunks in each execution receipt
	}{
		{
			erCount:     1,
			senderCount: 1,
			chunksNum:   2,
		},
		{
			erCount:     1,
			senderCount: 5,
			chunksNum:   2,
		},
		{
			erCount:     5,
			senderCount: 1,
			chunksNum:   2,
		},
		{
			erCount:     5,
			senderCount: 5,
			chunksNum:   2,
		},
		{
			erCount:     1,
			senderCount: 1,
			chunksNum:   10, // choosing a higher number makes the test longer and longer timeout needed
		},
		{
			erCount:     2,
			senderCount: 5,
			chunksNum:   4,
		},
	}

	for _, tc := range testcases {

		t.Run(fmt.Sprintf("%d-ers/%d-senders/%d-chunks", tc.erCount, tc.senderCount, tc.chunksNum), func(t *testing.T) {
			mu.Lock()
			defer mu.Unlock()
			testConcurrency(t, tc.erCount, tc.senderCount, tc.chunksNum)

		})
	}
}

func testConcurrency(t *testing.T, erCount, senderCount, chunksNum int) {
	log := zerolog.New(os.Stderr).Level(zerolog.DebugLevel)
	// to demarcate the logs
	log.Debug().
		Int("execution_receipt_count", erCount).
		Int("sender_count", senderCount).
		Int("chunks_num", chunksNum).
		Msg("TestConcurrency started")
	hub := stub.NewNetworkHub()

	// ingest engine parameters
	// parameters added based on following issue:

	requestInterval := uint(1000)
	failureThreshold := uint(2)

	// creates test id for each role
	colID := unittest.IdentityFixture(unittest.WithRole(flow.RoleCollection))
	conID := unittest.IdentityFixture(unittest.WithRole(flow.RoleConsensus))
	exeID := unittest.IdentityFixture(unittest.WithRole(flow.RoleExecution))
	verID := unittest.IdentityFixture(unittest.WithRole(flow.RoleVerification))

	identities := flow.IdentityList{colID, conID, exeID, verID}

	// new chunk assignment
	assignment := chmodel.NewAssignment()

	// create `erCount` ER fixtures that will be concurrently delivered
	ers := make([]verification.CompleteExecutionResult, 0)
	// list of assigned chunks to the verifier node
	vChunks := make([]*verification.VerifiableChunk, 0)
	// a counter to assign chunks every other one, so to check if
	// ingest only sends the assigned chunks to verifier

	for i := 0; i < erCount; i++ {
		er := test.CompleteExecutionResultFixture(t, chunksNum)
		ers = append(ers, er)
		// assigns all chunks to the verifier node
		for j, chunk := range er.Receipt.ExecutionResult.Chunks {
			assignment.Add(chunk, []flow.Identifier{verID.NodeID})

			var endState flow.StateCommitment
			// last chunk
			if int(chunk.Index) == len(er.Receipt.ExecutionResult.Chunks)-1 {
				endState = er.Receipt.ExecutionResult.FinalStateCommit
			} else {
				endState = er.Receipt.ExecutionResult.Chunks[j+1].StartState
			}

			vc := &verification.VerifiableChunk{
				ChunkIndex:    chunk.Index,
				EndState:      endState,
				Block:         er.Block,
				Receipt:       er.Receipt,
				Collection:    er.Collections[chunk.Index],
				ChunkDataPack: er.ChunkDataPacks[chunk.Index],
			}
			vChunks = append(vChunks, vc)
		}
	}

	// set up mock verifier engine that asserts each receipt is submitted
	// to the verifier exactly once.
	verifierEng, verifierEngWG := test.SetupMockVerifierEng(t, vChunks)
<<<<<<< HEAD
	assigner := NewMockAssigner(verID.NodeID)
=======
	assigner := test.NewMockAssigner(verID.NodeID)
>>>>>>> ba200c8f
	verNode := testutil.VerificationNode(t, hub, verID, identities, assigner, requestInterval, failureThreshold,
		testutil.WithVerifierEngine(verifierEng))

	// waits for Ingest engine to be up and running
	// and checkTrackers loop starts
	<-verNode.IngestEngine.Ready()

	colNode := testutil.CollectionNode(t, hub, colID, identities)

	// mock the execution node with a generic node and mocked engine
	// to handle requests for chunk state
	exeNode := testutil.GenericNode(t, hub, exeID, identities)
	setupMockExeNode(t, exeNode, verID.NodeID, ers)

	// creates a network instance for verification node
	// and sets it in continuous delivery mode
	verNet, ok := hub.GetNetwork(verID.NodeID)
	assert.True(t, ok)
	verNet.StartConDev(requestInterval, true)

	// the wait group tracks goroutines for each ER sending it to VER
	var senderWG sync.WaitGroup
	senderWG.Add(erCount * senderCount)

	var blockStorageLock sync.Mutex

	for _, completeER := range ers {
		for _, coll := range completeER.Collections {
			err := colNode.Collections.Store(coll)
			assert.Nil(t, err)
		}

		// spin up `senderCount` sender goroutines to mimic receiving
		// the same resource multiple times
		for i := 0; i < senderCount; i++ {
			go func(j int, id flow.Identifier, block *flow.Block, receipt *flow.ExecutionReceipt) {

				sendBlock := func() {
					// adds the block to the storage of the node
					// Note: this is done by the follower
					// this block should be done in a thread-safe way
					blockStorageLock.Lock()
					// we don't check for error as it definitely returns error when we
					// have duplicate blocks, however, this is not the concern for this test
					_ = verNode.Blocks.Store(block)
					blockStorageLock.Unlock()

					// casts block into a Hotstuff block for notifier
					hotstuffBlock := &model.Block{
						BlockID:     block.ID(),
						View:        block.Header.View,
						ProposerID:  block.Header.ProposerID,
						QC:          nil,
						PayloadHash: block.Header.PayloadHash,
						Timestamp:   block.Header.Timestamp,
					}
					verNode.IngestEngine.OnFinalizedBlock(hotstuffBlock)
				}

				sendReceipt := func() {
					err := verNode.IngestEngine.Process(exeID.NodeID, receipt)
					require.NoError(t, err)
				}

				switch j % 2 {
				case 0:
					// block then receipt
					sendBlock()
					// allow another goroutine to run before sending receipt
					time.Sleep(time.Nanosecond)
					sendReceipt()
				case 1:
					// receipt then block
					sendReceipt()
					// allow another goroutine to run before sending block
					time.Sleep(time.Nanosecond)
					sendBlock()
				}

				senderWG.Done()
			}(i, completeER.Receipt.ExecutionResult.ID(), completeER.Block, completeER.Receipt)
		}
	}

	// wait for all ERs to be sent to VER
	unittest.RequireReturnsBefore(t, senderWG.Wait, time.Duration(senderCount*chunksNum*erCount*5)*time.Second)
	unittest.RequireReturnsBefore(t, verifierEngWG.Wait, time.Duration(senderCount*chunksNum*erCount*5)*time.Second)

	// stops ingest engine of verification node
	// Note: this should be done prior to any evaluation to make sure that
	// the checkTrackers method of Ingest engine is done working.
	<-verNode.IngestEngine.Done()

	// stops the network continuous delivery mode
	verNet.StopConDev()

	for _, c := range vChunks {
		if test.IsAssigned(c.ChunkIndex) {
			// assigned chunks should have their result to be added to ingested results mempool
			assert.True(t, verNode.IngestedResultIDs.Has(c.Receipt.ExecutionResult.ID()))
		}
	}

	exeNode.Done()
	colNode.Done()
	verNode.Done()

	// to demarcate the logs
	log.Debug().
		Int("execution_receipt_count", erCount).
		Int("sender_count", senderCount).
		Int("chunks_num", chunksNum).
		Msg("TestConcurrency finished")
}

// setupMockExeNode sets up a mocked execution node that responds to requests for
// chunk states. Any requests that don't correspond to an execution receipt in
// the input ers list result in the test failing.
func setupMockExeNode(t *testing.T, node mock.GenericNode, verID flow.Identifier, ers []verification.CompleteExecutionResult) {
	eng := new(network.Engine)
	chunksConduit, err := node.Net.Register(engine.ChunkDataPackProvider, eng)
	assert.Nil(t, err)

	reqChunksExe := make(map[flow.Identifier]struct{})

	eng.On("Process", verID, testifymock.Anything).
		Run(func(args testifymock.Arguments) {
			if req, ok := args[1].(*messages.ChunkDataPackRequest); ok {
				if _, ok := reqChunksExe[req.ChunkID]; ok {
					// duplicate request detected
					t.Fail()
				}
				reqChunksExe[req.ChunkID] = struct{}{}
				for _, er := range ers {
					for _, chunk := range er.Receipt.ExecutionResult.Chunks {
						if chunk.ID() == req.ChunkID {
							res := &messages.ChunkDataPackResponse{
								Data: *er.ChunkDataPacks[chunk.Index],
							}
							err := chunksConduit.Submit(res, verID)
							assert.Nil(t, err)
							return
						}
					}
				}
			}
			t.Logf("invalid chunk request (%T): %v ", args[1], args[1])
			t.Fail()
		}).
		Return(nil)

<<<<<<< HEAD
}

type MockAssigner struct {
	me flow.Identifier
}

func NewMockAssigner(id flow.Identifier) *MockAssigner {
	return &MockAssigner{me: id}
}

// Assign assigns all input chunks to the verifier node
func (m *MockAssigner) Assign(ids flow.IdentityList, chunks flow.ChunkList, rng random.Rand) (*chmodel.Assignment, error) {
	if len(chunks) == 0 {
		return nil, fmt.Errorf("assigner called with empty chunk list")
	}
	a := chmodel.NewAssignment()
	for _, c := range chunks {
		if test.IsAssigned(c.Index) {
			a.Add(c, flow.IdentifierList{m.me})
		}
	}

	return a, nil
=======
>>>>>>> ba200c8f
}<|MERGE_RESOLUTION|>--- conflicted
+++ resolved
@@ -32,15 +32,7 @@
 // - for each assigned chunk ingest engine emits a single result approval to verify engine only once
 // (even in presence of duplication)
 func TestConcurrency(t *testing.T) {
-<<<<<<< HEAD
 	var mu sync.Mutex
-=======
-	// TODO broken test
-	// will be addressed in
-	// https://github.com/dapperlabs/flow-go/issues/3613
-
-	t.SkipNow()
->>>>>>> ba200c8f
 	testcases := []struct {
 		erCount, // number of execution receipts
 		senderCount, // number of (concurrent) senders for each execution receipt
@@ -153,11 +145,7 @@
 	// set up mock verifier engine that asserts each receipt is submitted
 	// to the verifier exactly once.
 	verifierEng, verifierEngWG := test.SetupMockVerifierEng(t, vChunks)
-<<<<<<< HEAD
-	assigner := NewMockAssigner(verID.NodeID)
-=======
 	assigner := test.NewMockAssigner(verID.NodeID)
->>>>>>> ba200c8f
 	verNode := testutil.VerificationNode(t, hub, verID, identities, assigner, requestInterval, failureThreshold,
 		testutil.WithVerifierEngine(verifierEng))
 
@@ -309,30 +297,4 @@
 		}).
 		Return(nil)
 
-<<<<<<< HEAD
-}
-
-type MockAssigner struct {
-	me flow.Identifier
-}
-
-func NewMockAssigner(id flow.Identifier) *MockAssigner {
-	return &MockAssigner{me: id}
-}
-
-// Assign assigns all input chunks to the verifier node
-func (m *MockAssigner) Assign(ids flow.IdentityList, chunks flow.ChunkList, rng random.Rand) (*chmodel.Assignment, error) {
-	if len(chunks) == 0 {
-		return nil, fmt.Errorf("assigner called with empty chunk list")
-	}
-	a := chmodel.NewAssignment()
-	for _, c := range chunks {
-		if test.IsAssigned(c.Index) {
-			a.Add(c, flow.IdentifierList{m.me})
-		}
-	}
-
-	return a, nil
-=======
->>>>>>> ba200c8f
 }