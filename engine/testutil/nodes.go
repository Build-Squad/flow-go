--- conflicted
+++ resolved
@@ -406,11 +406,8 @@
 		vm,
 		vmCtx,
 		computation.DefaultProgramsCacheSize,
-<<<<<<< HEAD
+		committer,
 		computation.DefaultScriptLogThreshold,
-=======
-		committer,
->>>>>>> 467d8fe7
 	)
 	require.NoError(t, err)
 
