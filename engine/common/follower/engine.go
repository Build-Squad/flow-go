--- conflicted
+++ resolved
@@ -75,27 +75,12 @@
 	follower module.HotStuffFollower,
 	sync module.BlockRequester,
 	tracer module.Tracer,
-<<<<<<< HEAD
-	opts ...compliance.Opt,
-) (*Engine, error) {
-
-	config := compliance.DefaultConfig()
-	for _, apply := range opts {
-		apply(&config)
-	}
-
-	e := &Engine{
-		unit:           engine.NewUnit(),
-		log:            log.With().Str("engine", "follower").Logger(),
-		config:         config,
-=======
 	opts ...Option,
 ) (*Engine, error) {
 	e := &Engine{
 		unit:           engine.NewUnit(),
 		log:            log.With().Str("engine", "follower").Logger(),
 		config:         compliance.DefaultConfig(),
->>>>>>> 138e1c32
 		me:             me,
 		engMetrics:     engMetrics,
 		mempoolMetrics: mempoolMetrics,
@@ -110,15 +95,11 @@
 		channel:        channels.ReceiveBlocks,
 	}
 
-<<<<<<< HEAD
-	con, err := net.Register(network.ReceiveBlocks, e)
-=======
 	for _, apply := range opts {
 		apply(e)
 	}
 
 	con, err := net.Register(e.channel, e)
->>>>>>> 138e1c32
 	if err != nil {
 		return nil, fmt.Errorf("could not register engine to network: %w", err)
 	}
@@ -220,7 +201,6 @@
 		Payload: synced.Block.Payload,
 	}
 	return e.onBlockProposal(originID, proposal, false)
-<<<<<<< HEAD
 }
 
 func (e *Engine) onBlockResponse(originID flow.Identifier, res *messages.BlockResponse) error {
@@ -239,26 +219,6 @@
 	return nil
 }
 
-=======
-}
-
-func (e *Engine) onBlockResponse(originID flow.Identifier, res *messages.BlockResponse) error {
-	for i, block := range res.Blocks {
-		proposal := &messages.BlockProposal{
-			Header:  block.Header,
-			Payload: block.Payload,
-		}
-
-		// process block proposal with a wait
-		if err := e.onBlockProposal(originID, proposal, true); err != nil {
-			return fmt.Errorf("fail to process the block at index %v in a range block response that contains %v blocks: %w", i, len(res.Blocks), err)
-		}
-	}
-
-	return nil
-}
-
->>>>>>> 138e1c32
 // onBlockProposal handles incoming block proposals. inRangeBlockResponse will determine whether or not we should wait in processBlockAndDescendants
 func (e *Engine) onBlockProposal(originID flow.Identifier, proposal *messages.BlockProposal, inRangeBlockResponse bool) error {
 
