--- conflicted
+++ resolved
@@ -100,11 +100,7 @@
 	}
 
 	// register the engine with the network layer and store the conduit
-<<<<<<< HEAD
-	con, err := net.Register(network.SyncCommittee, e)
-=======
 	con, err := net.Register(channels.SyncCommittee, e)
->>>>>>> 138e1c32
 	if err != nil {
 		return nil, fmt.Errorf("could not register engine: %w", err)
 	}
