package synchronization

import (
	"time"

<<<<<<< HEAD
	core "github.com/onflow/flow-go/module/synchronization"
=======
	core "github.com/onflow/flow-go/module/chainsync"
>>>>>>> 138e1c32
)

type Config struct {
	PollInterval time.Duration
	ScanInterval time.Duration
}

func DefaultConfig() *Config {
	scanInterval := 2 * time.Second
	pollInterval := time.Duration(core.DefaultQueuedHeightMultiplicity) * scanInterval
	return &Config{
		PollInterval: pollInterval,
		ScanInterval: scanInterval,
	}
}

type OptionFunc func(*Config)

// WithPollInterval sets a custom interval at which we scan for poll items
func WithPollInterval(interval time.Duration) OptionFunc {
	return func(cfg *Config) {
		cfg.PollInterval = interval
	}
}

// WithScanInterval sets a custom interval at which we scan for pending items
// and batch them for requesting.
func WithScanInterval(interval time.Duration) OptionFunc {
	return func(cfg *Config) {
		cfg.ScanInterval = interval
	}
}<|MERGE_RESOLUTION|>--- conflicted
+++ resolved
@@ -3,11 +3,7 @@
 import (
 	"time"
 
-<<<<<<< HEAD
-	core "github.com/onflow/flow-go/module/synchronization"
-=======
 	core "github.com/onflow/flow-go/module/chainsync"
->>>>>>> 138e1c32
 )
 
 type Config struct {
