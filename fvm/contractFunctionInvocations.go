--- conflicted
+++ resolved
@@ -29,41 +29,21 @@
 
 	feesAddress := FlowFeesAddress(env.Context().Chain)
 
-<<<<<<< HEAD
-	return func(payer flow.Address, inclusionEffort uint64, executionEffort uint64) (cadence.Value, error) {
-		invoker := NewContractFunctionInvoker(
-			common.AddressLocation{
-				Address: common.Address(feesAddress),
-				Name:    systemcontracts.ContractNameFlowFees,
-			},
-			systemcontracts.ContractServiceAccountFunction_deductTransactionFee,
-			[]cadence.Value{
-				cadence.BytesToAddress(payer.Bytes()),
-				cadence.UFix64(inclusionEffort),
-				cadence.UFix64(executionEffort),
-			},
-			deductTransactionFeesInvocationArgumentTypes,
-			env.Context().Logger,
-		)
-		return invoker.Invoke(env, traceSpan)
-	}
-=======
 	invoker := NewContractFunctionInvoker(
 		common.AddressLocation{
 			Address: common.Address(feesAddress),
 			Name:    systemcontracts.ContractNameFlowFees,
 		},
 		systemcontracts.ContractServiceAccountFunction_deductTransactionFee,
-		[]interpreter.Value{
-			interpreter.NewUnmeteredAddressValueFromBytes(payer.Bytes()),
-			interpreter.UFix64Value(inclusionEffort),
-			interpreter.UFix64Value(executionEffort),
+		[]cadence.Value{
+			cadence.BytesToAddress(payer.Bytes()),
+			cadence.UFix64(inclusionEffort),
+			cadence.UFix64(executionEffort),
 		},
 		deductTransactionFeesInvocationArgumentTypes,
 		env.Context().Logger,
 	)
 	return invoker.Invoke(env, traceSpan)
->>>>>>> 4522838a
 }
 
 var setupNewAccountInvocationArgumentTypes = []sema.Type{
@@ -76,26 +56,6 @@
 func InvokeSetupNewAccountContract(
 	env Environment,
 	traceSpan opentracing.Span,
-<<<<<<< HEAD
-) func(flowAddress flow.Address, payer common.Address) (cadence.Value, error) {
-	return func(flowAddress flow.Address, payer common.Address) (cadence.Value, error) {
-		// uses `FlowServiceAccount.setupNewAccount` from https://github.com/onflow/flow-core-contracts/blob/master/contracts/FlowServiceAccount.cdc
-		invoker := NewContractFunctionInvoker(
-			common.AddressLocation{
-				Address: common.Address(env.Context().Chain.ServiceAddress()),
-				Name:    systemcontracts.ContractServiceAccount,
-			},
-			systemcontracts.ContractServiceAccountFunction_setupNewAccount,
-			[]cadence.Value{
-				cadence.BytesToAddress(flowAddress.Bytes()),
-				cadence.BytesToAddress(payer.Bytes()),
-			},
-			setupNewAccountInvocationArgumentTypes,
-			env.Context().Logger,
-		)
-		return invoker.Invoke(env, traceSpan)
-	}
-=======
 	flowAddress flow.Address,
 	payer common.Address,
 ) (cadence.Value, error) {
@@ -107,15 +67,14 @@
 			Name:    systemcontracts.ContractServiceAccount,
 		},
 		systemcontracts.ContractServiceAccountFunction_setupNewAccount,
-		[]interpreter.Value{
-			interpreter.NewAddressValue(env, common.Address(flowAddress)),
-			interpreter.NewAddressValue(env, payer),
+		[]cadence.Value{
+			cadence.BytesToAddress(flowAddress.Bytes()),
+			cadence.BytesToAddress(payer.Bytes()),
 		},
 		setupNewAccountInvocationArgumentTypes,
 		env.Context().Logger,
 	)
 	return invoker.Invoke(env, traceSpan)
->>>>>>> 4522838a
 }
 
 var accountAvailableBalanceInvocationArgumentTypes = []sema.Type{
@@ -127,24 +86,6 @@
 func InvokeAccountAvailableBalanceContract(
 	env Environment,
 	traceSpan opentracing.Span,
-<<<<<<< HEAD
-) func(address common.Address) (cadence.Value, error) {
-	return func(address common.Address) (cadence.Value, error) {
-		invoker := NewContractFunctionInvoker(
-			common.AddressLocation{
-				Address: common.Address(env.Context().Chain.ServiceAddress()),
-				Name:    systemcontracts.ContractStorageFees,
-			},
-			systemcontracts.ContractStorageFeesFunction_defaultTokenAvailableBalance,
-			[]cadence.Value{
-				cadence.BytesToAddress(address.Bytes()),
-			},
-			accountAvailableBalanceInvocationArgumentTypes,
-			env.Context().Logger,
-		)
-		return invoker.Invoke(env, traceSpan)
-	}
-=======
 	address common.Address,
 ) (cadence.Value, error) {
 
@@ -154,14 +95,13 @@
 			Name:    systemcontracts.ContractStorageFees,
 		},
 		systemcontracts.ContractStorageFeesFunction_defaultTokenAvailableBalance,
-		[]interpreter.Value{
-			interpreter.NewAddressValue(env, address),
+		[]cadence.Value{
+			cadence.BytesToAddress(address.Bytes()),
 		},
 		accountAvailableBalanceInvocationArgumentTypes,
 		env.Context().Logger,
 	)
 	return invoker.Invoke(env, traceSpan)
->>>>>>> 4522838a
 }
 
 var accountBalanceInvocationArgumentTypes = []sema.Type{
@@ -173,23 +113,6 @@
 func InvokeAccountBalanceContract(
 	env Environment,
 	traceSpan opentracing.Span,
-<<<<<<< HEAD
-) func(address common.Address) (cadence.Value, error) {
-	return func(address common.Address) (cadence.Value, error) {
-		invoker := NewContractFunctionInvoker(
-			common.AddressLocation{
-				Address: common.Address(env.Context().Chain.ServiceAddress()),
-				Name:    systemcontracts.ContractServiceAccount},
-			systemcontracts.ContractServiceAccountFunction_defaultTokenBalance,
-			[]cadence.Value{
-				cadence.BytesToAddress(address.Bytes()),
-			},
-			accountBalanceInvocationArgumentTypes,
-			env.Context().Logger,
-		)
-		return invoker.Invoke(env, traceSpan)
-	}
-=======
 	address common.Address,
 ) (cadence.Value, error) {
 
@@ -198,14 +121,13 @@
 			Address: common.Address(env.Context().Chain.ServiceAddress()),
 			Name:    systemcontracts.ContractServiceAccount},
 		systemcontracts.ContractServiceAccountFunction_defaultTokenBalance,
-		[]interpreter.Value{
-			interpreter.NewAddressValue(env, address),
+		[]cadence.Value{
+			cadence.BytesToAddress(address.Bytes()),
 		},
 		accountBalanceInvocationArgumentTypes,
 		env.Context().Logger,
 	)
 	return invoker.Invoke(env, traceSpan)
->>>>>>> 4522838a
 }
 
 var accountStorageCapacityInvocationArgumentTypes = []sema.Type{
@@ -217,24 +139,6 @@
 func InvokeAccountStorageCapacityContract(
 	env Environment,
 	traceSpan opentracing.Span,
-<<<<<<< HEAD
-) func(address common.Address) (cadence.Value, error) {
-	return func(address common.Address) (cadence.Value, error) {
-		invoker := NewContractFunctionInvoker(
-			common.AddressLocation{
-				Address: common.Address(env.Context().Chain.ServiceAddress()),
-				Name:    systemcontracts.ContractStorageFees,
-			},
-			systemcontracts.ContractStorageFeesFunction_calculateAccountCapacity,
-			[]cadence.Value{
-				cadence.BytesToAddress(address.Bytes()),
-			},
-			accountStorageCapacityInvocationArgumentTypes,
-			env.Context().Logger,
-		)
-		return invoker.Invoke(env, traceSpan)
-	}
-=======
 	address common.Address,
 ) (cadence.Value, error) {
 
@@ -244,14 +148,13 @@
 			Name:    systemcontracts.ContractStorageFees,
 		},
 		systemcontracts.ContractStorageFeesFunction_calculateAccountCapacity,
-		[]interpreter.Value{
-			interpreter.NewAddressValue(env, address),
+		[]cadence.Value{
+			cadence.BytesToAddress(address.Bytes()),
 		},
 		accountStorageCapacityInvocationArgumentTypes,
 		env.Context().Logger,
 	)
 	return invoker.Invoke(env, traceSpan)
->>>>>>> 4522838a
 }
 
 // AccountsStorageCapacityInvocation prepares a function that calls get storage capacity on the storage fees contract
@@ -297,29 +200,6 @@
 func InvokeUseContractAuditVoucherContract(
 	env Environment,
 	traceSpan opentracing.Span,
-<<<<<<< HEAD
-) func(address common.Address, code string) (bool, error) {
-	return func(address common.Address, code string) (bool, error) {
-		invoker := NewContractFunctionInvoker(
-			common.AddressLocation{
-				Address: common.Address(env.Context().Chain.ServiceAddress()),
-				Name:    systemcontracts.ContractDeploymentAudits,
-			},
-			systemcontracts.ContractDeploymentAuditsFunction_useVoucherForDeploy,
-			[]cadence.Value{
-				cadence.BytesToAddress(address.Bytes()),
-				cadence.String(code),
-			},
-			useContractAuditVoucherInvocationArgumentTypes,
-			env.Context().Logger,
-		)
-		resultCdc, err := invoker.Invoke(env, traceSpan)
-		if err != nil {
-			return false, err
-		}
-		result := resultCdc.(cadence.Bool).ToGoValue().(bool)
-		return result, nil
-=======
 	address common.Address,
 	code string) (bool, error) {
 
@@ -329,9 +209,9 @@
 			Name:    systemcontracts.ContractDeploymentAudits,
 		},
 		systemcontracts.ContractDeploymentAuditsFunction_useVoucherForDeploy,
-		[]interpreter.Value{
-			interpreter.NewAddressValue(env, address),
-			interpreter.NewUnmeteredStringValue(code),
+		[]cadence.Value{
+			cadence.BytesToAddress(address.Bytes()),
+			cadence.String(code),
 		},
 		useContractAuditVoucherInvocationArgumentTypes,
 		env.Context().Logger,
@@ -339,7 +219,6 @@
 	resultCdc, err := invoker.Invoke(env, traceSpan)
 	if err != nil {
 		return false, err
->>>>>>> 4522838a
 	}
 	result := resultCdc.(cadence.Bool).ToGoValue().(bool)
 	return result, nil
