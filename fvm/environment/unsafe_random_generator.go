--- conflicted
+++ resolved
@@ -3,10 +3,7 @@
 import (
 	"crypto/sha256"
 	"encoding/binary"
-<<<<<<< HEAD
-=======
 	"fmt"
->>>>>>> eec71fe4
 	"hash"
 	"sync"
 
@@ -30,11 +27,7 @@
 
 	blockHeader *flow.Header
 
-<<<<<<< HEAD
-	rng      random.Rand
-=======
 	prg      random.Rand
->>>>>>> eec71fe4
 	seedOnce sync.Once
 }
 
@@ -110,25 +103,6 @@
 		if gen.blockHeader == nil {
 			return
 		}
-<<<<<<< HEAD
-		// Seed the random number generator with entropy created from the block
-		// header ID. The random number generator will be used by the
-		// UnsafeRandom function.
-		id := gen.blockHeader.ID()
-		// extract the entropy from `id` and expand it into the required seed
-		hkdf := hkdf.New(func() hash.Hash { return sha256.New() }, id[:], nil, nil)
-		seed := make([]byte, random.Chacha20SeedLen)
-		n, err := hkdf.Read(seed)
-		if n != len(seed) || err != nil {
-			return
-		}
-		// initialize a fresh CSPRNG with the seed (crypto-secure PRG)
-		source, err := random.NewChacha20PRG(seed, []byte{})
-		if err != nil {
-			return
-		}
-		gen.rng = source
-=======
 
 		// The block header ID is currently used as the entropy source.
 		// This should evolve to become the beacon signature (safer entropy source than
@@ -147,16 +121,11 @@
 			return
 		}
 		gen.prg = prg
->>>>>>> eec71fe4
 	})
 }
 
 // UnsafeRandom returns a random uint64 using the underlying PRG (currently using a crypto-secure one).
-<<<<<<< HEAD
-// this is not thread safe, due to the gen.rng instance currently used.
-=======
 // this is not thread safe, due to the gen.prg instance currently used.
->>>>>>> eec71fe4
 // Its also not thread safe because each thread needs to be deterministically seeded with a different seed.
 // This is Ok because a single transaction has a single UnsafeRandomGenerator and is run in a single thread.
 func (gen *unsafeRandomGenerator) UnsafeRandom() (uint64, error) {
@@ -170,10 +139,6 @@
 	}
 
 	buf := make([]byte, 8)
-<<<<<<< HEAD
-	gen.rng.Read(buf)
-=======
 	gen.prg.Read(buf)
->>>>>>> eec71fe4
 	return binary.LittleEndian.Uint64(buf), nil
 }