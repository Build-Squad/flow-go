--- conflicted
+++ resolved
@@ -18,22 +18,14 @@
 
 func (d *TransactionStorageLimiter) CheckLimits(
 	env Enviornment,
-<<<<<<< HEAD
-	addresses map[flow.Address]struct{},
-=======
 	addresses []flow.Address,
->>>>>>> a2ad4f13
 ) (err error) {
 	if !env.Context().LimitAccountStorage {
 		return nil
 	}
 
 	// iterating through a map in a non-deterministic order! Do not exit the loop early.
-<<<<<<< HEAD
-	for address := range addresses {
-=======
 	for _, address := range addresses {
->>>>>>> a2ad4f13
 		commonAddress := common.BytesToAddress(address.Bytes())
 
 		capacity, aerr := env.GetStorageCapacity(commonAddress)
