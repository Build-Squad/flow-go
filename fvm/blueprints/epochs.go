--- conflicted
+++ resolved
@@ -7,15 +7,9 @@
 
 	"github.com/onflow/cadence"
 	jsoncdc "github.com/onflow/cadence/encoding/json"
-<<<<<<< HEAD
 
 	"github.com/onflow/flow-core-contracts/lib/go/templates"
 
-=======
-
-	"github.com/onflow/flow-core-contracts/lib/go/templates"
-
->>>>>>> 138e1c32
 	flowsdk "github.com/onflow/flow-go-sdk"
 	sdktemplates "github.com/onflow/flow-go-sdk/templates"
 
@@ -24,106 +18,8 @@
 	"github.com/onflow/flow-go/module/epochs"
 )
 
-<<<<<<< HEAD
-const deployIDTableStakingTransactionTemplate = `
-transaction {
-  prepare(serviceAccount: AuthAccount) {
-	serviceAccount.contracts.add(name: "FlowIDTableStaking", code: "%s".decodeHex(), epochTokenPayout: UFix64(%d), rewardCut: UFix64(%d))
-  }
-}
-`
-
-const deployEpochTransactionTemplate = `
-import FlowClusterQC from 0x%s
-
-transaction(clusterWeights: [{String: UInt64}]) {
-  prepare(serviceAccount: AuthAccount)	{
-
-    // first, construct Cluster objects from cluster weights
-    let clusters: [FlowClusterQC.Cluster] = []
-    var clusterIndex: UInt16 = 0
-    for weightMapping in clusterWeights {
-      let cluster = FlowClusterQC.Cluster(index: clusterIndex, nodeWeights: weightMapping)
-      clusterIndex = clusterIndex + 1
-    }
-
-	serviceAccount.contracts.add(
-		name: "FlowEpoch",
-		code: "%s".decodeHex(),
-		currentEpochCounter: UInt64(%d),
-		numViewsInEpoch: UInt64(%d),
-		numViewsInStakingAuction: UInt64(%d),
-		numViewsInDKGPhase: UInt64(%d),
-		numCollectorClusters: UInt16(%d),
-		FLOWsupplyIncreasePercentage: UFix64(%d),
-		randomSource: %s,
-		collectorClusters: clusters,
-        // NOTE: clusterQCs and dkgPubKeys are empty because these initial values are not used
-		clusterQCs: [] as [FlowClusterQC.ClusterQC],
-		dkgPubKeys: [] as [String],
-	)
-  }
-}
-`
-
-const setupAccountTemplate = `
-// This transaction is a template for a transaction
-// to add a Vault resource to their account
-// so that they can use the flowToken
-
-import FungibleToken from 0x%s
-import FlowToken from 0x%s
-
-transaction {
-
-    prepare(signer: AuthAccount) {
-
-        if signer.borrow<&FlowToken.Vault>(from: /storage/flowTokenVault) == nil {
-            // Create a new flowToken Vault and put it in storage
-            signer.save(<-FlowToken.createEmptyVault(), to: /storage/flowTokenVault)
-
-            // Create a public capability to the Vault that only exposes
-            // the deposit function through the Receiver interface
-            signer.link<&FlowToken.Vault{FungibleToken.Receiver}>(
-                /public/flowTokenReceiver,
-                target: /storage/flowTokenVault
-            )
-
-            // Create a public capability to the Vault that only exposes
-            // the balance field through the Balance interface
-            signer.link<&FlowToken.Vault{FungibleToken.Balance}>(
-                /public/flowTokenBalance,
-                target: /storage/flowTokenVault
-            )
-        }
-    }
-}
-`
-
-const fundAccountTemplate = `
-import FungibleToken from 0x%s
-import FlowToken from 0x%s
-
-transaction(amount: UFix64, recipient: Address) {
-	let sentVault: @FungibleToken.Vault
-	prepare(signer: AuthAccount) {
-	let vaultRef = signer.borrow<&FlowToken.Vault>(from: /storage/flowTokenVault)
-		?? panic("failed to borrow reference to sender vault")
-	self.sentVault <- vaultRef.withdraw(amount: amount)
-	}
-	execute {
-	let receiverRef =  getAccount(recipient)
-		.getCapability(/public/flowTokenReceiver)
-		.borrow<&{FungibleToken.Receiver}>()
-		?? panic("failed to borrow reference to recipient vault")
-	receiverRef.deposit(from: <-self.sentVault)
-	}
-}
-`
-=======
 //go:embed scripts/deployIDTableStakingTransactionTemplate.cdc
 var deployIDTableStakingTransactionTemplate string
->>>>>>> 138e1c32
 
 //go:embed scripts/deployEpochTransactionTemplate.cdc
 var deployEpochTransactionTemplate string
