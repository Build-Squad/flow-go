package fvm

import (
	"encoding/binary"
	"encoding/hex"
	"fmt"
	"math/rand"
	"time"

	"github.com/onflow/atree"
	"github.com/onflow/cadence"
	jsoncdc "github.com/onflow/cadence/encoding/json"
	"github.com/onflow/cadence/runtime"
	"github.com/onflow/cadence/runtime/ast"
	"github.com/onflow/cadence/runtime/common"
	"github.com/onflow/cadence/runtime/interpreter"
	"github.com/opentracing/opentracing-go"
	traceLog "github.com/opentracing/opentracing-go/log"

	"github.com/onflow/flow-go/fvm/blueprints"
	"github.com/onflow/flow-go/fvm/crypto"
	"github.com/onflow/flow-go/fvm/errors"
	"github.com/onflow/flow-go/fvm/handler"
	"github.com/onflow/flow-go/fvm/programs"
	"github.com/onflow/flow-go/fvm/state"
	"github.com/onflow/flow-go/fvm/utils"
	"github.com/onflow/flow-go/model/flow"
	"github.com/onflow/flow-go/module/trace"
	"github.com/onflow/flow-go/storage"
)

var _ runtime.Interface = &TransactionEnv{}

// TransactionEnv is a read-write environment used for executing flow transactions.
type TransactionEnv struct {
	vm                 *VirtualMachine
	ctx                Context
	sth                *state.StateHolder
	programs           *handler.ProgramsHandler
	accounts           state.Accounts
	uuidGenerator      *state.UUIDGenerator
	contracts          *handler.ContractHandler
	accountKeys        *handler.AccountKeyHandler
	metrics            *handler.MetricsHandler
	computationHandler *handler.ComputationMeteringHandler
	eventHandler       *handler.EventHandler
	addressGenerator   flow.AddressGenerator
	rng                *rand.Rand
	logs               []string
	tx                 *flow.TransactionBody
	txIndex            uint32
	txID               flow.Identifier
	traceSpan          opentracing.Span
	authorizers        []runtime.Address
}

func (e *TransactionEnv) ResourceOwnerChanged(_ *interpreter.CompositeValue, _ common.Address, _ common.Address) {
}

func NewTransactionEnvironment(
	ctx Context,
	vm *VirtualMachine,
	sth *state.StateHolder,
	programs *programs.Programs,
	tx *flow.TransactionBody,
	txIndex uint32,
	traceSpan opentracing.Span,
	computationHandler *handler.ComputationMeteringHandler,
) *TransactionEnv {

	accounts := state.NewAccounts(sth)
	generator := state.NewStateBoundAddressGenerator(sth, ctx.Chain)
	uuidGenerator := state.NewUUIDGenerator(sth)
	programsHandler := handler.NewProgramsHandler(programs, sth)
	// TODO set the flags on context
	eventHandler := handler.NewEventHandler(ctx.Chain,
		ctx.EventCollectionEnabled,
		ctx.ServiceEventCollectionEnabled,
		ctx.EventCollectionByteSizeLimit,
	)
	accountKeys := handler.NewAccountKeyHandler(accounts)
	metrics := handler.NewMetricsHandler(ctx.Metrics)

	env := &TransactionEnv{
		vm:                 vm,
		ctx:                ctx,
		sth:                sth,
		metrics:            metrics,
		programs:           programsHandler,
		accounts:           accounts,
		accountKeys:        accountKeys,
		addressGenerator:   generator,
		uuidGenerator:      uuidGenerator,
		eventHandler:       eventHandler,
		computationHandler: computationHandler,
		tx:                 tx,
		txIndex:            txIndex,
		txID:               tx.ID(),
		traceSpan:          traceSpan,
	}

	env.contracts = handler.NewContractHandler(accounts,
		ctx.RestrictedDeploymentEnabled,
		env.GetAuthorizedAccountsForContractUpdates,
		env.useContractAuditVoucher,
	)

	if ctx.BlockHeader != nil {
		env.seedRNG(ctx.BlockHeader)
	}

	return env
}

func (e *TransactionEnv) TxIndex() uint32 {
	return e.txIndex
}

func (e *TransactionEnv) TxID() flow.Identifier {
	return e.txID
}

func (e *TransactionEnv) Context() *Context {
	return &e.ctx
}

func (e *TransactionEnv) VM() *VirtualMachine {
	return e.vm
}

func (e *TransactionEnv) seedRNG(header *flow.Header) {
	// Seed the random number generator with entropy created from the block header ID. The random number generator will
	// be used by the UnsafeRandom function.
	id := header.ID()
	source := rand.NewSource(int64(binary.BigEndian.Uint64(id[:])))
	e.rng = rand.New(source)
}

func (e *TransactionEnv) isTraceable() bool {
	return e.ctx.Tracer != nil && e.traceSpan != nil
}

// GetAuthorizedAccountsForContractUpdates returns a list of addresses that
// are authorized to update/deploy contracts
//
// It reads a storage path from service account and parse the addresses.
// if any issue occurs on the process (missing registers, stored value properly not set)
// it gracefully handle it and falls back to default behaviour (only service account be authorized)
func (e *TransactionEnv) GetAuthorizedAccountsForContractUpdates() []common.Address {
	// set default to service account only
	service := runtime.Address(e.ctx.Chain.ServiceAddress())
	defaultAccounts := []runtime.Address{service}

	value, err := e.vm.Runtime.ReadStored(
		service,
		cadence.Path{
			Domain:     blueprints.ContractDeploymentAuthorizedAddressesPathDomain,
			Identifier: blueprints.ContractDeploymentAuthorizedAddressesPathIdentifier,
		},
		runtime.Context{Interface: e},
	)
	if err != nil {
		e.ctx.Logger.Warn().Msg("failed to read contract deployment authorized accounts from service account. using default behaviour instead.")
		return defaultAccounts
	}
	addresses, ok := utils.CadenceValueToAddressSlice(value)
	if !ok {
		e.ctx.Logger.Warn().Msg("failed to parse contract deployment authorized accounts from service account. using default behaviour instead.")
		return defaultAccounts
	}
	return addresses
}

func (e *TransactionEnv) useContractAuditVoucher(address runtime.Address, code []byte) (bool, error) {
	useVoucher := UseContractAuditVoucherInvocation(e, e.traceSpan)
	return useVoucher(address, string(code[:]))
}

func (e *TransactionEnv) isAuthorizerServiceAccount() bool {
	return e.isAuthorizer(runtime.Address(e.ctx.Chain.ServiceAddress()))
}

func (e *TransactionEnv) isAuthorizer(address runtime.Address) bool {
	for _, accountAddress := range e.getSigningAccounts() {
		if accountAddress == address {
			return true
		}
	}
	return false
}

func (e *TransactionEnv) GetValue(owner, key []byte) ([]byte, error) {
	var valueByteSize int
	if e.isTraceable() {
		sp := e.ctx.Tracer.StartSpanFromParent(e.traceSpan, trace.FVMEnvGetValue)
		defer func() {
			sp.LogFields(
				traceLog.String("owner", hex.EncodeToString(owner)),
				traceLog.String("key", string(key)),
				traceLog.Int("valueByteSize", valueByteSize),
			)
			sp.Finish()
		}()
	}

	v, err := e.accounts.GetValue(
		flow.BytesToAddress(owner),
		string(key),
	)
	if err != nil {
		return nil, fmt.Errorf("getting value failed: %w", err)
	}
	valueByteSize = len(v)

	e.computationHandler.AddUsed(uint64(valueByteSize), "GetValue")
	return v, nil
}

func (e *TransactionEnv) SetValue(owner, key, value []byte) error {
	if e.isTraceable() {
		sp := e.ctx.Tracer.StartSpanFromParent(e.traceSpan, trace.FVMEnvSetValue)
		sp.LogFields(
			traceLog.String("owner", hex.EncodeToString(owner)),
			traceLog.String("key", string(key)),
		)
		defer sp.Finish()
	}
	e.computationHandler.AddUsed(uint64(len(value)), "SetValue")

	err := e.accounts.SetValue(
		flow.BytesToAddress(owner),
		string(key),
		value,
	)
	if err != nil {
		return fmt.Errorf("setting value failed: %w", err)
	}
	return nil
}

func (e *TransactionEnv) ValueExists(owner, key []byte) (exists bool, err error) {
	if e.isTraceable() {
		sp := e.ctx.Tracer.StartSpanFromParent(e.traceSpan, trace.FVMEnvValueExists)
		defer sp.Finish()
	}

	e.computationHandler.AddUsed(1, "ValueExists")

	v, err := e.GetValue(owner, key)
	if err != nil {
		return false, fmt.Errorf("checking value existence failed: %w", err)
	}

	return len(v) > 0, nil
}

// AllocateStorageIndex allocates new storage index under the owner accounts to store a new register
func (e *TransactionEnv) AllocateStorageIndex(owner []byte) (atree.StorageIndex, error) {
	e.computationHandler.AddUsed(1, "AllocateStorageIndex")
	v, err := e.accounts.AllocateStorageIndex(flow.BytesToAddress(owner))
	if err != nil {
		return atree.StorageIndex{}, fmt.Errorf("storage address allocation failed: %w", err)
	}
	return v, nil
}

func (e *TransactionEnv) GetStorageUsed(address common.Address) (value uint64, err error) {
	if e.isTraceable() {
		sp := e.ctx.Tracer.StartSpanFromParent(e.traceSpan, trace.FVMEnvGetStorageUsed)
		defer sp.Finish()
	}

	e.computationHandler.AddUsed(1, "GetStorageUsed")

	value, err = e.accounts.GetStorageUsed(flow.Address(address))
	if err != nil {
		return value, fmt.Errorf("getting storage used failed: %w", err)
	}

	return value, nil
}

func (e *TransactionEnv) GetStorageCapacity(address common.Address) (value uint64, err error) {
	if e.isTraceable() {
		sp := e.ctx.Tracer.StartSpanFromParent(e.traceSpan, trace.FVMEnvGetStorageCapacity)
		defer sp.Finish()
	}

	e.computationHandler.AddUsed(1, "GetStorageCapacity")

	accountStorageCapacity := AccountStorageCapacityInvocation(e, e.traceSpan)
	result, invokeErr := accountStorageCapacity(address)

	// TODO: Figure out how to handle this error. Currently if a runtime error occurs, storage capacity will be 0.
	// 1. An error will occur if user has removed their FlowToken.Vault -- should this be allowed?
	// 2. There will also be an error in case the accounts balance times megabytesPerFlow constant overflows,
	//		which shouldn't happen unless the the price of storage is reduced at least 100 fold
	// 3. Any other error indicates a bug in our implementation. How can we reliably check the Cadence error?
	if invokeErr != nil {
		return 0, nil
	}

	return storageMBUFixToBytesUInt(result), nil
}

// storageMBUFixToBytesUInt converts the return type of storage capacity which is a UFix64 with the unit of megabytes to
// UInt with the unit of bytes
func storageMBUFixToBytesUInt(result cadence.Value) uint64 {
	// Divide the unsigned int by (1e8 (the scale of Fix64) / 1e6 (for mega)) to get bytes (rounded down)
	return result.ToGoValue().(uint64) / 100
}

func (e *TransactionEnv) GetAccountBalance(address common.Address) (value uint64, err error) {
	if e.isTraceable() {
		sp := e.ctx.Tracer.StartSpanFromParent(e.traceSpan, trace.FVMEnvGetAccountBalance)
		defer sp.Finish()
	}

	e.computationHandler.AddUsed(1, "GetAccountBalance")

	accountBalance := AccountBalanceInvocation(e, e.traceSpan)
	result, invokeErr := accountBalance(address)

	// TODO: Figure out how to handle this error. Currently if a runtime error occurs, balance will be 0.
	if invokeErr != nil {
		return 0, nil
	}
	return result.ToGoValue().(uint64), nil
}

func (e *TransactionEnv) GetAccountAvailableBalance(address common.Address) (value uint64, err error) {
	if e.isTraceable() {
		sp := e.ctx.Tracer.StartSpanFromParent(e.traceSpan, trace.FVMEnvGetAccountBalance)
		defer sp.Finish()
	}

	e.computationHandler.AddUsed(1, "GetAccountAvailableBalance")

	accountAvailableBalance := AccountAvailableBalanceInvocation(e, e.traceSpan)
	result, invokeErr := accountAvailableBalance(address)

	// TODO: Figure out how to handle this error. Currently if a runtime error occurs, available balance will be 0.
	// 1. An error will occur if user has removed their FlowToken.Vault -- should this be allowed?
	// 2. Any other error indicates a bug in our implementation. How can we reliably check the Cadence error?
	if invokeErr != nil {
		return 0, nil
	}
	return result.ToGoValue().(uint64), nil
}

func (e *TransactionEnv) ResolveLocation(
	identifiers []runtime.Identifier,
	location runtime.Location,
) ([]runtime.ResolvedLocation, error) {
	if e.isTraceable() && e.ctx.ExtensiveTracing {
		sp := e.ctx.Tracer.StartSpanFromParent(e.traceSpan, trace.FVMEnvResolveLocation)
		defer sp.Finish()
	}

	e.computationHandler.AddUsed(1, "ResolveLocation")

	addressLocation, isAddress := location.(common.AddressLocation)

	// if the location is not an address location, e.g. an identifier location (`import Crypto`),
	// then return a single resolved location which declares all identifiers.
	if !isAddress {
		return []runtime.ResolvedLocation{
			{
				Location:    location,
				Identifiers: identifiers,
			},
		}, nil
	}

	// if the location is an address,
	// and no specific identifiers where requested in the import statement,
	// then fetch all identifiers at this address
	if len(identifiers) == 0 {
		address := flow.Address(addressLocation.Address)

		err := e.accounts.CheckAccountNotFrozen(address)
		if err != nil {
			return nil, fmt.Errorf("resolving location failed: %w", err)
		}

		contractNames, err := e.contracts.GetContractNames(addressLocation.Address)
		if err != nil {
			return nil, fmt.Errorf("resolving location failed: %w", err)
		}

		// if there are no contractNames deployed,
		// then return no resolved locations
		if len(contractNames) == 0 {
			return nil, nil
		}

		identifiers = make([]ast.Identifier, len(contractNames))

		for i := range identifiers {
			identifiers[i] = runtime.Identifier{
				Identifier: contractNames[i],
			}
		}
	}

	// return one resolved location per identifier.
	// each resolved location is an address contract location
	resolvedLocations := make([]runtime.ResolvedLocation, len(identifiers))
	for i := range resolvedLocations {
		identifier := identifiers[i]
		resolvedLocations[i] = runtime.ResolvedLocation{
			Location: common.AddressLocation{
				Address: addressLocation.Address,
				Name:    identifier.Identifier,
			},
			Identifiers: []runtime.Identifier{identifier},
		}
	}

	return resolvedLocations, nil
}

func (e *TransactionEnv) GetCode(location runtime.Location) ([]byte, error) {
	if e.isTraceable() {
		sp := e.ctx.Tracer.StartSpanFromParent(e.traceSpan, trace.FVMEnvGetCode)
		defer sp.Finish()
	}

	e.computationHandler.AddUsed(1, "GetCode")

	contractLocation, ok := location.(common.AddressLocation)
	if !ok {
		return nil, errors.NewInvalidLocationErrorf(location, "expecting an AddressLocation, but other location types are passed")
	}

	address := flow.Address(contractLocation.Address)

	err := e.accounts.CheckAccountNotFrozen(address)
	if err != nil {
		return nil, fmt.Errorf("get code failed: %w", err)
	}

	add, err := e.contracts.GetContract(contractLocation.Address, contractLocation.Name)
	if err != nil {
		return nil, fmt.Errorf("get code failed: %w", err)
	}

	return add, nil
}

func (e *TransactionEnv) GetAccountContractNames(address runtime.Address) ([]string, error) {
	if e.isTraceable() {
		sp := e.ctx.Tracer.StartSpanFromParent(e.traceSpan, trace.FVMEnvGetAccountContractNames)
		defer sp.Finish()
	}

	e.computationHandler.AddUsed(1, "GetAccountContractNames")

	a := flow.Address(address)

	freezeError := e.accounts.CheckAccountNotFrozen(a)
	if freezeError != nil {
		return nil, fmt.Errorf("get account contract names: %w", freezeError)
	}

	return e.accounts.GetContractNames(a)
}

func (e *TransactionEnv) GetProgram(location common.Location) (*interpreter.Program, error) {
	if e.isTraceable() {
		sp := e.ctx.Tracer.StartSpanFromParent(e.traceSpan, trace.FVMEnvGetProgram)
		defer sp.Finish()
	}

	e.computationHandler.AddUsed(1, "GetProgram")

	if addressLocation, ok := location.(common.AddressLocation); ok {
		address := flow.Address(addressLocation.Address)

		freezeError := e.accounts.CheckAccountNotFrozen(address)
		if freezeError != nil {
			return nil, fmt.Errorf("get program failed: %w", freezeError)
		}
	}

	program, has := e.programs.Get(location)
	if has {
		return program, nil
	}

	return nil, nil
}

func (e *TransactionEnv) SetProgram(location common.Location, program *interpreter.Program) error {
	if e.isTraceable() {
		sp := e.ctx.Tracer.StartSpanFromParent(e.traceSpan, trace.FVMEnvSetProgram)
		defer sp.Finish()
	}

	e.computationHandler.AddUsed(1, "SetProgram")

	err := e.programs.Set(location, program)
	if err != nil {
		return fmt.Errorf("set program failed: %w", err)
	}
	return nil
}

func (e *TransactionEnv) ProgramLog(message string) error {
	if e.isTraceable() && e.ctx.ExtensiveTracing {
		sp := e.ctx.Tracer.StartSpanFromParent(e.traceSpan, trace.FVMEnvProgramLog)
		defer sp.Finish()
	}

	if e.ctx.CadenceLoggingEnabled {
		e.logs = append(e.logs, message)
	}
	return nil
}

func (e *TransactionEnv) Logs() []string {
	return e.logs
}

func (e *TransactionEnv) EmitEvent(event cadence.Event) error {
	// only trace when extensive tracing
	if e.isTraceable() && e.ctx.ExtensiveTracing {
		sp := e.ctx.Tracer.StartSpanFromParent(e.traceSpan, trace.FVMEnvEmitEvent)
		defer sp.Finish()
	}

	e.computationHandler.AddUsed(1, "EmitEvent")

	return e.eventHandler.EmitEvent(event, e.txID, e.txIndex, e.tx.Payer)
}

func (e *TransactionEnv) Events() []flow.Event {
	return e.eventHandler.Events()
}

func (e *TransactionEnv) ServiceEvents() []flow.Event {
	return e.eventHandler.ServiceEvents()
}

func (e *TransactionEnv) GenerateUUID() (uint64, error) {
	if e.isTraceable() && e.ctx.ExtensiveTracing {
		sp := e.ctx.Tracer.StartSpanFromParent(e.traceSpan, trace.FVMEnvGenerateUUID)
		defer sp.Finish()
	}

	e.computationHandler.AddUsed(1, "GenerateUUID")

	if e.uuidGenerator == nil {
		return 0, errors.NewOperationNotSupportedError("GenerateUUID")
	}

	uuid, err := e.uuidGenerator.GenerateUUID()
	if err != nil {
		return 0, fmt.Errorf("generating uuid failed: %w", err)
	}
	return uuid, err
}

func (e *TransactionEnv) GetComputationLimit() uint64 {
	return e.computationHandler.Limit()
}

func (e *TransactionEnv) SetComputationUsed(used uint64) error {
	e.computationHandler.AddUsed(used, "function_or_loop_call")
	return nil
}

func (e *TransactionEnv) GetComputationUsed() uint64 {
	return e.computationHandler.Used()
}

func (e *TransactionEnv) SetAccountFrozen(address common.Address, frozen bool) error {

	flowAddress := flow.Address(address)

	if flowAddress == e.ctx.Chain.ServiceAddress() {
		err := errors.NewValueErrorf(flowAddress.String(), "cannot freeze service account")
		return fmt.Errorf("setting account frozen failed: %w", err)
	}

	if !e.isAuthorizerServiceAccount() {
		err := errors.NewOperationAuthorizationErrorf("SetAccountFrozen", "accounts can be frozen only by transactions authorized by the service account")
		return fmt.Errorf("setting account frozen failed: %w", err)
	}

	err := e.accounts.SetAccountFrozen(flowAddress, frozen)
	if err != nil {
		return fmt.Errorf("setting account frozen failed: %w", err)
	}
	return nil
}

func (e *TransactionEnv) DecodeArgument(b []byte, t cadence.Type) (cadence.Value, error) {
	if e.isTraceable() && e.ctx.ExtensiveTracing {
		sp := e.ctx.Tracer.StartSpanFromParent(e.traceSpan, trace.FVMEnvDecodeArgument)
		defer sp.Finish()
	}

	v, err := jsoncdc.Decode(b)
	if err != nil {
		err = errors.NewInvalidArgumentErrorf("argument is not json decodable: %w", err)
		return nil, fmt.Errorf("decodeing argument failed: %w", err)
	}

	return v, err
}

func (e *TransactionEnv) Hash(data []byte, tag string, hashAlgorithm runtime.HashAlgorithm) ([]byte, error) {
	if e.isTraceable() {
		sp := e.ctx.Tracer.StartSpanFromParent(e.traceSpan, trace.FVMEnvHash)
		defer sp.Finish()
	}

	e.computationHandler.AddUsed(1, "Hash")

	hashAlgo := crypto.RuntimeToCryptoHashingAlgorithm(hashAlgorithm)
	return crypto.HashWithTag(hashAlgo, tag, data)
}

func (e *TransactionEnv) VerifySignature(
	signature []byte,
	tag string,
	signedData []byte,
	publicKey []byte,
	signatureAlgorithm runtime.SignatureAlgorithm,
	hashAlgorithm runtime.HashAlgorithm,
) (bool, error) {
	if e.isTraceable() {
		sp := e.ctx.Tracer.StartSpanFromParent(e.traceSpan, trace.FVMEnvVerifySignature)
		defer sp.Finish()
	}

	valid, err := crypto.VerifySignatureFromRuntime(
		e.ctx.SignatureVerifier,
		signature,
		tag,
		signedData,
		publicKey,
		signatureAlgorithm,
		hashAlgorithm,
	)

	if err != nil {
		return false, fmt.Errorf("verifying signature failed: %w", err)
	}

	return valid, nil
}

<<<<<<< HEAD
func (e *TransactionEnv) ValidatePublicKey(pk *runtime.PublicKey) (bool, error) {
	e.computationHandler.AddUsed(1, "ValidatePublicKey")
=======
func (e *TransactionEnv) ValidatePublicKey(pk *runtime.PublicKey) error {
>>>>>>> bd910749
	return crypto.ValidatePublicKey(pk.SignAlgo, pk.PublicKey)
}

// Block Environment Functions

// GetCurrentBlockHeight returns the current block height.
func (e *TransactionEnv) GetCurrentBlockHeight() (uint64, error) {
	if e.isTraceable() && e.ctx.ExtensiveTracing {
		sp := e.ctx.Tracer.StartSpanFromParent(e.traceSpan, trace.FVMEnvGetCurrentBlockHeight)
		defer sp.Finish()
	}

	e.computationHandler.AddUsed(1, "GetCurrentBlockHeight")

	if e.ctx.BlockHeader == nil {
		return 0, errors.NewOperationNotSupportedError("GetCurrentBlockHeight")
	}
	return e.ctx.BlockHeader.Height, nil
}

// UnsafeRandom returns a random uint64, where the process of random number derivation is not cryptographically
// secure.
func (e *TransactionEnv) UnsafeRandom() (uint64, error) {
	if e.isTraceable() && e.ctx.ExtensiveTracing {
		sp := e.ctx.Tracer.StartSpanFromParent(e.traceSpan, trace.FVMEnvUnsafeRandom)
		defer sp.Finish()
	}

	if e.rng == nil {
		return 0, errors.NewOperationNotSupportedError("UnsafeRandom")
	}

	// TODO (ramtin) return errors this assumption that this always succeeds might not be true
	buf := make([]byte, 8)
	_, _ = e.rng.Read(buf) // Always succeeds, no need to check error
	return binary.LittleEndian.Uint64(buf), nil
}

// GetBlockAtHeight returns the block at the given height.
func (e *TransactionEnv) GetBlockAtHeight(height uint64) (runtime.Block, bool, error) {
	if e.isTraceable() {
		sp := e.ctx.Tracer.StartSpanFromParent(e.traceSpan, trace.FVMEnvGetBlockAtHeight)
		defer sp.Finish()
	}

	e.computationHandler.AddUsed(1, "GetBlockAtHeight")

	if e.ctx.Blocks == nil {
		return runtime.Block{}, false, errors.NewOperationNotSupportedError("GetBlockAtHeight")
	}

	if e.ctx.BlockHeader != nil && height == e.ctx.BlockHeader.Height {
		return runtimeBlockFromHeader(e.ctx.BlockHeader), true, nil
	}

	header, err := e.ctx.Blocks.ByHeightFrom(height, e.ctx.BlockHeader)
	// TODO (ramtin): remove dependency on storage and move this if condition to blockfinder
	if errors.Is(err, storage.ErrNotFound) {
		return runtime.Block{}, false, nil
	} else if err != nil {
		return runtime.Block{}, false, fmt.Errorf("getting block at height failed for height %v: %w", height, err)
	}

	return runtimeBlockFromHeader(header), true, nil
}

func (e *TransactionEnv) CreateAccount(payer runtime.Address) (address runtime.Address, err error) {

	if e.isTraceable() {
		sp := e.ctx.Tracer.StartSpanFromParent(e.traceSpan, trace.FVMEnvCreateAccount)
		defer sp.Finish()
	}
	e.computationHandler.AddUsed(1, "CreateAccount")

	e.sth.DisableLimitEnforcement() // don't enforce limit during account creation
	defer e.sth.EnableLimitEnforcement()

	flowAddress, err := e.addressGenerator.NextAddress()
	if err != nil {
		return address, err
	}

	err = e.accounts.Create(nil, flowAddress)
	if err != nil {
		return address, fmt.Errorf("creating account failed: %w", err)
	}

	if e.ctx.ServiceAccountEnabled {
		setupNewAccount := SetupNewAccountInvocation(e, e.traceSpan)
		_, invokeErr := setupNewAccount(flowAddress, payer)

		if invokeErr != nil {
			return address, errors.HandleRuntimeError(invokeErr)
		}
	}

	e.ctx.Metrics.RuntimeSetNumberOfAccounts(e.addressGenerator.AddressCount())
	return runtime.Address(flowAddress), nil
}

// AddEncodedAccountKey adds an encoded public key to an existing account.
//
// This function returns an error if the specified account does not exist or
// if the key insertion fails.
func (e *TransactionEnv) AddEncodedAccountKey(address runtime.Address, publicKey []byte) error {
	if e.isTraceable() {
		sp := e.ctx.Tracer.StartSpanFromParent(e.traceSpan, trace.FVMEnvAddAccountKey)
		defer sp.Finish()
	}

	e.computationHandler.AddUsed(1, "AddEncodedAccountKey")

	e.sth.DisableLimitEnforcement() // don't enforce limit during adding a key
	defer e.sth.EnableLimitEnforcement()

	err := e.accounts.CheckAccountNotFrozen(flow.Address(address))
	if err != nil {
		return fmt.Errorf("adding encoded account key failed: %w", err)
	}

	err = e.accountKeys.AddEncodedAccountKey(address, publicKey)

	if err != nil {
		return fmt.Errorf("adding encoded account key failed: %w", err)
	}
	return nil
}

// RevokeEncodedAccountKey revokes a public key by index from an existing account.
//
// This function returns an error if the specified account does not exist, the
// provided key is invalid, or if key revoking fails.
func (e *TransactionEnv) RevokeEncodedAccountKey(address runtime.Address, index int) (publicKey []byte, err error) {
	if e.isTraceable() {
		sp := e.ctx.Tracer.StartSpanFromParent(e.traceSpan, trace.FVMEnvRemoveAccountKey)
		defer sp.Finish()
	}

	e.computationHandler.AddUsed(1, "RevokeEncodedAccountKey")

	err = e.accounts.CheckAccountNotFrozen(flow.Address(address))
	if err != nil {
		return nil, fmt.Errorf("revoking encoded account key failed: %w", err)
	}

	encodedKey, err := e.accountKeys.RemoveAccountKey(address, index)
	if err != nil {
		return nil, fmt.Errorf("revoking encoded account key failed: %w", err)
	}

	return encodedKey, nil
}

// AddAccountKey adds a public key to an existing account.
//
// This function returns an error if the specified account does not exist or
// if the key insertion fails.
func (e *TransactionEnv) AddAccountKey(
	address runtime.Address,
	publicKey *runtime.PublicKey,
	hashAlgo runtime.HashAlgorithm,
	weight int,
) (
	*runtime.AccountKey,
	error,
) {
	if e.isTraceable() {
		sp := e.ctx.Tracer.StartSpanFromParent(e.traceSpan, trace.FVMEnvAddAccountKey)
		defer sp.Finish()
	}

	e.computationHandler.AddUsed(1, "AddAccountKey")

	accKey, err := e.accountKeys.AddAccountKey(address, publicKey, hashAlgo, weight)
	if err != nil {
		return nil, fmt.Errorf("adding account key failed: %w", err)
	}

	return accKey, nil
}

// GetAccountKey retrieves a public key by index from an existing account.
//
// This function returns a nil key with no errors, if a key doesn't exist at the given index.
// An error is returned if the specified account does not exist, the provided index is not valid,
// or if the key retrieval fails.
func (e *TransactionEnv) GetAccountKey(address runtime.Address, keyIndex int) (*runtime.AccountKey, error) {
	if e.isTraceable() {
		sp := e.ctx.Tracer.StartSpanFromParent(e.traceSpan, trace.FVMEnvGetAccountKey)
		defer sp.Finish()
	}

	e.computationHandler.AddUsed(1, "GetAccountKey")

	accKey, err := e.accountKeys.GetAccountKey(address, keyIndex)
	if err != nil {
		return nil, fmt.Errorf("getting account key failed: %w", err)
	}
	return accKey, err
}

// RevokeAccountKey revokes a public key by index from an existing account,
// and returns the revoked key.
//
// This function returns a nil key with no errors, if a key doesn't exist at the given index.
// An error is returned if the specified account does not exist, the provided index is not valid,
// or if the key revoking fails.
func (e *TransactionEnv) RevokeAccountKey(address runtime.Address, keyIndex int) (*runtime.AccountKey, error) {
	if e.isTraceable() {
		sp := e.ctx.Tracer.StartSpanFromParent(e.traceSpan, trace.FVMEnvRemoveAccountKey)
		defer sp.Finish()
	}

	e.computationHandler.AddUsed(1, "RevokeAccountKey")

	return e.accountKeys.RevokeAccountKey(address, keyIndex)
}

func (e *TransactionEnv) UpdateAccountContractCode(address runtime.Address, name string, code []byte) (err error) {
	if e.isTraceable() {
		sp := e.ctx.Tracer.StartSpanFromParent(e.traceSpan, trace.FVMEnvUpdateAccountContractCode)
		defer sp.Finish()
	}

	e.computationHandler.AddUsed(1, "UpdateAccountContractCode")

	err = e.accounts.CheckAccountNotFrozen(flow.Address(address))
	if err != nil {
		return fmt.Errorf("updating account contract code failed: %w", err)
	}

	err = e.contracts.SetContract(address, name, code, e.getSigningAccounts())
	if err != nil {
		return fmt.Errorf("updating account contract code failed: %w", err)
	}

	return nil
}

func (e *TransactionEnv) GetAccountContractCode(address runtime.Address, name string) (code []byte, err error) {
	if e.isTraceable() {
		sp := e.ctx.Tracer.StartSpanFromParent(e.traceSpan, trace.FVMEnvGetAccountContractCode)
		defer sp.Finish()
	}

	e.computationHandler.AddUsed(1, "GetAccountContractCode")

	code, err = e.GetCode(common.AddressLocation{
		Address: address,
		Name:    name,
	})
	if err != nil {
		return nil, fmt.Errorf("getting account contract code failed: %w", err)
	}

	return code, nil
}

func (e *TransactionEnv) RemoveAccountContractCode(address runtime.Address, name string) (err error) {
	if e.isTraceable() {
		sp := e.ctx.Tracer.StartSpanFromParent(e.traceSpan, trace.FVMEnvRemoveAccountContractCode)
		defer sp.Finish()
	}
	e.computationHandler.AddUsed(1, "RemoveAccountContractCode")

	err = e.accounts.CheckAccountNotFrozen(flow.Address(address))
	if err != nil {
		return fmt.Errorf("removing account contract code: %w", err)
	}

	err = e.contracts.RemoveContract(address, name, e.getSigningAccounts())
	if err != nil {
		return fmt.Errorf("removing account contract code: %w", err)
	}

	return nil
}

func (e *TransactionEnv) GetSigningAccounts() ([]runtime.Address, error) {
	if e.isTraceable() && e.ctx.ExtensiveTracing {
		sp := e.ctx.Tracer.StartSpanFromParent(e.traceSpan, trace.FVMEnvGetSigningAccounts)
		defer sp.Finish()
	}
	return e.getSigningAccounts(), nil
}

func (e *TransactionEnv) getSigningAccounts() []runtime.Address {
	if e.authorizers == nil {
		e.authorizers = make([]runtime.Address, len(e.tx.Authorizers))

		for i, auth := range e.tx.Authorizers {
			e.authorizers[i] = runtime.Address(auth)
		}
	}
	return e.authorizers
}

func (e *TransactionEnv) ImplementationDebugLog(message string) error {
	e.ctx.Logger.Debug().Msgf("Cadence: %s", message)
	return nil
}

func (e *TransactionEnv) RecordTrace(operation string, location common.Location, duration time.Duration, logs []opentracing.LogRecord) {
	if !e.isTraceable() {
		return
	}
	if location != nil {
		if logs == nil {
			logs = make([]opentracing.LogRecord, 0)
		}
		logs = append(logs, opentracing.LogRecord{Timestamp: time.Now(),
			Fields: []traceLog.Field{traceLog.String("location", location.String())},
		})
	}

	spanName := trace.FVMCadenceTrace.Child(operation)
	e.ctx.Tracer.RecordSpanFromParent(e.traceSpan, spanName, duration, logs)
}

func (e *TransactionEnv) ProgramParsed(location common.Location, duration time.Duration) {
	e.RecordTrace("parseProgram", location, duration, nil)
	e.metrics.ProgramParsed(location, duration)
}

func (e *TransactionEnv) ProgramChecked(location common.Location, duration time.Duration) {
	e.RecordTrace("checkProgram", location, duration, nil)
	e.metrics.ProgramChecked(location, duration)
}

func (e *TransactionEnv) ProgramInterpreted(location common.Location, duration time.Duration) {
	e.RecordTrace("interpretProgram", location, duration, nil)
	e.metrics.ProgramInterpreted(location, duration)
}

func (e *TransactionEnv) ValueEncoded(duration time.Duration) {
	e.RecordTrace("encodeValue", nil, duration, nil)
	e.metrics.ValueEncoded(duration)
}

func (e *TransactionEnv) ValueDecoded(duration time.Duration) {
	e.RecordTrace("decodeValue", nil, duration, nil)
	e.metrics.ValueDecoded(duration)
}

// Commit commits changes and return a list of updated keys
func (e *TransactionEnv) Commit() ([]programs.ContractUpdateKey, error) {
	// commit changes and return a list of updated keys
	err := e.programs.Cleanup()
	if err != nil {
		return nil, err
	}
	return e.contracts.Commit()
}

func (e *TransactionEnv) BLSVerifyPOP(pk *runtime.PublicKey, sig []byte) (bool, error) {
	return crypto.VerifyPOP(pk, sig)
}

func (e *TransactionEnv) BLSAggregateSignatures(sigs [][]byte) ([]byte, error) {
	return crypto.AggregateSignatures(sigs)
}

func (e *TransactionEnv) BLSAggregatePublicKeys(keys []*runtime.PublicKey) (*runtime.PublicKey, error) {
	return crypto.AggregatePublicKeys(keys)
}<|MERGE_RESOLUTION|>--- conflicted
+++ resolved
@@ -652,12 +652,8 @@
 	return valid, nil
 }
 
-<<<<<<< HEAD
-func (e *TransactionEnv) ValidatePublicKey(pk *runtime.PublicKey) (bool, error) {
+func (e *TransactionEnv) ValidatePublicKey(pk *runtime.PublicKey) error {
 	e.computationHandler.AddUsed(1, "ValidatePublicKey")
-=======
-func (e *TransactionEnv) ValidatePublicKey(pk *runtime.PublicKey) error {
->>>>>>> bd910749
 	return crypto.ValidatePublicKey(pk.SignAlgo, pk.PublicKey)
 }
 
