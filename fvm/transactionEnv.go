package fvm

import (
	"fmt"

	"github.com/onflow/cadence"
	"github.com/onflow/cadence/runtime"
	"github.com/onflow/cadence/runtime/ast"
	"github.com/onflow/cadence/runtime/common"
	"github.com/opentracing/opentracing-go"

	"github.com/onflow/flow-go/fvm/blueprints"
	"github.com/onflow/flow-go/fvm/crypto"
	"github.com/onflow/flow-go/fvm/errors"
	"github.com/onflow/flow-go/fvm/handler"
	"github.com/onflow/flow-go/fvm/meter"
	"github.com/onflow/flow-go/fvm/meter/weighted"
	"github.com/onflow/flow-go/fvm/programs"
	"github.com/onflow/flow-go/fvm/state"
	"github.com/onflow/flow-go/fvm/utils"
	"github.com/onflow/flow-go/model/flow"
	"github.com/onflow/flow-go/module/trace"
)

var _ runtime.Interface = &TransactionEnv{}

// TransactionEnv is a read-write environment used for executing flow transactions.
type TransactionEnv struct {
<<<<<<< HEAD
	vm               *VirtualMachine
	ctx              Context
	sth              *state.StateHolder
	programs         *handler.ProgramsHandler
	accounts         state.Accounts
	uuidGenerator    *state.UUIDGenerator
	contracts        *handler.ContractHandler
	accountKeys      *handler.AccountKeyHandler
	metrics          *handler.MetricsHandler
	eventHandler     handler.EventHandler
=======
	commonEnv

	eventHandler     *handler.EventHandler
>>>>>>> 1cae0e4f
	addressGenerator flow.AddressGenerator
	tx               *flow.TransactionBody
	txIndex          uint32
	txID             flow.Identifier
	authorizers      []runtime.Address
}

func NewTransactionEnvironment(
	ctx Context,
	vm *VirtualMachine,
	sth *state.StateHolder,
	programs *programs.Programs,
	tx *flow.TransactionBody,
	txIndex uint32,
	traceSpan opentracing.Span,
	eventHandlerOptions ...handler.FlowEventHandlerOption,
) (*TransactionEnv, error) {

	accounts := state.NewAccounts(sth)
	generator := state.NewStateBoundAddressGenerator(sth, ctx.Chain)
	uuidGenerator := state.NewUUIDGenerator(sth)
	programsHandler := handler.NewProgramsHandler(programs, sth)
	// TODO set the flags on context
	eventHandler := handler.NewFlowEventHandler(ctx.Chain,
		ctx.EventCollectionEnabled,
		ctx.ServiceEventCollectionEnabled,
		ctx.EventCollectionByteSizeLimit,
		eventHandlerOptions...,
	)
	accountKeys := handler.NewAccountKeyHandler(accounts)
	metrics := handler.NewMetricsHandler(ctx.Metrics)

	env := &TransactionEnv{
		commonEnv: commonEnv{
			ctx:           ctx,
			sth:           sth,
			vm:            vm,
			programs:      programsHandler,
			accounts:      accounts,
			accountKeys:   accountKeys,
			uuidGenerator: uuidGenerator,
			metrics:       metrics,
			logs:          nil,
			rng:           nil,
			traceSpan:     traceSpan,
		},

		addressGenerator: generator,
		eventHandler:     eventHandler,
		tx:               tx,
		txIndex:          txIndex,
		txID:             tx.ID(),
	}

	// TODO(patrick): rm this hack
	env.MeterInterface = env
	env.AccountInterface = env

	env.contracts = handler.NewContractHandler(accounts,
		func() bool {
			enabled, defined := env.GetIsContractDeploymentRestricted()
			if !defined {
				// If the contract deployment bool is not set by the state
				// fallback to the default value set by the configuration
				// after the contract deployment bool is set by the state on all chains, this logic can be simplified
				return ctx.RestrictContractDeployment
			}
			return enabled
		},
		func() bool {
			// TODO read this from the chain similar to the contract deployment
			// but for now we would honor the fallback context flag
			return ctx.RestrictContractRemoval
		},
		env.GetAccountsAuthorizedForContractUpdate,
		env.GetAccountsAuthorizedForContractRemoval,
		env.useContractAuditVoucher,
	)

	if ctx.BlockHeader != nil {
		env.seedRNG(ctx.BlockHeader)
	}

	var err error
	// set the execution parameters from the state
	if ctx.AllowContextOverrideByExecutionState {
		err = env.setExecutionParameters()
	}

	return env, err
}

func (e *TransactionEnv) setExecutionParameters() error {
	// Check that the service account exists because all the settings are stored in it
	serviceAddress := e.Context().Chain.ServiceAddress()
	service := runtime.Address(serviceAddress)

	// set the property if no error, but if the error is a fatal error then return it
	setIfOk := func(prop string, err error, setter func()) (fatal error) {
		err, fatal = errors.SplitErrorTypes(err)
		if fatal != nil {
			// this is a fatal error. return it
			e.ctx.Logger.
				Error().
				Err(fatal).
				Msgf("error getting %s", prop)
			return fatal
		}
		if err != nil {
			// this is a general error.
			// could be that no setting was present in the state,
			// or that the setting was not parseable,
			// or some other deterministic thing.
			e.ctx.Logger.
				Debug().
				Err(err).
				Msgf("could not set %s. Using defaults", prop)
			return nil
		}
		// everything is ok. do the setting
		setter()
		return nil
	}

	var ok bool
	var m *weighted.Meter
	// only set the weights if the meter is a weighted.Meter
	if m, ok = e.sth.State().Meter().(*weighted.Meter); !ok {
		return nil
	}

	computationWeights, err := GetExecutionEffortWeights(e, service)
	err = setIfOk(
		"execution effort weights",
		err,
		func() { m.SetComputationWeights(computationWeights) })
	if err != nil {
		return err
	}

	memoryWeights, err := GetExecutionMemoryWeights(e, service)
	err = setIfOk(
		"execution memory weights",
		err,
		func() { m.SetMemoryWeights(memoryWeights) })
	if err != nil {
		return err
	}

	memoryLimit, err := GetExecutionMemoryLimit(e, service)
	err = setIfOk(
		"execution memory limit",
		err,
		func() { m.SetTotalMemoryLimit(memoryLimit) })
	if err != nil {
		return err
	}

	return nil
}

func (e *TransactionEnv) TxIndex() uint32 {
	return e.txIndex
}

func (e *TransactionEnv) TxID() flow.Identifier {
	return e.txID
}

// GetAccountsAuthorizedForContractUpdate returns a list of addresses authorized to update/deploy contracts
func (e *TransactionEnv) GetAccountsAuthorizedForContractUpdate() []common.Address {
	return e.GetAuthorizedAccounts(
		cadence.Path{
			Domain:     blueprints.ContractDeploymentAuthorizedAddressesPathDomain,
			Identifier: blueprints.ContractDeploymentAuthorizedAddressesPathIdentifier,
		})
}

// GetAccountsAuthorizedForContractRemoval returns a list of addresses authorized to remove contracts
func (e *TransactionEnv) GetAccountsAuthorizedForContractRemoval() []common.Address {
	return e.GetAuthorizedAccounts(
		cadence.Path{
			Domain:     blueprints.ContractRemovalAuthorizedAddressesPathDomain,
			Identifier: blueprints.ContractRemovalAuthorizedAddressesPathIdentifier,
		})
}

// GetAuthorizedAccounts returns a list of addresses authorized by the service account.
// Used to determine which accounts are permitted to deploy, update, or remove contracts.
//
// It reads a storage path from service account and parse the addresses.
// If any issue occurs on the process (missing registers, stored value properly not set),
// it gracefully handles it and falls back to default behaviour (only service account be authorized).
func (e *TransactionEnv) GetAuthorizedAccounts(path cadence.Path) []common.Address {
	// set default to service account only
	service := runtime.Address(e.ctx.Chain.ServiceAddress())
	defaultAccounts := []runtime.Address{service}

	value, err := e.vm.Runtime.ReadStored(
		service,
		path,
		runtime.Context{Interface: e},
	)

	const warningMsg = "failed to read contract authorized accounts from service account. using default behaviour instead."

	if err != nil {
		e.ctx.Logger.Warn().Msg(warningMsg)
		return defaultAccounts
	}
	addresses, ok := utils.CadenceValueToAddressSlice(value)
	if !ok {
		e.ctx.Logger.Warn().Msg(warningMsg)
		return defaultAccounts
	}
	return addresses
}

// GetIsContractDeploymentRestricted returns if contract deployment restriction is defined in the state and the value of it
func (e *TransactionEnv) GetIsContractDeploymentRestricted() (restricted bool, defined bool) {
	restricted, defined = false, false
	service := runtime.Address(e.ctx.Chain.ServiceAddress())

	value, err := e.vm.Runtime.ReadStored(
		service,
		cadence.Path{
			Domain:     blueprints.IsContractDeploymentRestrictedPathDomain,
			Identifier: blueprints.IsContractDeploymentRestrictedPathIdentifier,
		},
		runtime.Context{Interface: e},
	)
	if err != nil {
		e.ctx.Logger.
			Debug().
			Msg("Failed to read IsContractDeploymentRestricted from the service account. Using value from context instead.")
		return restricted, defined
	}
	restrictedCadence, ok := value.(cadence.Bool)
	if !ok {
		e.ctx.Logger.
			Debug().
			Msg("Failed to parse IsContractDeploymentRestricted from the service account. Using value from context instead.")
		return restricted, defined
	}
	defined = true
	restricted = restrictedCadence.ToGoValue().(bool)
	return restricted, defined
}

func (e *TransactionEnv) useContractAuditVoucher(address runtime.Address, code []byte) (bool, error) {
	return InvokeUseContractAuditVoucherContract(
		e,
		e.traceSpan,
		address,
		string(code[:]))
}

func (e *TransactionEnv) isAuthorizerServiceAccount() bool {
	return e.isAuthorizer(runtime.Address(e.ctx.Chain.ServiceAddress()))
}

func (e *TransactionEnv) isAuthorizer(address runtime.Address) bool {
	for _, accountAddress := range e.getSigningAccounts() {
		if accountAddress == address {
			return true
		}
	}
	return false
}

func (e *TransactionEnv) GetStorageCapacity(address common.Address) (value uint64, err error) {
	if e.isTraceable() {
		sp := e.ctx.Tracer.StartSpanFromParent(e.traceSpan, trace.FVMEnvGetStorageCapacity)
		defer sp.Finish()
	}

	err = e.Meter(meter.ComputationKindGetStorageCapacity, 1)
	if err != nil {
		return value, fmt.Errorf("get storage capacity failed: %w", err)
	}

	result, invokeErr := InvokeAccountStorageCapacityContract(
		e,
		e.traceSpan,
		address)
	if invokeErr != nil {
		return 0, errors.HandleRuntimeError(invokeErr)
	}

	return storageMBUFixToBytesUInt(result), nil
}

func (e *TransactionEnv) GetAccountBalance(address common.Address) (value uint64, err error) {
	if e.isTraceable() {
		sp := e.ctx.Tracer.StartSpanFromParent(e.traceSpan, trace.FVMEnvGetAccountBalance)
		defer sp.Finish()
	}

	err = e.Meter(meter.ComputationKindGetAccountBalance, 1)
	if err != nil {
		return value, fmt.Errorf("get account balance failed: %w", err)
	}

	result, invokeErr := InvokeAccountBalanceContract(e, e.traceSpan, address)
	if invokeErr != nil {
		return 0, errors.HandleRuntimeError(invokeErr)
	}
	return result.ToGoValue().(uint64), nil
}

func (e *TransactionEnv) GetAccountAvailableBalance(address common.Address) (value uint64, err error) {
	if e.isTraceable() {
		sp := e.ctx.Tracer.StartSpanFromParent(e.traceSpan, trace.FVMEnvGetAccountBalance)
		defer sp.Finish()
	}

	err = e.Meter(meter.ComputationKindGetAccountAvailableBalance, 1)
	if err != nil {
		return value, fmt.Errorf("get account available balance failed: %w", err)
	}

	result, invokeErr := InvokeAccountAvailableBalanceContract(
		e,
		e.traceSpan,
		address)

	if invokeErr != nil {
		return 0, errors.HandleRuntimeError(invokeErr)
	}
	return result.ToGoValue().(uint64), nil
}

func (e *TransactionEnv) ResolveLocation(
	identifiers []runtime.Identifier,
	location runtime.Location,
) ([]runtime.ResolvedLocation, error) {
	if e.isTraceable() && e.ctx.ExtensiveTracing {
		sp := e.ctx.Tracer.StartSpanFromParent(e.traceSpan, trace.FVMEnvResolveLocation)
		defer sp.Finish()
	}

	err := e.Meter(meter.ComputationKindResolveLocation, 1)
	if err != nil {
		return nil, fmt.Errorf("resolve location failed: %w", err)
	}

	addressLocation, isAddress := location.(common.AddressLocation)

	// if the location is not an address location, e.g. an identifier location (`import Crypto`),
	// then return a single resolved location which declares all identifiers.
	if !isAddress {
		return []runtime.ResolvedLocation{
			{
				Location:    location,
				Identifiers: identifiers,
			},
		}, nil
	}

	// if the location is an address,
	// and no specific identifiers where requested in the import statement,
	// then fetch all identifiers at this address
	if len(identifiers) == 0 {
		address := flow.Address(addressLocation.Address)

		err := e.accounts.CheckAccountNotFrozen(address)
		if err != nil {
			return nil, fmt.Errorf("resolving location failed: %w", err)
		}

		contractNames, err := e.contracts.GetContractNames(addressLocation.Address)
		if err != nil {
			return nil, fmt.Errorf("resolving location failed: %w", err)
		}

		// if there are no contractNames deployed,
		// then return no resolved locations
		if len(contractNames) == 0 {
			return nil, nil
		}

		identifiers = make([]ast.Identifier, len(contractNames))

		for i := range identifiers {
			identifiers[i] = runtime.Identifier{
				Identifier: contractNames[i],
			}
		}
	}

	// return one resolved location per identifier.
	// each resolved location is an address contract location
	resolvedLocations := make([]runtime.ResolvedLocation, len(identifiers))
	for i := range resolvedLocations {
		identifier := identifiers[i]
		resolvedLocations[i] = runtime.ResolvedLocation{
			Location: common.AddressLocation{
				Address: addressLocation.Address,
				Name:    identifier.Identifier,
			},
			Identifiers: []runtime.Identifier{identifier},
		}
	}

	return resolvedLocations, nil
}

func (e *TransactionEnv) ProgramLog(message string) error {
	if e.isTraceable() && e.ctx.ExtensiveTracing {
		sp := e.ctx.Tracer.StartSpanFromParent(e.traceSpan, trace.FVMEnvProgramLog)
		defer sp.Finish()
	}

	if e.ctx.CadenceLoggingEnabled {
		e.logs = append(e.logs, message)
	}
	return nil
}

func (e *TransactionEnv) Logs() []string {
	return e.logs
}

func (e *TransactionEnv) EmitEvent(event cadence.Event) error {
	// only trace when extensive tracing
	if e.isTraceable() && e.ctx.ExtensiveTracing {
		sp := e.ctx.Tracer.StartSpanFromParent(e.traceSpan, trace.FVMEnvEmitEvent)
		defer sp.Finish()
	}

	err := e.Meter(meter.ComputationKindEmitEvent, 1)
	if err != nil {
		return fmt.Errorf("emit event failed: %w", err)
	}

	return e.eventHandler.EmitEvent(event, e.txID, e.txIndex, e.tx.Payer)
}

func (e *TransactionEnv) Events() []flow.Event {
	return e.eventHandler.Events()
}

func (e *TransactionEnv) ServiceEvents() []flow.Event {
	return e.eventHandler.ServiceEvents()
}

func (e *TransactionEnv) Meter(kind common.ComputationKind, intensity uint) error {
	if e.sth.EnforceComputationLimits {
		return e.sth.State().MeterComputation(kind, intensity)
	}
	return nil
}

func (e *TransactionEnv) meterMemory(kind common.MemoryKind, intensity uint) error {
	if e.sth.EnforceMemoryLimits() {
		return e.sth.State().MeterMemory(kind, intensity)
	}
	return nil
}

func (e *TransactionEnv) SetAccountFrozen(address common.Address, frozen bool) error {

	if !e.ctx.AccountFreezeEnabled {
		return errors.NewOperationNotSupportedError("SetAccountFrozen")
	}

	flowAddress := flow.Address(address)

	if flowAddress == e.ctx.Chain.ServiceAddress() {
		err := errors.NewValueErrorf(flowAddress.String(), "cannot freeze service account")
		return fmt.Errorf("setting account frozen failed: %w", err)
	}

	if !e.isAuthorizerServiceAccount() {
		err := errors.NewOperationAuthorizationErrorf("SetAccountFrozen", "accounts can be frozen only by transactions authorized by the service account")
		return fmt.Errorf("setting account frozen failed: %w", err)
	}

	err := e.accounts.SetAccountFrozen(flowAddress, frozen)
	if err != nil {
		return fmt.Errorf("setting account frozen failed: %w", err)
	}
	return nil
}

func (e *TransactionEnv) VerifySignature(
	signature []byte,
	tag string,
	signedData []byte,
	publicKey []byte,
	signatureAlgorithm runtime.SignatureAlgorithm,
	hashAlgorithm runtime.HashAlgorithm,
) (bool, error) {
	if e.isTraceable() {
		sp := e.ctx.Tracer.StartSpanFromParent(e.traceSpan, trace.FVMEnvVerifySignature)
		defer sp.Finish()
	}

	err := e.Meter(meter.ComputationKindVerifySignature, 1)
	if err != nil {
		return false, fmt.Errorf("verify signature failed: %w", err)
	}

	valid, err := crypto.VerifySignatureFromRuntime(
		signature,
		tag,
		signedData,
		publicKey,
		signatureAlgorithm,
		hashAlgorithm,
	)

	if err != nil {
		return false, fmt.Errorf("verify signature failed: %w", err)
	}

	return valid, nil
}

func (e *TransactionEnv) ValidatePublicKey(pk *runtime.PublicKey) error {
	err := e.Meter(meter.ComputationKindValidatePublicKey, 1)
	if err != nil {
		return fmt.Errorf("validate public key failed: %w", err)
	}

	return crypto.ValidatePublicKey(pk.SignAlgo, pk.PublicKey)
}

// Block Environment Functions

func (e *TransactionEnv) CreateAccount(payer runtime.Address) (address runtime.Address, err error) {

	if e.isTraceable() {
		sp := e.ctx.Tracer.StartSpanFromParent(e.traceSpan, trace.FVMEnvCreateAccount)
		defer sp.Finish()
	}

	err = e.Meter(meter.ComputationKindCreateAccount, 1)
	if err != nil {
		return address, err
	}

	e.sth.DisableAllLimitEnforcements() // don't enforce limit during account creation
	defer e.sth.EnableAllLimitEnforcements()

	flowAddress, err := e.addressGenerator.NextAddress()
	if err != nil {
		return address, err
	}

	err = e.accounts.Create(nil, flowAddress)
	if err != nil {
		return address, fmt.Errorf("create account failed: %w", err)
	}

	if e.ctx.ServiceAccountEnabled {
		_, invokeErr := InvokeSetupNewAccountContract(
			e,
			e.traceSpan,
			flowAddress,
			payer)
		if invokeErr != nil {
			return address, errors.HandleRuntimeError(invokeErr)
		}
	}

	e.ctx.Metrics.RuntimeSetNumberOfAccounts(e.addressGenerator.AddressCount())
	return runtime.Address(flowAddress), nil
}

// AddEncodedAccountKey adds an encoded public key to an existing account.
//
// This function returns an error if the specified account does not exist or
// if the key insertion fails.
func (e *TransactionEnv) AddEncodedAccountKey(address runtime.Address, publicKey []byte) error {
	if e.isTraceable() {
		sp := e.ctx.Tracer.StartSpanFromParent(e.traceSpan, trace.FVMEnvAddAccountKey)
		defer sp.Finish()
	}

	err := e.Meter(meter.ComputationKindAddEncodedAccountKey, 1)
	if err != nil {
		return fmt.Errorf("add encoded account key failed: %w", err)
	}

	// TODO do a call to track the computation usage and memory usage
	e.sth.DisableAllLimitEnforcements() // don't enforce limit during adding a key
	defer e.sth.EnableAllLimitEnforcements()

	err = e.accounts.CheckAccountNotFrozen(flow.Address(address))
	if err != nil {
		return fmt.Errorf("add encoded account key failed: %w", err)
	}

	err = e.accountKeys.AddEncodedAccountKey(address, publicKey)

	if err != nil {
		return fmt.Errorf("add encoded account key failed: %w", err)
	}
	return nil
}

// RevokeEncodedAccountKey revokes a public key by index from an existing account.
//
// This function returns an error if the specified account does not exist, the
// provided key is invalid, or if key revoking fails.
func (e *TransactionEnv) RevokeEncodedAccountKey(address runtime.Address, index int) (publicKey []byte, err error) {
	if e.isTraceable() {
		sp := e.ctx.Tracer.StartSpanFromParent(e.traceSpan, trace.FVMEnvRemoveAccountKey)
		defer sp.Finish()
	}

	err = e.Meter(meter.ComputationKindRevokeEncodedAccountKey, 1)
	if err != nil {
		return publicKey, fmt.Errorf("revoke encoded account key failed: %w", err)
	}

	err = e.accounts.CheckAccountNotFrozen(flow.Address(address))
	if err != nil {
		return nil, fmt.Errorf("revoke encoded account key failed: %w", err)
	}

	encodedKey, err := e.accountKeys.RemoveAccountKey(address, index)
	if err != nil {
		return nil, fmt.Errorf("revoke encoded account key failed: %w", err)
	}

	return encodedKey, nil
}

// AddAccountKey adds a public key to an existing account.
//
// This function returns an error if the specified account does not exist or
// if the key insertion fails.
func (e *TransactionEnv) AddAccountKey(
	address runtime.Address,
	publicKey *runtime.PublicKey,
	hashAlgo runtime.HashAlgorithm,
	weight int,
) (
	*runtime.AccountKey,
	error,
) {
	if e.isTraceable() {
		sp := e.ctx.Tracer.StartSpanFromParent(e.traceSpan, trace.FVMEnvAddAccountKey)
		defer sp.Finish()
	}

	err := e.Meter(meter.ComputationKindAddAccountKey, 1)
	if err != nil {
		return nil, fmt.Errorf("add account key failed: %w", err)
	}

	accKey, err := e.accountKeys.AddAccountKey(address, publicKey, hashAlgo, weight)
	if err != nil {
		return nil, fmt.Errorf("add account key failed: %w", err)
	}

	return accKey, nil
}

// GetAccountKey retrieves a public key by index from an existing account.
//
// This function returns a nil key with no errors, if a key doesn't exist at the given index.
// An error is returned if the specified account does not exist, the provided index is not valid,
// or if the key retrieval fails.
func (e *TransactionEnv) GetAccountKey(address runtime.Address, keyIndex int) (*runtime.AccountKey, error) {
	if e.isTraceable() {
		sp := e.ctx.Tracer.StartSpanFromParent(e.traceSpan, trace.FVMEnvGetAccountKey)
		defer sp.Finish()
	}

	err := e.Meter(meter.ComputationKindGetAccountKey, 1)
	if err != nil {
		return nil, fmt.Errorf("get account key failed: %w", err)
	}

	accKey, err := e.accountKeys.GetAccountKey(address, keyIndex)
	if err != nil {
		return nil, fmt.Errorf("get account key failed: %w", err)
	}
	return accKey, err
}

// RevokeAccountKey revokes a public key by index from an existing account,
// and returns the revoked key.
//
// This function returns a nil key with no errors, if a key doesn't exist at the given index.
// An error is returned if the specified account does not exist, the provided index is not valid,
// or if the key revoking fails.
func (e *TransactionEnv) RevokeAccountKey(address runtime.Address, keyIndex int) (*runtime.AccountKey, error) {
	if e.isTraceable() {
		sp := e.ctx.Tracer.StartSpanFromParent(e.traceSpan, trace.FVMEnvRemoveAccountKey)
		defer sp.Finish()
	}

	err := e.Meter(meter.ComputationKindRevokeAccountKey, 1)
	if err != nil {
		return nil, fmt.Errorf("revoke account key failed: %w", err)
	}

	return e.accountKeys.RevokeAccountKey(address, keyIndex)
}

func (e *TransactionEnv) UpdateAccountContractCode(address runtime.Address, name string, code []byte) (err error) {
	if e.isTraceable() {
		sp := e.ctx.Tracer.StartSpanFromParent(e.traceSpan, trace.FVMEnvUpdateAccountContractCode)
		defer sp.Finish()
	}

	err = e.Meter(meter.ComputationKindUpdateAccountContractCode, 1)
	if err != nil {
		return fmt.Errorf("update account contract code failed: %w", err)
	}

	err = e.accounts.CheckAccountNotFrozen(flow.Address(address))
	if err != nil {
		return fmt.Errorf("update account contract code failed: %w", err)
	}

	err = e.contracts.SetContract(address, name, code, e.getSigningAccounts())
	if err != nil {
		return fmt.Errorf("updating account contract code failed: %w", err)
	}

	return nil
}

func (e *TransactionEnv) RemoveAccountContractCode(address runtime.Address, name string) (err error) {
	if e.isTraceable() {
		sp := e.ctx.Tracer.StartSpanFromParent(e.traceSpan, trace.FVMEnvRemoveAccountContractCode)
		defer sp.Finish()
	}

	err = e.Meter(meter.ComputationKindRemoveAccountContractCode, 1)
	if err != nil {
		return fmt.Errorf("remove account contract code failed: %w", err)
	}

	err = e.accounts.CheckAccountNotFrozen(flow.Address(address))
	if err != nil {
		return fmt.Errorf("remove account contract code failed: %w", err)
	}

	err = e.contracts.RemoveContract(address, name, e.getSigningAccounts())
	if err != nil {
		return fmt.Errorf("remove account contract code failed: %w", err)
	}

	return nil
}

func (e *TransactionEnv) GetSigningAccounts() ([]runtime.Address, error) {
	if e.isTraceable() && e.ctx.ExtensiveTracing {
		sp := e.ctx.Tracer.StartSpanFromParent(e.traceSpan, trace.FVMEnvGetSigningAccounts)
		defer sp.Finish()
	}
	return e.getSigningAccounts(), nil
}

func (e *TransactionEnv) getSigningAccounts() []runtime.Address {
	if e.authorizers == nil {
		e.authorizers = make([]runtime.Address, len(e.tx.Authorizers))

		for i, auth := range e.tx.Authorizers {
			e.authorizers[i] = runtime.Address(auth)
		}
	}
	return e.authorizers
}<|MERGE_RESOLUTION|>--- conflicted
+++ resolved
@@ -26,22 +26,9 @@
 
 // TransactionEnv is a read-write environment used for executing flow transactions.
 type TransactionEnv struct {
-<<<<<<< HEAD
-	vm               *VirtualMachine
-	ctx              Context
-	sth              *state.StateHolder
-	programs         *handler.ProgramsHandler
-	accounts         state.Accounts
-	uuidGenerator    *state.UUIDGenerator
-	contracts        *handler.ContractHandler
-	accountKeys      *handler.AccountKeyHandler
-	metrics          *handler.MetricsHandler
+	commonEnv
+
 	eventHandler     handler.EventHandler
-=======
-	commonEnv
-
-	eventHandler     *handler.EventHandler
->>>>>>> 1cae0e4f
 	addressGenerator flow.AddressGenerator
 	tx               *flow.TransactionBody
 	txIndex          uint32
