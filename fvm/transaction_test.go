package fvm_test

import (
	"encoding/hex"
	"fmt"
	"math"
	"testing"

	"github.com/onflow/cadence/runtime"
	"github.com/onflow/cadence/runtime/common"
	"github.com/onflow/cadence/runtime/sema"
	"github.com/stretchr/testify/require"

	"github.com/onflow/flow-go/engine/execution/testutil"
	"github.com/onflow/flow-go/fvm"
	"github.com/onflow/flow-go/fvm/environment"
	"github.com/onflow/flow-go/fvm/errors"
	basicMeter "github.com/onflow/flow-go/fvm/meter/basic"
	"github.com/onflow/flow-go/fvm/programs"
	"github.com/onflow/flow-go/fvm/state"
	"github.com/onflow/flow-go/fvm/utils"
	"github.com/onflow/flow-go/model/flow"
	"github.com/onflow/flow-go/utils/unittest"
)

func makeTwoAccounts(t *testing.T, aPubKeys []flow.AccountPublicKey, bPubKeys []flow.AccountPublicKey) (flow.Address, flow.Address, *state.StateHolder) {

<<<<<<< HEAD
	ledger := utils.NewSimpleView()
	sth := state.NewStateHolder(state.NewState(
		ledger,
		state.WithMeter(basicMeter.NewMeter(math.MaxUint64, math.MaxUint64))),
=======
	stTxn := state.NewStateTransaction(
		utils.NewSimpleView(),
		state.DefaultParameters(),
>>>>>>> 138e1c32
	)

	a := flow.HexToAddress("1234")
	b := flow.HexToAddress("5678")

	//create accounts
	accounts := environment.NewAccounts(stTxn)
	err := accounts.Create(aPubKeys, a)
	require.NoError(t, err)
	err = accounts.Create(bPubKeys, b)
	require.NoError(t, err)

	return a, b, stTxn
}

func TestAccountFreezing(t *testing.T) {

	chain := flow.Mainnet.Chain()
	serviceAddress := chain.ServiceAddress()

	t.Run("setFrozenAccount can be enabled", func(t *testing.T) {

		address, _, st := makeTwoAccounts(t, nil, nil)
		accounts := environment.NewAccounts(st)
		programsStorage := programs.NewEmptyPrograms()

		// account should no be frozen
		frozen, err := accounts.GetAccountFrozen(address)
		require.NoError(t, err)
		require.False(t, frozen)

		rt := fvm.NewInterpreterRuntime(runtime.Config{})
		vm := fvm.NewVirtualMachine(rt)
		txInvoker := fvm.NewTransactionInvoker()

		code := fmt.Sprintf(`
			transaction {
				prepare(auth: AuthAccount) {
					setAccountFrozen(0x%s, true)
				}
			}
		`, address.String())

		tx := flow.TransactionBody{Script: []byte(code)}
		tx.AddAuthorizer(chain.ServiceAddress())
		proc := fvm.Transaction(&tx, 0)

<<<<<<< HEAD
		context := fvm.NewContext(log, fvm.WithAccountFreezeEnabled(false), fvm.WithChain(chain))

		err = txInvoker.Process(vm, &context, proc, st, programsStorage)
		require.Error(t, err)
		require.Contains(t, err.Error(), "cannot find")
		require.Contains(t, err.Error(), "setAccountFrozen")

		context = fvm.NewContext(log, fvm.WithAccountFreezeEnabled(true), fvm.WithChain(chain))
=======
		context := fvm.NewContext(fvm.WithChain(chain))
>>>>>>> 138e1c32

		err = txInvoker.Process(vm, &context, proc, st, programsStorage)
		require.NoError(t, err)

		// account should be frozen now
		frozen, err = accounts.GetAccountFrozen(address)
		require.NoError(t, err)
		require.True(t, frozen)
	})

<<<<<<< HEAD
=======
	t.Run("freezing account triggers program cache eviction", func(t *testing.T) {
		address, _, st := makeTwoAccounts(t, nil, nil)
		accounts := environment.NewAccounts(st)
		programsStorage := programs.NewEmptyPrograms()

		// account should no be frozen
		frozen, err := accounts.GetAccountFrozen(address)
		require.NoError(t, err)
		require.False(t, frozen)

		rt := fvm.NewInterpreterRuntime(runtime.Config{})
		vm := fvm.NewVirtualMachine(rt)

		// deploy code to account

		whateverContractCode := `
			pub contract Whatever {
				pub fun say() {
					log("Düsseldorf")
				}
			}
		`

		deployContract := []byte(fmt.Sprintf(
			`
			 transaction {
			   prepare(signer: AuthAccount) {
				   signer.contracts.add(name: "Whatever", code: "%s".decodeHex())
			   }
			 }
	   `, hex.EncodeToString([]byte(whateverContractCode)),
		))

		proc := fvm.Transaction(
			&flow.TransactionBody{Script: deployContract, Authorizers: []flow.Address{address}, Payer: address},
			programsStorage.NextTxIndexForTestingOnly())
		context := fvm.NewContext(
			fvm.WithServiceAccount(false),
			fvm.WithContractDeploymentRestricted(false),
			fvm.WithCadenceLogging(true),
			fvm.WithTransactionProcessors( // run with limited processor to test just core of freezing, but still inside FVM
				fvm.NewTransactionInvoker()))

		err = vm.Run(context, proc, st.ViewForTestingOnly(), programsStorage)
		require.NoError(t, err)
		require.NoError(t, proc.Err)

		// contracts should load now

		code := func(a flow.Address) []byte {
			return []byte(fmt.Sprintf(`
				import Whatever from 0x%s

				transaction {
					execute {
						Whatever.say()
					}
				}
			`, a.String()))
		}

		proc = fvm.Transaction(
			&flow.TransactionBody{Script: code(address)},
			programsStorage.NextTxIndexForTestingOnly())
		err = vm.Run(context, proc, st.ViewForTestingOnly(), programsStorage)
		require.NoError(t, err)
		require.NoError(t, proc.Err)
		require.Len(t, proc.Logs, 1)
		require.Contains(t, proc.Logs[0], "\"D\\u{fc}sseldorf\"")

		// verify cache is populated

		cadenceAddr := common.AddressLocation{
			Address: common.MustBytesToAddress(address[:]),
			Name:    "Whatever",
		}
		_, _, found := programsStorage.GetForTestingOnly(cadenceAddr)
		require.True(t, found)

		// freeze account

		freezeTx := fmt.Sprintf(`
				transaction {
					prepare(auth: AuthAccount) {
						setAccountFrozen(0x%s, true)
					}
				}
			`,
			address)
		tx := &flow.TransactionBody{Script: []byte(freezeTx)}
		tx.AddAuthorizer(chain.ServiceAddress())

		proc = fvm.Transaction(tx, programsStorage.NextTxIndexForTestingOnly())
		err = vm.Run(context, proc, st.ViewForTestingOnly(), programsStorage)
		require.NoError(t, err)
		require.NoError(t, proc.Err)

		// verify cache is evicted

		_, _, found = programsStorage.GetForTestingOnly(cadenceAddr)
		require.False(t, found)

		// loading code from frozen account triggers error

		proc = fvm.Transaction(
			&flow.TransactionBody{Script: code(address)},
			programsStorage.NextTxIndexForTestingOnly())

		err = vm.Run(context, proc, st.ViewForTestingOnly(), programsStorage)
		require.NoError(t, err)
		require.Error(t, proc.Err)

		// find frozen account specific error
		require.IsType(t, &errors.CadenceRuntimeError{}, proc.Err)
		err = proc.Err.(*errors.CadenceRuntimeError).Unwrap()

		require.IsType(t, &runtime.Error{}, err)
		err = err.(*runtime.Error).Err

		require.IsType(t, &runtime.ParsingCheckingError{}, err)
		err = err.(*runtime.ParsingCheckingError).Err

		require.IsType(t, &sema.CheckerError{}, err)
		checkerErr := err.(*sema.CheckerError)

		checkerErrors := checkerErr.ChildErrors()

		require.Len(t, checkerErrors, 2)
		require.IsType(t, &sema.ImportedProgramError{}, checkerErrors[0])

		importedCheckerError := checkerErrors[0].(*sema.ImportedProgramError).Err
		accountFrozenError := &errors.FrozenAccountError{}

		require.True(t, errors.As(importedCheckerError, &accountFrozenError))
		require.Equal(t, address, accountFrozenError.Address())
	})

>>>>>>> 138e1c32
	t.Run("code from frozen account cannot be loaded", func(t *testing.T) {

		frozenAddress, notFrozenAddress, st := makeTwoAccounts(t, nil, nil)
		accounts := environment.NewAccounts(st)
		programsStorage := programs.NewEmptyPrograms()

		rt := fvm.NewInterpreterRuntime(runtime.Config{})

		vm := fvm.NewVirtualMachine(rt)

		// deploy code to accounts
		whateverContractCode := `
			pub contract Whatever {
				pub fun say() {
					log("Düsseldorf")
				}
			}
		`

		deployContract := []byte(fmt.Sprintf(
			`
			 transaction {
			   prepare(signer: AuthAccount) {
				   signer.contracts.add(name: "Whatever", code: "%s".decodeHex())
			   }
			 }
	   `, hex.EncodeToString([]byte(whateverContractCode)),
		))

		procFrozen := fvm.Transaction(
			&flow.TransactionBody{Script: deployContract, Authorizers: []flow.Address{frozenAddress}, Payer: frozenAddress},
			programsStorage.NextTxIndexForTestingOnly())
		context := fvm.NewContext(
			fvm.WithServiceAccount(false),
			fvm.WithContractDeploymentRestricted(false),
			fvm.WithCadenceLogging(true),
			fvm.WithTransactionProcessors( // run with limited processor to test just core of freezing, but still inside FVM
<<<<<<< HEAD
				fvm.NewTransactionInvoker(zerolog.Nop())))
=======
				fvm.NewTransactionInvoker()))
>>>>>>> 138e1c32

		err := vm.Run(context, procFrozen, st.ViewForTestingOnly(), programsStorage)
		require.NoError(t, err)
		require.NoError(t, procFrozen.Err)

		procNotFrozen := fvm.Transaction(
			&flow.TransactionBody{Script: deployContract, Authorizers: []flow.Address{notFrozenAddress}, Payer: notFrozenAddress},
			programsStorage.NextTxIndexForTestingOnly())
		err = vm.Run(context, procNotFrozen, st.ViewForTestingOnly(), programsStorage)
		require.NoError(t, err)
		require.NoError(t, procNotFrozen.Err)

		// both contracts should load now

		code := func(a flow.Address) []byte {
			return []byte(fmt.Sprintf(`
				import Whatever from 0x%s
	
				transaction {
					execute {
						Whatever.say()
					}
				}
			`, a.String()))
		}

		// code from not frozen loads fine
		proc := fvm.Transaction(
			&flow.TransactionBody{Script: code(frozenAddress), Payer: serviceAddress},
			programsStorage.NextTxIndexForTestingOnly())

		err = vm.Run(context, proc, st.ViewForTestingOnly(), programsStorage)
		require.NoError(t, err)
		require.NoError(t, proc.Err)
		require.Len(t, proc.Logs, 1)
		require.Contains(t, proc.Logs[0], "\"D\\u{fc}sseldorf\"")

		proc = fvm.Transaction(
			&flow.TransactionBody{Script: code(notFrozenAddress)},
			programsStorage.NextTxIndexForTestingOnly())
		err = vm.Run(context, proc, st.ViewForTestingOnly(), programsStorage)
		require.NoError(t, err)
		require.NoError(t, proc.Err)
		require.Len(t, proc.Logs, 1)
		require.Contains(t, proc.Logs[0], "\"D\\u{fc}sseldorf\"")

		// freeze account

		freezeTx := fmt.Sprintf(`
				transaction {
					prepare(auth: AuthAccount) {
						setAccountFrozen(0x%s, true)
					}
				}
			`,
			frozenAddress)
		tx := &flow.TransactionBody{Script: []byte(freezeTx)}
		tx.AddAuthorizer(chain.ServiceAddress())

		proc = fvm.Transaction(tx, programsStorage.NextTxIndexForTestingOnly())
		err = vm.Run(context, proc, st.ViewForTestingOnly(), programsStorage)
		require.NoError(t, err)
		require.NoError(t, proc.Err)

		// make sure freeze status is correct
		frozen, err := accounts.GetAccountFrozen(frozenAddress)
		require.NoError(t, err)
		require.True(t, frozen)

		frozen, err = accounts.GetAccountFrozen(notFrozenAddress)
		require.NoError(t, err)
		require.False(t, frozen)

		// loading code from frozen account triggers error
		proc = fvm.Transaction(
			&flow.TransactionBody{Script: code(frozenAddress)},
			programsStorage.NextTxIndexForTestingOnly())

		err = vm.Run(context, proc, st.ViewForTestingOnly(), programsStorage)
		require.NoError(t, err)
		require.Error(t, proc.Err)

		// find frozen account specific error
		require.IsType(t, &errors.CadenceRuntimeError{}, proc.Err)
		err = proc.Err.(*errors.CadenceRuntimeError).Unwrap()

		require.IsType(t, &runtime.Error{}, err)
		err = err.(*runtime.Error).Err

		require.IsType(t, &runtime.ParsingCheckingError{}, err)
		err = err.(*runtime.ParsingCheckingError).Err

		require.IsType(t, &sema.CheckerError{}, err)
		checkerErr := err.(*sema.CheckerError)

		checkerErrors := checkerErr.ChildErrors()

		require.Len(t, checkerErrors, 2)
		require.IsType(t, &sema.ImportedProgramError{}, checkerErrors[0])

		importedCheckerError := checkerErrors[0].(*sema.ImportedProgramError).Err
		accountFrozenError := &errors.FrozenAccountError{}

		require.True(t, errors.As(importedCheckerError, &accountFrozenError))
		require.Equal(t, frozenAddress, accountFrozenError.Address())
	})

	t.Run("service account cannot freeze itself", func(t *testing.T) {

		rt := fvm.NewInterpreterRuntime(runtime.Config{})
		vm := fvm.NewVirtualMachine(rt)
		// create default context
		context := fvm.NewContext()
		programsStorage := programs.NewEmptyPrograms()

		ledger := testutil.RootBootstrappedLedger(vm, context)

		privateKeys, err := testutil.GenerateAccountPrivateKeys(1)
		require.NoError(t, err)

		// Bootstrap a ledger, creating accounts with the provided private keys and the root account.
		accounts, err := testutil.CreateAccounts(vm, ledger, programsStorage, privateKeys, context.Chain)
		require.NoError(t, err)

		address := accounts[0]

		codeAccount := fmt.Sprintf(`
			transaction {
				prepare(auth: AuthAccount) {}
				execute {
					setAccountFrozen(0x%s, true)
				}
			}
		`, address.String())

		codeService := fmt.Sprintf(`
			transaction {
				prepare(auth: AuthAccount) {}
				execute {
					setAccountFrozen(0x%s, true)
				}
			}
		`, serviceAddress.String())

		// sign tx by service account now
		txBody := &flow.TransactionBody{Script: []byte(codeAccount)}
		txBody.SetProposalKey(serviceAddress, 0, 0)
		txBody.SetPayer(serviceAddress)
		txBody.AddAuthorizer(serviceAddress)

		err = testutil.SignEnvelope(txBody, serviceAddress, unittest.ServiceAccountPrivateKey)
		require.NoError(t, err)

		tx := fvm.Transaction(txBody, programsStorage.NextTxIndexForTestingOnly())
		err = vm.Run(context, tx, ledger, programsStorage)
		require.NoError(t, err)
		require.NoError(t, tx.Err)

		accountsService := environment.NewAccounts(state.NewStateTransaction(
			ledger,
			state.DefaultParameters(),
		))

		frozen, err := accountsService.GetAccountFrozen(address)
		require.NoError(t, err)
		require.True(t, frozen)

		// make sure service account is not frozen before
		frozen, err = accountsService.GetAccountFrozen(serviceAddress)
		require.NoError(t, err)
		require.False(t, frozen)

		// service account cannot be frozen
		txBody = &flow.TransactionBody{Script: []byte(codeService)}
		txBody.SetProposalKey(serviceAddress, 0, 1)
		txBody.SetPayer(serviceAddress)
		txBody.AddAuthorizer(serviceAddress)

		err = testutil.SignPayload(txBody, accounts[0], privateKeys[0])
		require.NoError(t, err)

		err = testutil.SignEnvelope(txBody, serviceAddress, unittest.ServiceAccountPrivateKey)
		require.NoError(t, err)

		tx = fvm.Transaction(txBody, programsStorage.NextTxIndexForTestingOnly())
		err = vm.Run(context, tx, ledger, programsStorage)
		require.NoError(t, err)
		require.Error(t, tx.Err)

		accountsService = environment.NewAccounts(state.NewStateTransaction(
			ledger,
			state.DefaultParameters(),
		))

		frozen, err = accountsService.GetAccountFrozen(serviceAddress)
		require.NoError(t, err)
		require.False(t, frozen)
	})

	t.Run("frozen account fail just tx, not execution", func(t *testing.T) {

		frozenAddress, notFrozenAddress, st := makeTwoAccounts(t, nil, nil)
		accounts := environment.NewAccounts(st)
		programsStorage := programs.NewEmptyPrograms()

		rt := fvm.NewInterpreterRuntime(runtime.Config{})
		vm := fvm.NewVirtualMachine(rt)

		// deploy code to accounts
		whateverCode := []byte(`
			transaction {
				prepare(auth: AuthAccount) {
					log("Szczebrzeszyn")
				}
			}
		`)

		context := fvm.NewContext(
			fvm.WithServiceAccount(false),
			fvm.WithContractDeploymentRestricted(false),
			fvm.WithCadenceLogging(true),
			fvm.WithTransactionProcessors( // run with limited processor to test just core of freezing, but still inside FVM
				fvm.NewTransactionVerifier(-1),
<<<<<<< HEAD
				fvm.NewTransactionInvoker(zerolog.Nop())))
=======
				fvm.NewTransactionInvoker()))
>>>>>>> 138e1c32

		// freeze account

		freezeTx := fmt.Sprintf(`
				transaction {
					prepare(auth: AuthAccount) {
						setAccountFrozen(0x%s, true)
					}
				}
			`,
			frozenAddress)
		tx := &flow.TransactionBody{Script: []byte(freezeTx)}
		tx.AddAuthorizer(chain.ServiceAddress())

		proc := fvm.Transaction(tx, 0)

		txInvoker := fvm.NewTransactionInvoker()
		err := txInvoker.Process(vm, &context, proc, st, programsStorage)
		require.NoError(t, err)

		// make sure freeze status is correct
		frozen, err := accounts.GetAccountFrozen(frozenAddress)
		require.NoError(t, err)
		require.True(t, frozen)

		frozen, err = accounts.GetAccountFrozen(notFrozenAddress)
		require.NoError(t, err)
		require.False(t, frozen)

		t.Run("authorizer", func(t *testing.T) {

<<<<<<< HEAD
			notFrozenProc := fvm.Transaction(&flow.TransactionBody{
				Script:      whateverCode,
				Authorizers: []flow.Address{notFrozenAddress},
				ProposalKey: flow.ProposalKey{Address: notFrozenAddress},
				Payer:       notFrozenAddress},
				0)
			frozenProc := fvm.Transaction(&flow.TransactionBody{
				Script:      whateverCode,
				Authorizers: []flow.Address{frozenAddress},
				ProposalKey: flow.ProposalKey{Address: notFrozenAddress},
				Payer:       notFrozenAddress},
				0)
=======
			notFrozenProc := fvm.Transaction(
				&flow.TransactionBody{
					Script:      whateverCode,
					Authorizers: []flow.Address{notFrozenAddress},
					ProposalKey: flow.ProposalKey{Address: notFrozenAddress},
					Payer:       notFrozenAddress},
				programsStorage.NextTxIndexForTestingOnly())
>>>>>>> 138e1c32
			// tx run OK by nonfrozen account
			err = vm.Run(context, notFrozenProc, st.ViewForTestingOnly(), programsStorage)
			require.NoError(t, err)
			require.NoError(t, notFrozenProc.Err)

			frozenProc := fvm.Transaction(
				&flow.TransactionBody{
					Script:      whateverCode,
					Authorizers: []flow.Address{frozenAddress},
					ProposalKey: flow.ProposalKey{Address: notFrozenAddress},
					Payer:       notFrozenAddress},
				programsStorage.NextTxIndexForTestingOnly())
			err = vm.Run(context, frozenProc, st.ViewForTestingOnly(), programsStorage)
			require.NoError(t, err)
			require.Error(t, frozenProc.Err)

			// find frozen account specific error
			require.IsType(t, &errors.FrozenAccountError{}, frozenProc.Err)
			accountFrozenError := frozenProc.Err.(*errors.FrozenAccountError)
			require.Equal(t, frozenAddress, accountFrozenError.Address())
		})

		t.Run("proposal", func(t *testing.T) {

<<<<<<< HEAD
			notFrozenProc := fvm.Transaction(&flow.TransactionBody{
				Script:      whateverCode,
				Authorizers: []flow.Address{notFrozenAddress},
				ProposalKey: flow.ProposalKey{Address: notFrozenAddress},
				Payer:       notFrozenAddress,
			}, 0)
			frozenProc := fvm.Transaction(&flow.TransactionBody{
				Script:      whateverCode,
				Authorizers: []flow.Address{notFrozenAddress},
				ProposalKey: flow.ProposalKey{Address: frozenAddress},
				Payer:       notFrozenAddress,
			}, 0)
=======
			notFrozenProc := fvm.Transaction(
				&flow.TransactionBody{
					Script:      whateverCode,
					Authorizers: []flow.Address{notFrozenAddress},
					ProposalKey: flow.ProposalKey{Address: notFrozenAddress},
					Payer:       notFrozenAddress,
				},
				programsStorage.NextTxIndexForTestingOnly())
>>>>>>> 138e1c32

			// tx run OK by nonfrozen account
			err = vm.Run(context, notFrozenProc, st.ViewForTestingOnly(), programsStorage)
			require.NoError(t, err)
			require.NoError(t, notFrozenProc.Err)

			frozenProc := fvm.Transaction(
				&flow.TransactionBody{
					Script:      whateverCode,
					Authorizers: []flow.Address{notFrozenAddress},
					ProposalKey: flow.ProposalKey{Address: frozenAddress},
					Payer:       notFrozenAddress,
				},
				programsStorage.NextTxIndexForTestingOnly())
			err = vm.Run(context, frozenProc, st.ViewForTestingOnly(), programsStorage)
			require.NoError(t, err)
			require.Error(t, frozenProc.Err)

			// find frozen account specific error
			require.IsType(t, &errors.FrozenAccountError{}, frozenProc.Err)
			accountFrozenError := frozenProc.Err.(*errors.FrozenAccountError)
			require.Equal(t, frozenAddress, accountFrozenError.Address())
		})

		t.Run("payer", func(t *testing.T) {

<<<<<<< HEAD
			notFrozenProc := fvm.Transaction(&flow.TransactionBody{
				Script:      whateverCode,
				Authorizers: []flow.Address{notFrozenAddress},
				ProposalKey: flow.ProposalKey{Address: notFrozenAddress},
				Payer:       notFrozenAddress,
			}, 0)
			frozenProc := fvm.Transaction(&flow.TransactionBody{
				Script:      whateverCode,
				Authorizers: []flow.Address{notFrozenAddress},
				ProposalKey: flow.ProposalKey{Address: notFrozenAddress},
				Payer:       frozenAddress,
			}, 0)
=======
			notFrozenProc := fvm.Transaction(
				&flow.TransactionBody{
					Script:      whateverCode,
					Authorizers: []flow.Address{notFrozenAddress},
					ProposalKey: flow.ProposalKey{Address: notFrozenAddress},
					Payer:       notFrozenAddress,
				},
				programsStorage.NextTxIndexForTestingOnly())
>>>>>>> 138e1c32

			// tx run OK by nonfrozen account
			err = vm.Run(context, notFrozenProc, st.ViewForTestingOnly(), programsStorage)
			require.NoError(t, err)
			require.NoError(t, notFrozenProc.Err)

			frozenProc := fvm.Transaction(
				&flow.TransactionBody{
					Script:      whateverCode,
					Authorizers: []flow.Address{notFrozenAddress},
					ProposalKey: flow.ProposalKey{Address: notFrozenAddress},
					Payer:       frozenAddress,
				},
				programsStorage.NextTxIndexForTestingOnly())
			err = vm.Run(context, frozenProc, st.ViewForTestingOnly(), programsStorage)
			require.NoError(t, err)
			require.Error(t, frozenProc.Err)

			// find frozen account specific error
			require.IsType(t, &errors.FrozenAccountError{}, frozenProc.Err)
			accountFrozenError := frozenProc.Err.(*errors.FrozenAccountError)
			require.Equal(t, frozenAddress, accountFrozenError.Address())
		})

	})
}<|MERGE_RESOLUTION|>--- conflicted
+++ resolved
@@ -3,7 +3,6 @@
 import (
 	"encoding/hex"
 	"fmt"
-	"math"
 	"testing"
 
 	"github.com/onflow/cadence/runtime"
@@ -15,7 +14,6 @@
 	"github.com/onflow/flow-go/fvm"
 	"github.com/onflow/flow-go/fvm/environment"
 	"github.com/onflow/flow-go/fvm/errors"
-	basicMeter "github.com/onflow/flow-go/fvm/meter/basic"
 	"github.com/onflow/flow-go/fvm/programs"
 	"github.com/onflow/flow-go/fvm/state"
 	"github.com/onflow/flow-go/fvm/utils"
@@ -25,16 +23,9 @@
 
 func makeTwoAccounts(t *testing.T, aPubKeys []flow.AccountPublicKey, bPubKeys []flow.AccountPublicKey) (flow.Address, flow.Address, *state.StateHolder) {
 
-<<<<<<< HEAD
-	ledger := utils.NewSimpleView()
-	sth := state.NewStateHolder(state.NewState(
-		ledger,
-		state.WithMeter(basicMeter.NewMeter(math.MaxUint64, math.MaxUint64))),
-=======
 	stTxn := state.NewStateTransaction(
 		utils.NewSimpleView(),
 		state.DefaultParameters(),
->>>>>>> 138e1c32
 	)
 
 	a := flow.HexToAddress("1234")
@@ -82,18 +73,7 @@
 		tx.AddAuthorizer(chain.ServiceAddress())
 		proc := fvm.Transaction(&tx, 0)
 
-<<<<<<< HEAD
-		context := fvm.NewContext(log, fvm.WithAccountFreezeEnabled(false), fvm.WithChain(chain))
-
-		err = txInvoker.Process(vm, &context, proc, st, programsStorage)
-		require.Error(t, err)
-		require.Contains(t, err.Error(), "cannot find")
-		require.Contains(t, err.Error(), "setAccountFrozen")
-
-		context = fvm.NewContext(log, fvm.WithAccountFreezeEnabled(true), fvm.WithChain(chain))
-=======
 		context := fvm.NewContext(fvm.WithChain(chain))
->>>>>>> 138e1c32
 
 		err = txInvoker.Process(vm, &context, proc, st, programsStorage)
 		require.NoError(t, err)
@@ -104,8 +84,6 @@
 		require.True(t, frozen)
 	})
 
-<<<<<<< HEAD
-=======
 	t.Run("freezing account triggers program cache eviction", func(t *testing.T) {
 		address, _, st := makeTwoAccounts(t, nil, nil)
 		accounts := environment.NewAccounts(st)
@@ -243,7 +221,6 @@
 		require.Equal(t, address, accountFrozenError.Address())
 	})
 
->>>>>>> 138e1c32
 	t.Run("code from frozen account cannot be loaded", func(t *testing.T) {
 
 		frozenAddress, notFrozenAddress, st := makeTwoAccounts(t, nil, nil)
@@ -281,11 +258,7 @@
 			fvm.WithContractDeploymentRestricted(false),
 			fvm.WithCadenceLogging(true),
 			fvm.WithTransactionProcessors( // run with limited processor to test just core of freezing, but still inside FVM
-<<<<<<< HEAD
-				fvm.NewTransactionInvoker(zerolog.Nop())))
-=======
 				fvm.NewTransactionInvoker()))
->>>>>>> 138e1c32
 
 		err := vm.Run(context, procFrozen, st.ViewForTestingOnly(), programsStorage)
 		require.NoError(t, err)
@@ -509,11 +482,7 @@
 			fvm.WithCadenceLogging(true),
 			fvm.WithTransactionProcessors( // run with limited processor to test just core of freezing, but still inside FVM
 				fvm.NewTransactionVerifier(-1),
-<<<<<<< HEAD
-				fvm.NewTransactionInvoker(zerolog.Nop())))
-=======
 				fvm.NewTransactionInvoker()))
->>>>>>> 138e1c32
 
 		// freeze account
 
@@ -545,20 +514,6 @@
 
 		t.Run("authorizer", func(t *testing.T) {
 
-<<<<<<< HEAD
-			notFrozenProc := fvm.Transaction(&flow.TransactionBody{
-				Script:      whateverCode,
-				Authorizers: []flow.Address{notFrozenAddress},
-				ProposalKey: flow.ProposalKey{Address: notFrozenAddress},
-				Payer:       notFrozenAddress},
-				0)
-			frozenProc := fvm.Transaction(&flow.TransactionBody{
-				Script:      whateverCode,
-				Authorizers: []flow.Address{frozenAddress},
-				ProposalKey: flow.ProposalKey{Address: notFrozenAddress},
-				Payer:       notFrozenAddress},
-				0)
-=======
 			notFrozenProc := fvm.Transaction(
 				&flow.TransactionBody{
 					Script:      whateverCode,
@@ -566,7 +521,6 @@
 					ProposalKey: flow.ProposalKey{Address: notFrozenAddress},
 					Payer:       notFrozenAddress},
 				programsStorage.NextTxIndexForTestingOnly())
->>>>>>> 138e1c32
 			// tx run OK by nonfrozen account
 			err = vm.Run(context, notFrozenProc, st.ViewForTestingOnly(), programsStorage)
 			require.NoError(t, err)
@@ -591,20 +545,6 @@
 
 		t.Run("proposal", func(t *testing.T) {
 
-<<<<<<< HEAD
-			notFrozenProc := fvm.Transaction(&flow.TransactionBody{
-				Script:      whateverCode,
-				Authorizers: []flow.Address{notFrozenAddress},
-				ProposalKey: flow.ProposalKey{Address: notFrozenAddress},
-				Payer:       notFrozenAddress,
-			}, 0)
-			frozenProc := fvm.Transaction(&flow.TransactionBody{
-				Script:      whateverCode,
-				Authorizers: []flow.Address{notFrozenAddress},
-				ProposalKey: flow.ProposalKey{Address: frozenAddress},
-				Payer:       notFrozenAddress,
-			}, 0)
-=======
 			notFrozenProc := fvm.Transaction(
 				&flow.TransactionBody{
 					Script:      whateverCode,
@@ -613,7 +553,6 @@
 					Payer:       notFrozenAddress,
 				},
 				programsStorage.NextTxIndexForTestingOnly())
->>>>>>> 138e1c32
 
 			// tx run OK by nonfrozen account
 			err = vm.Run(context, notFrozenProc, st.ViewForTestingOnly(), programsStorage)
@@ -640,20 +579,6 @@
 
 		t.Run("payer", func(t *testing.T) {
 
-<<<<<<< HEAD
-			notFrozenProc := fvm.Transaction(&flow.TransactionBody{
-				Script:      whateverCode,
-				Authorizers: []flow.Address{notFrozenAddress},
-				ProposalKey: flow.ProposalKey{Address: notFrozenAddress},
-				Payer:       notFrozenAddress,
-			}, 0)
-			frozenProc := fvm.Transaction(&flow.TransactionBody{
-				Script:      whateverCode,
-				Authorizers: []flow.Address{notFrozenAddress},
-				ProposalKey: flow.ProposalKey{Address: notFrozenAddress},
-				Payer:       frozenAddress,
-			}, 0)
-=======
 			notFrozenProc := fvm.Transaction(
 				&flow.TransactionBody{
 					Script:      whateverCode,
@@ -662,7 +587,6 @@
 					Payer:       notFrozenAddress,
 				},
 				programsStorage.NextTxIndexForTestingOnly())
->>>>>>> 138e1c32
 
 			// tx run OK by nonfrozen account
 			err = vm.Run(context, notFrozenProc, st.ViewForTestingOnly(), programsStorage)
