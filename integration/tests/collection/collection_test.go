package collection

import (
	"context"
	"testing"
	"time"

	"github.com/rs/zerolog"
	"github.com/stretchr/testify/assert"
	"github.com/stretchr/testify/require"

	"github.com/dapperlabs/flow-go/engine/collection/ingest"
	"github.com/dapperlabs/flow-go/integration/testnet"
	"github.com/dapperlabs/flow-go/model/flow"
	"github.com/dapperlabs/flow-go/model/flow/filter"
	clusterstate "github.com/dapperlabs/flow-go/state/cluster/badger"
	"github.com/dapperlabs/flow-go/state/protocol"
	"github.com/dapperlabs/flow-go/utils/unittest"
)

const (
	// the timeout for individual actions (eg. send a transaction)
	defaultTimeout = 10 * time.Second
	// the period we wait to give consensus/routing time to complete
	waitTime = 20 * time.Second
)

// default set of non-collection nodes
func defaultOtherNodes() []testnet.NodeConfig {
	var (
		conNode1 = testnet.NewNodeConfig(flow.RoleConsensus, testnet.WithLogLevel(zerolog.FatalLevel))
		conNode2 = testnet.NewNodeConfig(flow.RoleConsensus, testnet.WithLogLevel(zerolog.FatalLevel))
		conNode3 = testnet.NewNodeConfig(flow.RoleConsensus, testnet.WithLogLevel(zerolog.FatalLevel))
		exeNode  = testnet.NewNodeConfig(flow.RoleExecution, testnet.WithLogLevel(zerolog.FatalLevel))
		verNode  = testnet.NewNodeConfig(flow.RoleVerification, testnet.WithLogLevel(zerolog.FatalLevel))
	)

	return []testnet.NodeConfig{conNode1, conNode2, conNode3, exeNode, verNode}
}

// Test sending various invalid transactions to a single-cluster configuration.
// The transactions should be rejected by the collection node and not included
// in any collection.
func TestTransactionIngress_InvalidTransaction(t *testing.T) {
<<<<<<< HEAD

	var (
		colNode1 = testnet.NewNodeConfig(flow.RoleCollection, testnet.WithIDInt(1))
		colNode2 = testnet.NewNodeConfig(flow.RoleCollection, testnet.WithIDInt(2))
		colNode3 = testnet.NewNodeConfig(flow.RoleCollection, testnet.WithIDInt(3))
	)
=======
>>>>>>> 11e0bf43

	colNodeConfigs := testnet.NewNodeConfigSet(3, flow.RoleCollection)
	colNodeConfig1 := colNodeConfigs[0]
	nodes := append(colNodeConfigs, defaultOtherNodes()...)
	conf := testnet.NewNetworkConfig("col_txingress_invalidtx", nodes)

	net, err := testnet.PrepareFlowNetwork(t, conf)
	require.Nil(t, err)

	ctx := context.Background()

	net.Start(ctx)
	defer net.Stop()

	// we will test against COL1
	colNode1, ok := net.ContainerByID(colNodeConfig1.Identifier)
	assert.True(t, ok)

	client, err := testnet.NewClient(colNode1.Addr(testnet.ColNodeAPIPort))
	require.Nil(t, err)

	t.Run("missing reference block hash", func(t *testing.T) {
		txDSL := unittest.TransactionDSLFixture()
		malformed := unittest.TransactionBodyFixture(unittest.WithTransactionDSL(txDSL))
		malformed.ReferenceBlockID = flow.ZeroID

		expected := ingest.ErrIncompleteTransaction{Missing: malformed.MissingFields()}

		ctx, cancel := context.WithTimeout(ctx, defaultTimeout)
		defer cancel()
		err := client.SignAndSendTransaction(ctx, malformed)
		unittest.AssertErrSubstringMatch(t, expected, err)
	})

	t.Run("missing script", func(t *testing.T) {
		malformed := unittest.TransactionBodyFixture()
		malformed.Script = nil

		expected := ingest.ErrIncompleteTransaction{Missing: malformed.MissingFields()}

		ctx, cancel := context.WithTimeout(ctx, defaultTimeout)
		defer cancel()
		err := client.SignAndSendTransaction(ctx, malformed)
		unittest.AssertErrSubstringMatch(t, expected, err)
	})

	t.Run("unparseable script", func(t *testing.T) {
		// TODO script parsing not implemented
		t.Skip()
	})
	t.Run("invalid signature", func(t *testing.T) {
		// TODO signature validation not implemented
		t.Skip()
	})
	t.Run("invalid nonce", func(t *testing.T) {
		// TODO nonce validation not implemented
		t.Skip()
	})
	t.Run("insufficient payer balance", func(t *testing.T) {
		// TODO balance checking not implemented
		t.Skip()
	})
	t.Run("expired transaction", func(t *testing.T) {
		// TODO blocked by https://github.com/dapperlabs/flow-go/issues/3005
		t.Skip()
	})
	t.Run("non-existent reference block ID", func(t *testing.T) {
		// TODO blocked by https://github.com/dapperlabs/flow-go/issues/3005
		t.Skip()
	})
}

// Test sending a single valid transaction to a single cluster.
// The transaction should be included in a collection.
func TestTxIngress_SingleCluster(t *testing.T) {

	colNodeConfigs := testnet.NewNodeConfigSet(3, flow.RoleCollection)
	colNodeConfig1 := colNodeConfigs[0]
	nodes := append(colNodeConfigs, defaultOtherNodes()...)
	conf := testnet.NewNetworkConfig("col_txingress_singlecluster", nodes)

	net, err := testnet.PrepareFlowNetwork(t, conf)
	require.Nil(t, err)

	ctx := context.Background()

	net.Start(ctx)
	defer net.Cleanup()

	// we will test against COL1
	colNode1, ok := net.ContainerByID(colNodeConfig1.Identifier)
	assert.True(t, ok)

	client, err := testnet.NewClient(colNode1.Addr(testnet.ColNodeAPIPort))
	require.Nil(t, err)

	tx := unittest.TransactionBodyFixture()
	tx, err = client.SignTransaction(tx)
	assert.Nil(t, err)
	t.Log("sending transaction: ", tx.ID())

	ctx, cancel := context.WithTimeout(ctx, defaultTimeout)
	defer cancel()
	err = client.SendTransaction(ctx, tx)
	assert.Nil(t, err)

	// wait for consensus to complete
	//TODO we should listen for collection guarantees instead, but this is blocked
	// ref: https://github.com/dapperlabs/flow-go/issues/3021
	time.Sleep(waitTime)

	err = net.Stop()
	assert.Nil(t, err)

	identities := net.Identities()
	chainID := protocol.ChainIDForCluster(identities.Filter(filter.HasRole(flow.RoleCollection)))

	// get database for COL1
	db, err := colNode1.DB()
	require.Nil(t, err)

	state, err := clusterstate.NewState(db, chainID)
	assert.Nil(t, err)

	// the transaction should be included in exactly one collection
	checker := unittest.NewClusterStateChecker(state)
	checker.
		ExpectContainsTx(tx.ID()).
		ExpectTxCount(1).
		Assert(t)
}

// Test sending a single valid transaction to the responsible cluster in a
// multi-cluster configuration
//
// The transaction should not be routed and should be included in exactly one
// collection in only the responsible cluster.
func TestTxIngressMultiCluster_CorrectCluster(t *testing.T) {

	const nClusters uint = 3

	colNodes := testnet.NewNodeConfigSet(6, flow.RoleCollection)

	nodes := append(colNodes, defaultOtherNodes()...)
	conf := testnet.NewNetworkConfig("col_txingres_multicluster_correct_cluster", nodes, testnet.WithClusters(nClusters))

	net, err := testnet.PrepareFlowNetwork(t, conf)
	require.Nil(t, err)

	ctx := context.Background()

	net.Start(ctx)
	defer net.Cleanup()

	clusters := protocol.Clusters(nClusters, net.Identities())

	// pick a cluster to target
	targetCluster := clusters.ByIndex(0)
	targetIdentity, ok := targetCluster.ByIndex(0)
	require.True(t, ok)

	// pick a member of the cluster
	targetNode, ok := net.ContainerByID(targetIdentity.NodeID)
	require.True(t, ok)

	// get a client pointing to the cluster member
	client, err := testnet.NewClient(targetNode.Addr(testnet.ColNodeAPIPort))
	require.Nil(t, err)

	// create a transaction for the target cluster
	tx := unittest.AlterTransactionForCluster(unittest.TransactionBodyFixture(), clusters, targetCluster, func(clusterTx *flow.TransactionBody) {
		signed, err := client.SignTransaction(*clusterTx)
		require.Nil(t, err)
		*clusterTx = signed
	})

	assert.Equal(t, clusters.ByTxID(tx.ID()).Fingerprint(), targetCluster.Fingerprint())
	t.Log("tx id: ", tx.ID().String())

	// submit the transaction
	ctx, cancel := context.WithTimeout(ctx, defaultTimeout)
	defer cancel()
	err = client.SendTransaction(ctx, tx)
	assert.Nil(t, err)

	// wait for consensus to complete
	time.Sleep(waitTime)
	err = net.Stop()
	require.Nil(t, err)

	// ensure the transaction IS included in target cluster collection
	for _, id := range targetCluster.NodeIDs() {
		node, ok := net.ContainerByID(id)
		require.True(t, ok)
		db, err := node.DB()
		require.Nil(t, err)

		chainID := protocol.ChainIDForCluster(targetCluster)
		state, err := clusterstate.NewState(db, chainID)
<<<<<<< HEAD
		assert.Nil(t, err)

		// the transaction should be included in exactly one collection
		head, err := state.Final().Head()
		assert.Nil(t, err)

		foundTx := false
		for head.Height > 0 {
			collection, err := state.AtBlockID(head.ID()).Collection()
			assert.Nil(t, err)

			head, err = state.AtBlockID(head.ParentID).Head()
			assert.Nil(t, err)

			if len(collection.Transactions) == 0 {
				continue
			}

			for _, colTx := range collection.Transactions {
				assert.Equal(t, tx.ID(), colTx.ID(), "found unexpected transaction")
				if colTx.ID() == tx.ID() {
					assert.False(t, foundTx, "found duplicate transaction")
					foundTx = true
				}
			}
=======
		require.Nil(t, err)

		// the transaction should be included exactly once
		checker := unittest.NewClusterStateChecker(state)
		checker.
			ExpectContainsTx(tx.ID()).
			ExpectTxCount(1).
			Assert(t)
	}

	// ensure the transaction IS NOT included in other cluster collections
	for _, cluster := range clusters.All() {
		// skip the target cluster
		if cluster.Fingerprint() == targetCluster.Fingerprint() {
			continue
		}

		chainID := protocol.ChainIDForCluster(cluster)

		for _, id := range cluster.NodeIDs() {
			node, ok := net.ContainerByID(id)
			require.True(t, ok)
			db, err := node.DB()
			require.Nil(t, err)

			state, err := clusterstate.NewState(db, chainID)
			require.Nil(t, err)

			// the transaction should not be included
			// the transaction should be included exactly once
			checker := unittest.NewClusterStateChecker(state)
			checker.
				ExpectOmitsTx(tx.ID()).
				ExpectTxCount(0).
				Assert(t)
>>>>>>> 11e0bf43
		}
	}
}

// Test sending a single valid transaction to a non-responsible cluster in a
// multi-cluster configuration
//
// The transaction should be routed to the responsible cluster and should be
// included in a collection in only the responsible cluster's state.
func TestTxIngressMultiCluster_OtherCluster(t *testing.T) {

	const nClusters uint = 3

	colNodes := testnet.NewNodeConfigSet(6, flow.RoleCollection)

	nodes := append(colNodes, defaultOtherNodes()...)
	conf := testnet.NewNetworkConfig("col_txingress_multicluster_othercluster", nodes, testnet.WithClusters(nClusters))

	net, err := testnet.PrepareFlowNetwork(t, conf)
	require.Nil(t, err)

	ctx := context.Background()

	net.Start(ctx)
	defer net.Cleanup()

	clusters := protocol.Clusters(nClusters, net.Identities())

	// pick a cluster to target
	// this cluster is responsible for the transaction
	targetCluster := clusters.ByIndex(0)

	// pick nodes from the other clusters
	// these nodes will receive the transaction, but are not responsible for it
	otherCluster1 := clusters.ByIndex(1)
	otherIdentity1, ok := otherCluster1.ByIndex(0)
	require.True(t, ok)
	otherNode1, ok := net.ContainerByID(otherIdentity1.NodeID)
	require.True(t, ok)

	otherCluster2 := clusters.ByIndex(2)
	otherIdentity2, ok := otherCluster2.ByIndex(0)
	require.True(t, ok)
	otherNode2, ok := net.ContainerByID(otherIdentity2.NodeID)
	require.True(t, ok)

	// create a key to sign the transaction with
	key, err := unittest.AccountKeyFixture()
	require.Nil(t, err)

	// get a client pointing to the other nodes, using the same key
	client1, err := testnet.NewClientWithKey(otherNode1.Addr(testnet.ColNodeAPIPort), key)
	require.Nil(t, err)
	client2, err := testnet.NewClientWithKey(otherNode2.Addr(testnet.ColNodeAPIPort), key)
	require.Nil(t, err)

	// create a transaction for the target cluster
	tx := unittest.AlterTransactionForCluster(unittest.TransactionBodyFixture(), clusters, targetCluster, func(clusterTx *flow.TransactionBody) {
		signed, err := client1.SignTransaction(*clusterTx)
		require.Nil(t, err)
		*clusterTx = signed
	})

	assert.Equal(t, clusters.ByTxID(tx.ID()).Fingerprint(), targetCluster.Fingerprint())
	t.Log("tx id: ", tx.ID().String())

	// submit the transaction to other cluster 1
	ctx, cancel := context.WithTimeout(ctx, defaultTimeout)
	defer cancel()
	err = client1.SendTransaction(ctx, tx)
	assert.Nil(t, err)

	// submit the transaction to other cluster 2
	ctx, cancel = context.WithTimeout(ctx, defaultTimeout)
	defer cancel()
	err = client2.SendTransaction(ctx, tx)
	assert.Nil(t, err)

	// wait for consensus to complete
	time.Sleep(waitTime)
	err = net.Stop()
	require.Nil(t, err)

	// ensure the transaction IS included in target cluster collection
	for _, id := range targetCluster.NodeIDs() {
		node, ok := net.ContainerByID(id)
		require.True(t, ok)
		db, err := node.DB()
		require.Nil(t, err)

		chainID := protocol.ChainIDForCluster(targetCluster)
		state, err := clusterstate.NewState(db, chainID)
		require.Nil(t, err)

		// the transaction should be included exactly once
		checker := unittest.NewClusterStateChecker(state)
		checker.
			ExpectContainsTx(tx.ID()).
			ExpectTxCount(1).
			Assert(t)
	}

	// ensure the transaction IS NOT included in other cluster collections
	for _, cluster := range clusters.All() {
		// skip the target cluster
		if cluster.Fingerprint() == targetCluster.Fingerprint() {
			continue
		}

		chainID := protocol.ChainIDForCluster(cluster)

		for _, id := range cluster.NodeIDs() {
			node, ok := net.ContainerByID(id)
			require.True(t, ok)
			db, err := node.DB()
			require.Nil(t, err)

			state, err := clusterstate.NewState(db, chainID)
			require.Nil(t, err)

			// the transaction should not be included
			// the transaction should be included exactly once
			checker := unittest.NewClusterStateChecker(state)
			checker.
				ExpectOmitsTx(tx.ID()).
				ExpectTxCount(0).
				Assert(t)
		}
	}
}<|MERGE_RESOLUTION|>--- conflicted
+++ resolved
@@ -42,15 +42,6 @@
 // The transactions should be rejected by the collection node and not included
 // in any collection.
 func TestTransactionIngress_InvalidTransaction(t *testing.T) {
-<<<<<<< HEAD
-
-	var (
-		colNode1 = testnet.NewNodeConfig(flow.RoleCollection, testnet.WithIDInt(1))
-		colNode2 = testnet.NewNodeConfig(flow.RoleCollection, testnet.WithIDInt(2))
-		colNode3 = testnet.NewNodeConfig(flow.RoleCollection, testnet.WithIDInt(3))
-	)
-=======
->>>>>>> 11e0bf43
 
 	colNodeConfigs := testnet.NewNodeConfigSet(3, flow.RoleCollection)
 	colNodeConfig1 := colNodeConfigs[0]
@@ -250,33 +241,6 @@
 
 		chainID := protocol.ChainIDForCluster(targetCluster)
 		state, err := clusterstate.NewState(db, chainID)
-<<<<<<< HEAD
-		assert.Nil(t, err)
-
-		// the transaction should be included in exactly one collection
-		head, err := state.Final().Head()
-		assert.Nil(t, err)
-
-		foundTx := false
-		for head.Height > 0 {
-			collection, err := state.AtBlockID(head.ID()).Collection()
-			assert.Nil(t, err)
-
-			head, err = state.AtBlockID(head.ParentID).Head()
-			assert.Nil(t, err)
-
-			if len(collection.Transactions) == 0 {
-				continue
-			}
-
-			for _, colTx := range collection.Transactions {
-				assert.Equal(t, tx.ID(), colTx.ID(), "found unexpected transaction")
-				if colTx.ID() == tx.ID() {
-					assert.False(t, foundTx, "found duplicate transaction")
-					foundTx = true
-				}
-			}
-=======
 		require.Nil(t, err)
 
 		// the transaction should be included exactly once
@@ -312,7 +276,6 @@
 				ExpectOmitsTx(tx.ID()).
 				ExpectTxCount(0).
 				Assert(t)
->>>>>>> 11e0bf43
 		}
 	}
 }
