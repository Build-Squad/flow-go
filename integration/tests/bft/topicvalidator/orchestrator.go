package topicvalidator

import (
	"fmt"
	"sync"
	"testing"

	"github.com/rs/zerolog"
	"github.com/stretchr/testify/require"
	"golang.org/x/exp/rand"

	"github.com/onflow/flow-go/insecure"
	"github.com/onflow/flow-go/model/flow"
	"github.com/onflow/flow-go/model/messages"
	"github.com/onflow/flow-go/network"
	"github.com/onflow/flow-go/network/channels"
	"github.com/onflow/flow-go/utils/logging"
	"github.com/onflow/flow-go/utils/unittest"
)

const (
	// numOfAuthorizedEvents the number of authorized events that will be created when the test orchestrator is initialized.
	// The numOfAuthorizedEvents allows us to wait for a certain number of authorized messages to be received, this should
	// give the network enough time to process the unauthorized messages. This ensures us that the unauthorized messages
	// were indeed dropped and not unprocessed.
	numOfAuthorizedEvents = 100

	// numOfUnauthorizedEvents the number of unauthorized events per type to send by the test orchestrator.
	numOfUnauthorizedEvents = 10
)

// TopicValidatorAttackOrchestrator represents an insecure.AttackOrchestrator track incoming unauthorized messages and authorized messages received by victim nodes.
type TopicValidatorAttackOrchestrator struct {
	sync.Mutex
	t                          *testing.T
	logger                     zerolog.Logger
	orchestratorNetwork        insecure.OrchestratorNetwork
	codec                      network.Codec
	unauthorizedEventsReceived []flow.Identifier
	authorizedEventsReceived   []flow.Identifier
	unauthorizedEvents         map[flow.Identifier]*insecure.EgressEvent
	authorizedEvents           map[flow.Identifier]*insecure.EgressEvent
	authorizedEventReceivedWg  sync.WaitGroup
	attackerAN                 flow.Identifier
	attackerEN                 flow.Identifier
	victimEN                   flow.Identifier
	victimVN                   flow.Identifier
}

var _ insecure.AttackOrchestrator = &TopicValidatorAttackOrchestrator{}

func NewOrchestrator(t *testing.T, logger zerolog.Logger, attackerAN, attackerEN, victimEN, victimVN flow.Identifier) *TopicValidatorAttackOrchestrator {
	orchestrator := &TopicValidatorAttackOrchestrator{
		t:                          t,
		logger:                     logger.With().Str("component", "bft-test-orchestrator").Logger(),
		codec:                      unittest.NetworkCodec(),
		unauthorizedEventsReceived: make([]flow.Identifier, 0),
		authorizedEventsReceived:   make([]flow.Identifier, 0),
		unauthorizedEvents:         make(map[flow.Identifier]*insecure.EgressEvent),
		authorizedEvents:           make(map[flow.Identifier]*insecure.EgressEvent),
		authorizedEventReceivedWg:  sync.WaitGroup{},
		attackerAN:                 attackerAN,
		attackerEN:                 attackerEN,
		victimEN:                   victimEN,
		victimVN:                   victimVN,
	}

	orchestrator.initUnauthorizedEvents()
	orchestrator.initAuthorizedEvents()

	return orchestrator
}

// HandleEgressEvent implements logic of processing the outgoing (egress) events received from a corrupted node.
func (o *TopicValidatorAttackOrchestrator) HandleEgressEvent(event *insecure.EgressEvent) error {
	lg := o.logger.With().
		Hex("corrupt_origin_id", logging.ID(event.CorruptOriginId)).
		Str("channel", event.Channel.String()).
		Str("protocol", event.Protocol.String()).
		Uint32("target_num", event.TargetNum).
		Strs("target_ids", logging.IDs(event.TargetIds)).
		Str("flow_protocol_event", logging.Type(event.FlowProtocolEvent)).Logger()

	err := o.orchestratorNetwork.SendEgress(event)
	if err != nil {
		lg.Error().Err(err).Msg("could not pass through egress event")
		return err
	}

	lg.Info().Str("event_id", event.FlowProtocolEventID.String()).Msg("egress event passed through successfully")
	return nil
}

// HandleIngressEvent implements logic of processing the incoming (ingress) events to a corrupt node.
// This handler will track any unauthorized messages that are expected to be blocked at the topic validator.
// It also tracks all the authorized messages that are expected to be delivered to the node.
func (o *TopicValidatorAttackOrchestrator) HandleIngressEvent(event *insecure.IngressEvent) error {
	lg := o.logger.With().
		Hex("origin_id", logging.ID(event.OriginID)).
		Str("channel", event.Channel.String()).
		Str("corrupt_target_id", fmt.Sprintf("%v", event.CorruptTargetID)).
		Str("flow_protocol_event", fmt.Sprintf("%T", event.FlowProtocolEvent)).Logger()

	// Track any unauthorized events that are received by corrupted nodes.
	// These events are unauthorized combinations of messages & channels and should be
	// dropped at the topic validator level.
	if _, ok := o.unauthorizedEvents[event.FlowProtocolEventID]; ok {
		o.unauthorizedEventsReceived = append(o.unauthorizedEventsReceived, event.FlowProtocolEventID)
		lg.Warn().Str("event_id", event.FlowProtocolEventID.String()).Msg("unauthorized ingress event received")
	}

	// track all authorized events sent during test
	if _, ok := o.authorizedEvents[event.FlowProtocolEventID]; ok {
		o.authorizedEventsReceived = append(o.authorizedEventsReceived, event.FlowProtocolEventID)
		o.authorizedEventReceivedWg.Done()
	}

	err := o.orchestratorNetwork.SendIngress(event)

	if err != nil {
		lg.Error().Err(err).Msg("could not pass through ingress event")
		return err
	}
	lg.Info().Str("event_id", event.FlowProtocolEventID.String()).Msg("ingress event passed through successfully")
	return nil
}

func (o *TopicValidatorAttackOrchestrator) Register(orchestratorNetwork insecure.OrchestratorNetwork) {
	o.orchestratorNetwork = orchestratorNetwork
}

// sendUnauthorizedMsgs publishes a few combinations of unauthorized messages from the corrupted AN to the corrupted EN.
func (o *TopicValidatorAttackOrchestrator) sendUnauthorizedMsgs(t *testing.T) {
	for _, event := range o.unauthorizedEvents {
		err := o.orchestratorNetwork.SendEgress(event)
		require.NoError(t, err)
	}
}

// sendAuthorizedMsgs sends a number of authorized messages.
func (o *TopicValidatorAttackOrchestrator) sendAuthorizedMsgs(t *testing.T) {
	for _, event := range o.authorizedEvents {
		err := o.orchestratorNetwork.SendEgress(event)
		require.NoError(t, err)
	}
}

// initUnauthorizedEvents returns combinations of unauthorized messages and channels.
func (o *TopicValidatorAttackOrchestrator) initUnauthorizedEvents() {
	// message sent by unauthorized sender, AN is not authorized to publish block proposals
	o.initUnauthorizedMsgByRoleEvents(numOfUnauthorizedEvents)

	// message sent on unauthorized channel, AN is not authorized send sync request on consensus committee channel
	o.initUnauthorizedMsgOnChannelEvents(numOfUnauthorizedEvents)

	// message is not authorized to be sent via insecure.Protocol_UNICAST
	// unicast stream handler is expected to drop this message
	o.initUnauthorizedUnicastOnChannelEvents(numOfUnauthorizedEvents)

	// message is not authorized to be sent via insecure.Protocol_PUBLISH
	o.initUnauthorizedPublishOnChannelEvents(numOfUnauthorizedEvents)
}

// initAuthorizedEvents returns combinations of unauthorized messages and channels.
func (o *TopicValidatorAttackOrchestrator) initAuthorizedEvents() {
	channel := channels.RequestChunks
	for i := uint64(0); i < numOfAuthorizedEvents; i++ {
		chunkDataReq := &messages.ChunkDataRequest{
			ChunkID: unittest.IdentifierFixture(),
			Nonce:   rand.Uint64(),
		}
		eventID := unittest.GetFlowProtocolEventID(o.t, channel, chunkDataReq, p2p.EventId)
		event := &insecure.EgressEvent{
			CorruptOriginId:     o.victimVN,
			Channel:             channel,
			Protocol:            insecure.Protocol_PUBLISH,
			TargetNum:           0,
			TargetIds:           flow.IdentifierList{o.attackerEN},
			FlowProtocolEvent:   chunkDataReq,
			FlowProtocolEventID: eventID,
		}
		o.authorizedEvents[eventID] = event
		o.authorizedEventReceivedWg.Add(1)
	}
}

// initUnauthorizedMsgByRoleEvents sets n number of events where the sender is unauthorized to
// send the FlowProtocolEvent. In this case AN's are not authorized to send block proposals.
func (o *TopicValidatorAttackOrchestrator) initUnauthorizedMsgByRoleEvents(n int) {
	channel := channels.SyncCommittee
	for i := 0; i < n; i++ {
		unauthorizedProposal := unittest.ProposalFixture()
		eventID := unittest.GetFlowProtocolEventID(o.t, channel, unauthorizedProposal, p2p.EventId)
		unauthorizedMsgByRole := &insecure.EgressEvent{
			CorruptOriginId:     o.attackerAN,
			Channel:             channel,
			Protocol:            insecure.Protocol_PUBLISH,
			TargetNum:           0,
			TargetIds:           flow.IdentifierList{o.victimEN},
			FlowProtocolEvent:   unauthorizedProposal,
			FlowProtocolEventID: eventID,
		}
		o.unauthorizedEvents[eventID] = unauthorizedMsgByRole
	}
}

// initUnauthorizedMsgOnChannelEvents sets n number of events where the message is not
// authorized to be sent on the event channel.
func (o *TopicValidatorAttackOrchestrator) initUnauthorizedMsgOnChannelEvents(n int) {
	channel := channels.PushReceipts
	for i := 0; i < n; i++ {
		syncReq := &messages.SyncRequest{
			Nonce:  rand.Uint64(),
			Height: rand.Uint64(),
		}
		eventID := unittest.GetFlowProtocolEventID(o.t, channel, syncReq, p2p.EventId)
		unauthorizedMsgOnChannel := &insecure.EgressEvent{
			CorruptOriginId:     o.attackerAN,
			Channel:             channel,
			Protocol:            insecure.Protocol_PUBLISH,
			TargetNum:           0,
			TargetIds:           flow.IdentifierList{o.victimEN},
			FlowProtocolEvent:   syncReq,
			FlowProtocolEventID: eventID,
		}
		o.unauthorizedEvents[eventID] = unauthorizedMsgOnChannel
	}
}

// initUnauthorizedUnicastOnChannelEvents sets n number of events where the message is not
// authorized to be sent via insecure.Protocol_UNICAST on the event channel.
func (o *TopicValidatorAttackOrchestrator) initUnauthorizedUnicastOnChannelEvents(n int) {
	channel := channels.SyncCommittee
	for i := 0; i < n; i++ {
		syncReq := &messages.SyncRequest{
			Nonce:  rand.Uint64(),
			Height: rand.Uint64(),
		}
		eventID := unittest.GetFlowProtocolEventID(o.t, channel, syncReq, p2p.EventId)
		unauthorizedUnicastOnChannel := &insecure.EgressEvent{
			CorruptOriginId:     o.attackerAN,
			Channel:             channel,
			Protocol:            insecure.Protocol_UNICAST,
			TargetNum:           0,
			TargetIds:           flow.IdentifierList{o.victimEN},
			FlowProtocolEvent:   syncReq,
			FlowProtocolEventID: eventID,
		}
		o.unauthorizedEvents[eventID] = unauthorizedUnicastOnChannel
	}
}

// initUnauthorizedPublishOnChannelEvents sets n number of events where the message is not
// authorized to be sent via insecure.Protocol_PUBLISH on the event channel.
func (o *TopicValidatorAttackOrchestrator) initUnauthorizedPublishOnChannelEvents(n int) {
	channel := channels.ProvideChunks
	for i := 0; i < n; i++ {
		chunkDataResponse := unittest.ChunkDataResponseMsgFixture(unittest.IdentifierFixture())
		eventID := unittest.GetFlowProtocolEventID(o.t, channel, chunkDataResponse, p2p.EventId)
		unauthorizedPublishOnChannel := &insecure.EgressEvent{
			CorruptOriginId:     o.attackerEN,
			Channel:             channel,
			Protocol:            insecure.Protocol_PUBLISH,
			TargetNum:           0,
			TargetIds:           flow.IdentifierList{o.victimVN},
			FlowProtocolEvent:   chunkDataResponse,
			FlowProtocolEventID: eventID,
		}
		o.unauthorizedEvents[eventID] = unauthorizedPublishOnChannel
	}
<<<<<<< HEAD
=======
}

func (o *TopicValidatorAttackOrchestrator) getFlowProtocolEventID(channel channels.Channel, event interface{}) flow.Identifier {
	payload, err := o.codec.Encode(event)
	require.NoError(o.t, err)
	eventIDHash, err := network.EventId(channel, payload)
	require.NoError(o.t, err)
	return flow.HashToID(eventIDHash)
>>>>>>> 3b985179
}<|MERGE_RESOLUTION|>--- conflicted
+++ resolved
@@ -268,15 +268,4 @@
 		}
 		o.unauthorizedEvents[eventID] = unauthorizedPublishOnChannel
 	}
-<<<<<<< HEAD
-=======
-}
-
-func (o *TopicValidatorAttackOrchestrator) getFlowProtocolEventID(channel channels.Channel, event interface{}) flow.Identifier {
-	payload, err := o.codec.Encode(event)
-	require.NoError(o.t, err)
-	eventIDHash, err := network.EventId(channel, payload)
-	require.NoError(o.t, err)
-	return flow.HashToID(eventIDHash)
->>>>>>> 3b985179
 }