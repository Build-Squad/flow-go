// (c) 2019 Dapper Labs - ALL RIGHTS RESERVED

package badger_test

import (
	"context"
	"errors"
	"math/rand"
	"sync"
	"testing"
	"time"

	"github.com/dgraph-io/badger/v2"
	"github.com/stretchr/testify/assert"
	"github.com/stretchr/testify/mock"
	"github.com/stretchr/testify/require"

	"github.com/onflow/flow-go/crypto"
	"github.com/onflow/flow-go/engine"
	"github.com/onflow/flow-go/model/flow"
	"github.com/onflow/flow-go/model/flow/filter"
	"github.com/onflow/flow-go/model/flow/order"
	"github.com/onflow/flow-go/module/metrics"
	mockmodule "github.com/onflow/flow-go/module/mock"
	"github.com/onflow/flow-go/module/signature"
	"github.com/onflow/flow-go/module/trace"
	st "github.com/onflow/flow-go/state"
	realprotocol "github.com/onflow/flow-go/state/protocol"
	protocol "github.com/onflow/flow-go/state/protocol/badger"
	"github.com/onflow/flow-go/state/protocol/events"
	"github.com/onflow/flow-go/state/protocol/inmem"
	mockprotocol "github.com/onflow/flow-go/state/protocol/mock"
	"github.com/onflow/flow-go/state/protocol/util"
	"github.com/onflow/flow-go/storage"
	stoerr "github.com/onflow/flow-go/storage"
	bstorage "github.com/onflow/flow-go/storage/badger"
	"github.com/onflow/flow-go/storage/badger/operation"
	storeutil "github.com/onflow/flow-go/storage/util"
	"github.com/onflow/flow-go/utils/unittest"
)

func init() {
	rand.Seed(time.Now().UnixNano())
}

var participants = unittest.IdentityListFixture(5, unittest.WithAllRoles())

func TestBootstrapValid(t *testing.T) {
	rootSnapshot := unittest.RootSnapshotFixture(participants)
	util.RunWithBootstrapState(t, rootSnapshot, func(db *badger.DB, state *protocol.State) {
		var finalized uint64
		err := db.View(operation.RetrieveFinalizedHeight(&finalized))
		require.NoError(t, err)

		var sealed uint64
		err = db.View(operation.RetrieveSealedHeight(&sealed))
		require.NoError(t, err)

		var genesisID flow.Identifier
		err = db.View(operation.LookupBlockHeight(0, &genesisID))
		require.NoError(t, err)

		var header flow.Header
		err = db.View(operation.RetrieveHeader(genesisID, &header))
		require.NoError(t, err)

		var sealID flow.Identifier
		err = db.View(operation.LookupLatestSealAtBlock(genesisID, &sealID))
		require.NoError(t, err)

		_, seal, err := rootSnapshot.SealedResult()
		require.NoError(t, err)
		err = db.View(operation.RetrieveSeal(sealID, seal))
		require.NoError(t, err)

		block, err := rootSnapshot.Head()
		require.NoError(t, err)
		require.Equal(t, block.Height, finalized)
		require.Equal(t, block.Height, sealed)
		require.Equal(t, block.ID(), genesisID)
		require.Equal(t, block.ID(), seal.BlockID)
		require.Equal(t, block, &header)
	})
}

// TestExtendValid tests the happy path of extending the state with a single block.
// * BlockFinalized is emitted when the block is finalized
// * BlockProcessable is emitted when a block's child is inserted
func TestExtendValid(t *testing.T) {
	unittest.RunWithBadgerDB(t, func(db *badger.DB) {
		metrics := metrics.NewNoopCollector()
		tracer := trace.NewNoopTracer()
		headers, _, seals, index, payloads, blocks, qcs, setups, commits, statuses, results := storeutil.StorageLayer(t, db)

		distributor := events.NewDistributor()
		consumer := mockprotocol.NewConsumer(t)
		distributor.AddConsumer(consumer)

		block, result, seal := unittest.BootstrapFixture(participants)
		qc := unittest.QuorumCertificateFixture(unittest.QCWithRootBlockID(block.ID()))
		rootSnapshot, err := inmem.SnapshotFromBootstrapState(block, result, seal, qc)
		require.NoError(t, err)

		state, err := protocol.Bootstrap(metrics, db, headers, seals, results, blocks, qcs, setups, commits, statuses, rootSnapshot)
		require.NoError(t, err)

		fullState, err := protocol.NewFullConsensusState(state, index, payloads, tracer, consumer, util.MockBlockTimer(), util.MockReceiptValidator(), util.MockSealValidator(seals))
		require.NoError(t, err)

		// insert block1 on top of the root block
		block1 := unittest.BlockWithParentFixture(block.Header)
		err = fullState.Extend(context.Background(), block1)
		require.NoError(t, err)

		// we should not emit BlockProcessable for the root block
		consumer.AssertNotCalled(t, "BlockProcessable", block.Header)

		t.Run("BlockFinalized event should be emitted when block1 is finalized", func(t *testing.T) {
			consumer.On("BlockFinalized", block1.Header).Once()
			err := fullState.Finalize(context.Background(), block1.ID())
			require.NoError(t, err)
		})

		t.Run("BlockProcessable event should be emitted when any child of block1 is inserted", func(t *testing.T) {
			block2 := unittest.BlockWithParentFixture(block1.Header)
			consumer.On("BlockProcessable", block1.Header, mock.Anything).Once()
			err := fullState.Extend(context.Background(), block2)
			require.NoError(t, err)
		})
	})
}

func TestSealedIndex(t *testing.T) {
	rootSnapshot := unittest.RootSnapshotFixture(participants)
	util.RunWithFullProtocolState(t, rootSnapshot, func(db *badger.DB, state *protocol.ParticipantState) {
		rootHeader, err := rootSnapshot.Head()
		require.NoError(t, err)

		// build a chain:
		// G <- B1 <- B2 (resultB1) <- B3 <- B4 (resultB2, resultB3) <- B5 (sealB1) <- B6 (sealB2, sealB3) <- B7
		// test that when B4 is finalized, can only find seal for G
		// 					 when B5 is finalized, can find seal for B1
		//					 when B7 is finalized, can find seals for B2, B3

		// block 1
		b1 := unittest.BlockWithParentFixture(rootHeader)
		b1.SetPayload(flow.EmptyPayload())
		err = state.Extend(context.Background(), b1)
		require.NoError(t, err)

		// block 2(result B1)
		b1Receipt := unittest.ReceiptForBlockFixture(b1)
		b2 := unittest.BlockWithParentFixture(b1.Header)
		b2.SetPayload(unittest.PayloadFixture(unittest.WithReceipts(b1Receipt)))
		err = state.Extend(context.Background(), b2)
		require.NoError(t, err)

		// block 3
		b3 := unittest.BlockWithParentFixture(b2.Header)
		b3.SetPayload(flow.EmptyPayload())
		err = state.Extend(context.Background(), b3)
		require.NoError(t, err)

		// block 4 (resultB2, resultB3)
		b2Receipt := unittest.ReceiptForBlockFixture(b2)
		b3Receipt := unittest.ReceiptForBlockFixture(b3)
		b4 := unittest.BlockWithParentFixture(b3.Header)
		b4.SetPayload(flow.Payload{
			Receipts: []*flow.ExecutionReceiptMeta{b2Receipt.Meta(), b3Receipt.Meta()},
			Results:  []*flow.ExecutionResult{&b2Receipt.ExecutionResult, &b3Receipt.ExecutionResult},
		})
		err = state.Extend(context.Background(), b4)
		require.NoError(t, err)

		// block 5 (sealB1)
		b1Seal := unittest.Seal.Fixture(unittest.Seal.WithResult(&b1Receipt.ExecutionResult))
		b5 := unittest.BlockWithParentFixture(b4.Header)
		b5.SetPayload(flow.Payload{
			Seals: []*flow.Seal{b1Seal},
		})
		err = state.Extend(context.Background(), b5)
		require.NoError(t, err)

		// block 6 (sealB2, sealB3)
		b2Seal := unittest.Seal.Fixture(unittest.Seal.WithResult(&b2Receipt.ExecutionResult))
		b3Seal := unittest.Seal.Fixture(unittest.Seal.WithResult(&b3Receipt.ExecutionResult))
		b6 := unittest.BlockWithParentFixture(b5.Header)
		b6.SetPayload(flow.Payload{
			Seals: []*flow.Seal{b2Seal, b3Seal},
		})
		err = state.Extend(context.Background(), b6)
		require.NoError(t, err)

		// block 7
		b7 := unittest.BlockWithParentFixture(b6.Header)
		b7.SetPayload(flow.EmptyPayload())
		err = state.Extend(context.Background(), b7)
		require.NoError(t, err)

		// finalizing b1 - b4
		// when B4 is finalized, can only find seal for G
		err = state.Finalize(context.Background(), b1.ID())
		require.NoError(t, err)
		err = state.Finalize(context.Background(), b2.ID())
		require.NoError(t, err)
		err = state.Finalize(context.Background(), b3.ID())
		require.NoError(t, err)
		err = state.Finalize(context.Background(), b4.ID())
		require.NoError(t, err)

		metrics := metrics.NewNoopCollector()
		seals := bstorage.NewSeals(metrics, db)

		// can only find seal for G
		_, err = seals.FinalizedSealForBlock(rootHeader.ID())
		require.NoError(t, err)

		_, err = seals.FinalizedSealForBlock(b1.ID())
		require.Error(t, err)
		require.ErrorIs(t, err, storage.ErrNotFound)

		// when B5 is finalized, can find seal for B1
		err = state.Finalize(context.Background(), b5.ID())
		require.NoError(t, err)

		s1, err := seals.FinalizedSealForBlock(b1.ID())
		require.NoError(t, err)
		require.Equal(t, b1Seal, s1)

		_, err = seals.FinalizedSealForBlock(b2.ID())
		require.Error(t, err)
		require.ErrorIs(t, err, storage.ErrNotFound)

		// when B7 is finalized, can find seals for B2, B3
		err = state.Finalize(context.Background(), b6.ID())
		require.NoError(t, err)

		err = state.Finalize(context.Background(), b7.ID())
		require.NoError(t, err)

		s2, err := seals.FinalizedSealForBlock(b2.ID())
		require.NoError(t, err)
		require.Equal(t, b2Seal, s2)

		s3, err := seals.FinalizedSealForBlock(b3.ID())
		require.NoError(t, err)
		require.Equal(t, b3Seal, s3)
	})

}

func TestExtendSealedBoundary(t *testing.T) {
	rootSnapshot := unittest.RootSnapshotFixture(participants)
	util.RunWithFullProtocolState(t, rootSnapshot, func(db *badger.DB, state *protocol.ParticipantState) {
		head, err := rootSnapshot.Head()
		require.NoError(t, err)
		_, seal, err := rootSnapshot.SealedResult()
		require.NoError(t, err)
		finalCommit, err := state.Final().Commit()
		require.NoError(t, err)
		require.Equal(t, seal.FinalState, finalCommit, "original commit should be root commit")

		// Create a first block on top of the snapshot
		block1 := unittest.BlockWithParentFixture(head)
		block1.SetPayload(flow.EmptyPayload())
		err = state.Extend(context.Background(), block1)
		require.NoError(t, err)

		// Add a second block containing a receipt committing to the first block
		block1Receipt := unittest.ReceiptForBlockFixture(block1)
		block2 := unittest.BlockWithParentFixture(block1.Header)
		block2.SetPayload(flow.Payload{
			Receipts: []*flow.ExecutionReceiptMeta{block1Receipt.Meta()},
			Results:  []*flow.ExecutionResult{&block1Receipt.ExecutionResult},
		})
		err = state.Extend(context.Background(), block2)
		require.NoError(t, err)

		// Add a third block containing a seal for the first block
		block1Seal := unittest.Seal.Fixture(unittest.Seal.WithResult(&block1Receipt.ExecutionResult))
		block3 := unittest.BlockWithParentFixture(block2.Header)
		block3.SetPayload(flow.Payload{
			Seals: []*flow.Seal{block1Seal},
		})
		err = state.Extend(context.Background(), block3)
		require.NoError(t, err)

		finalCommit, err = state.Final().Commit()
		require.NoError(t, err)
		require.Equal(t, seal.FinalState, finalCommit, "commit should not change before finalizing")

		err = state.Finalize(context.Background(), block1.ID())
		require.NoError(t, err)

		finalCommit, err = state.Final().Commit()
		require.NoError(t, err)
		require.Equal(t, seal.FinalState, finalCommit, "commit should not change after finalizing non-sealing block")

		err = state.Finalize(context.Background(), block2.ID())
		require.NoError(t, err)

		finalCommit, err = state.Final().Commit()
		require.NoError(t, err)
		require.Equal(t, seal.FinalState, finalCommit, "commit should not change after finalizing non-sealing block")

		err = state.Finalize(context.Background(), block3.ID())
		require.NoError(t, err)

		finalCommit, err = state.Final().Commit()
		require.NoError(t, err)
		require.Equal(t, block1Seal.FinalState, finalCommit, "commit should change after finalizing sealing block")
	})
}

func TestExtendMissingParent(t *testing.T) {
	rootSnapshot := unittest.RootSnapshotFixture(participants)
	util.RunWithFullProtocolState(t, rootSnapshot, func(db *badger.DB, state *protocol.ParticipantState) {
		extend := unittest.BlockFixture()
		extend.Payload.Guarantees = nil
		extend.Payload.Seals = nil
		extend.Header.Height = 2
		extend.Header.View = 2
		extend.Header.ParentID = unittest.BlockFixture().ID()
		extend.Header.PayloadHash = extend.Payload.Hash()

		err := state.Extend(context.Background(), &extend)
		require.Error(t, err)
		require.True(t, st.IsInvalidExtensionError(err), err)

		// verify seal not indexed
		var sealID flow.Identifier
		err = db.View(operation.LookupLatestSealAtBlock(extend.ID(), &sealID))
		require.Error(t, err)
		require.ErrorIs(t, err, stoerr.ErrNotFound)
	})
}

func TestExtendHeightTooSmall(t *testing.T) {
	rootSnapshot := unittest.RootSnapshotFixture(participants)
	util.RunWithFullProtocolState(t, rootSnapshot, func(db *badger.DB, state *protocol.ParticipantState) {
		head, err := rootSnapshot.Head()
		require.NoError(t, err)

		extend := unittest.BlockFixture()
		extend.SetPayload(flow.EmptyPayload())
		extend.Header.Height = 1
		extend.Header.View = 1
		extend.Header.ParentID = head.ID()
		extend.Header.ParentView = head.View

		err = state.Extend(context.Background(), &extend)
		require.NoError(t, err)

		// create another block with the same height and view, that is coming after
		extend.Header.ParentID = extend.Header.ID()
		extend.Header.Height = 1
		extend.Header.View = 2

		err = state.Extend(context.Background(), &extend)
		require.Error(t, err)

		// verify seal not indexed
		var sealID flow.Identifier
		err = db.View(operation.LookupLatestSealAtBlock(extend.ID(), &sealID))
		require.Error(t, err)
		require.ErrorIs(t, err, stoerr.ErrNotFound)
	})
}

func TestExtendHeightTooLarge(t *testing.T) {
	rootSnapshot := unittest.RootSnapshotFixture(participants)
	util.RunWithFullProtocolState(t, rootSnapshot, func(db *badger.DB, state *protocol.ParticipantState) {

		head, err := rootSnapshot.Head()
		require.NoError(t, err)

		block := unittest.BlockWithParentFixture(head)
		block.SetPayload(flow.EmptyPayload())
		// set an invalid height
		block.Header.Height = head.Height + 2

		err = state.Extend(context.Background(), block)
		require.Error(t, err)
	})
}

// TestExtendInconsistentParentView tests if mutator rejects block with invalid ParentView. ParentView must be consistent
// with view of block referred by ParentID.
func TestExtendInconsistentParentView(t *testing.T) {
	rootSnapshot := unittest.RootSnapshotFixture(participants)
	util.RunWithFullProtocolState(t, rootSnapshot, func(db *badger.DB, state *protocol.ParticipantState) {

		head, err := rootSnapshot.Head()
		require.NoError(t, err)

		block := unittest.BlockWithParentFixture(head)
		block.SetPayload(flow.EmptyPayload())
		// set an invalid parent view
		block.Header.ParentView++

		err = state.Extend(context.Background(), block)
		require.Error(t, err)
		require.True(t, st.IsInvalidExtensionError(err))
	})
}

func TestExtendBlockNotConnected(t *testing.T) {
	rootSnapshot := unittest.RootSnapshotFixture(participants)
	util.RunWithFullProtocolState(t, rootSnapshot, func(db *badger.DB, state *protocol.ParticipantState) {

		head, err := rootSnapshot.Head()
		require.NoError(t, err)

		// add 2 blocks, the second finalizing/sealing the state of the first
		extend := unittest.BlockWithParentFixture(head)
		extend.SetPayload(flow.EmptyPayload())

		err = state.Extend(context.Background(), extend)
		require.NoError(t, err)

		err = state.Finalize(context.Background(), extend.ID())
		require.NoError(t, err)

		// create a fork at view/height 1 and try to connect it to root
		extend.Header.Timestamp = extend.Header.Timestamp.Add(time.Second)
		extend.Header.ParentID = head.ID()

		err = state.Extend(context.Background(), extend)
		require.Error(t, err)

		// verify seal not indexed
		var sealID flow.Identifier
		err = db.View(operation.LookupLatestSealAtBlock(extend.ID(), &sealID))
		require.Error(t, err)
		require.ErrorIs(t, err, stoerr.ErrNotFound)
	})
}

func TestExtendInvalidChainID(t *testing.T) {
	rootSnapshot := unittest.RootSnapshotFixture(participants)
	util.RunWithFullProtocolState(t, rootSnapshot, func(db *badger.DB, state *protocol.ParticipantState) {
		head, err := rootSnapshot.Head()
		require.NoError(t, err)

		block := unittest.BlockWithParentFixture(head)
		block.SetPayload(flow.EmptyPayload())
		// use an invalid chain ID
		block.Header.ChainID = head.ChainID + "-invalid"

		err = state.Extend(context.Background(), block)
		require.Error(t, err)
		require.True(t, st.IsInvalidExtensionError(err), err)
	})
}

func TestExtendReceiptsNotSorted(t *testing.T) {
	// TODO: this test needs to be updated:
	// We don't require the receipts to be sorted by height anymore
	// We could require an "parent first" ordering, which is less strict than
	// a full ordering by height
	unittest.SkipUnless(t, unittest.TEST_TODO, "needs update")

	rootSnapshot := unittest.RootSnapshotFixture(participants)
	head, err := rootSnapshot.Head()
	require.NoError(t, err)
	util.RunWithFullProtocolState(t, rootSnapshot, func(db *badger.DB, state *protocol.ParticipantState) {
		// create block2 and block3
		block2 := unittest.BlockWithParentFixture(head)
		block2.Payload.Guarantees = nil
		block2.Header.PayloadHash = block2.Payload.Hash()
		err := state.Extend(context.Background(), block2)
		require.NoError(t, err)

		block3 := unittest.BlockWithParentFixture(block2.Header)
		block3.Payload.Guarantees = nil
		block3.Header.PayloadHash = block3.Payload.Hash()
		err = state.Extend(context.Background(), block3)
		require.NoError(t, err)

		receiptA := unittest.ReceiptForBlockFixture(block3)
		receiptB := unittest.ReceiptForBlockFixture(block2)

		// insert a block with payload receipts not sorted by block height.
		block4 := unittest.BlockWithParentFixture(block3.Header)
		block4.Payload = &flow.Payload{
			Receipts: []*flow.ExecutionReceiptMeta{receiptA.Meta(), receiptB.Meta()},
			Results:  []*flow.ExecutionResult{&receiptA.ExecutionResult, &receiptB.ExecutionResult},
		}
		block4.Header.PayloadHash = block4.Payload.Hash()
		err = state.Extend(context.Background(), block4)
		require.Error(t, err)
		require.True(t, st.IsInvalidExtensionError(err), err)
	})
}

func TestExtendReceiptsInvalid(t *testing.T) {
	validator := mockmodule.NewReceiptValidator(t)

	rootSnapshot := unittest.RootSnapshotFixture(participants)
	util.RunWithFullProtocolStateAndValidator(t, rootSnapshot, validator, func(db *badger.DB, state *protocol.ParticipantState) {
		head, err := rootSnapshot.Head()
		require.NoError(t, err)

		validator.On("ValidatePayload", mock.Anything).Return(nil).Once()

		// create block2 and block3
		block2 := unittest.BlockWithParentFixture(head)
		block2.SetPayload(flow.EmptyPayload())
		err = state.Extend(context.Background(), block2)
		require.NoError(t, err)

		// Add a receipt for block 2
		receipt := unittest.ExecutionReceiptFixture()

		block3 := unittest.BlockWithParentFixture(block2.Header)
		block3.SetPayload(flow.Payload{
			Receipts: []*flow.ExecutionReceiptMeta{receipt.Meta()},
			Results:  []*flow.ExecutionResult{&receipt.ExecutionResult},
		})

		// force the receipt validator to refuse this payload
		validator.On("ValidatePayload", block3).Return(engine.NewInvalidInputError("")).Once()

		err = state.Extend(context.Background(), block3)
		require.Error(t, err)
		require.True(t, st.IsInvalidExtensionError(err), err)
	})
}

func TestExtendReceiptsValid(t *testing.T) {
	rootSnapshot := unittest.RootSnapshotFixture(participants)
	util.RunWithFullProtocolState(t, rootSnapshot, func(db *badger.DB, state *protocol.ParticipantState) {
		head, err := rootSnapshot.Head()
		require.NoError(t, err)
		block2 := unittest.BlockWithParentFixture(head)
		block2.SetPayload(flow.EmptyPayload())
		err = state.Extend(context.Background(), block2)
		require.NoError(t, err)

		block3 := unittest.BlockWithParentFixture(block2.Header)
		block3.SetPayload(flow.EmptyPayload())
		err = state.Extend(context.Background(), block3)
		require.NoError(t, err)

		block4 := unittest.BlockWithParentFixture(block3.Header)
		block4.SetPayload(flow.EmptyPayload())
		err = state.Extend(context.Background(), block4)
		require.NoError(t, err)

		receipt3a := unittest.ReceiptForBlockFixture(block3)
		receipt3b := unittest.ReceiptForBlockFixture(block3)
		receipt3c := unittest.ReceiptForBlockFixture(block4)

		block5 := unittest.BlockWithParentFixture(block4.Header)
		block5.SetPayload(flow.Payload{
			Receipts: []*flow.ExecutionReceiptMeta{
				receipt3a.Meta(),
				receipt3b.Meta(),
				receipt3c.Meta(),
			},
			Results: []*flow.ExecutionResult{
				&receipt3a.ExecutionResult,
				&receipt3b.ExecutionResult,
				&receipt3c.ExecutionResult,
			},
		})
		err = state.Extend(context.Background(), block5)
		require.NoError(t, err)
	})
}

// Tests the full flow of transitioning between epochs by finalizing a setup
// event, then a commit event, then finalizing the first block of the next epoch.
// Also tests that appropriate epoch transition events are fired.
//
// Epoch information becomes available in the protocol state in the block AFTER
// the block sealing the relevant service event. This is because the block after
// the sealing block contains a QC certifying validity of the payload of the
// sealing block.
//
// ROOT <- B1 <- B2(R1) <- B3(S1) <- B4 <- B5(R2) <- B6(S2) <- B7 <- B8 <-|- B9
//
// B4 contains a QC for B3, which seals B1, in which EpochSetup is emitted.
// * we can query the EpochSetup beginning with B4
// * EpochSetupPhaseStarted triggered when B4 is finalized
//
// B7 contains a QC for B6, which seals B2, in which EpochCommitted is emitted.
// * we can query the EpochCommit beginning with B7
// * EpochSetupPhaseStarted triggered when B7 is finalized
//
// B8 is the final block of the epoch.
// B9 is the first block of the NEXT epoch.
func TestExtendEpochTransitionValid(t *testing.T) {
	// create an event consumer to test epoch transition events
	consumer := mockprotocol.NewConsumer(t)
	consumer.On("BlockFinalized", mock.Anything)
	consumer.On("BlockProcessable", mock.Anything, mock.Anything)
	rootSnapshot := unittest.RootSnapshotFixture(participants)

	unittest.RunWithBadgerDB(t, func(db *badger.DB) {

		// set up state and mock ComplianceMetrics object
		metrics := mockmodule.NewComplianceMetrics(t)
		metrics.On("BlockSealed", mock.Anything)
		metrics.On("SealedHeight", mock.Anything)
		metrics.On("FinalizedHeight", mock.Anything)
		metrics.On("BlockFinalized", mock.Anything)

		// expect epoch metric calls on bootstrap
		initialCurrentEpoch := rootSnapshot.Epochs().Current()
		counter, err := initialCurrentEpoch.Counter()
		require.NoError(t, err)
		finalView, err := initialCurrentEpoch.FinalView()
		require.NoError(t, err)
		initialPhase, err := rootSnapshot.Phase()
		require.NoError(t, err)
		metrics.On("CurrentEpochCounter", counter).Once()
		metrics.On("CurrentEpochPhase", initialPhase).Once()
		metrics.On("CommittedEpochFinalView", finalView).Once()

		metrics.On("CurrentEpochFinalView", finalView).Once()

		dkgPhase1FinalView, dkgPhase2FinalView, dkgPhase3FinalView, err := realprotocol.DKGPhaseViews(initialCurrentEpoch)
		require.NoError(t, err)
		metrics.On("CurrentDKGPhase1FinalView", dkgPhase1FinalView).Once()
		metrics.On("CurrentDKGPhase2FinalView", dkgPhase2FinalView).Once()
		metrics.On("CurrentDKGPhase3FinalView", dkgPhase3FinalView).Once()

		tracer := trace.NewNoopTracer()
		headers, _, seals, index, payloads, blocks, qcs, setups, commits, statuses, results := storeutil.StorageLayer(t, db)
		protoState, err := protocol.Bootstrap(metrics, db, headers, seals, results, blocks, qcs, setups, commits, statuses, rootSnapshot)
		require.NoError(t, err)
		receiptValidator := util.MockReceiptValidator()
		sealValidator := util.MockSealValidator(seals)
		state, err := protocol.NewFullConsensusState(protoState, index, payloads, tracer, consumer, util.MockBlockTimer(), receiptValidator, sealValidator)
		require.NoError(t, err)

		head, err := rootSnapshot.Head()
		require.NoError(t, err)
		result, _, err := rootSnapshot.SealedResult()
		require.NoError(t, err)

		// we should begin the epoch in the staking phase
		phase, err := state.AtBlockID(head.ID()).Phase()
		assert.NoError(t, err)
		require.Equal(t, flow.EpochPhaseStaking, phase)

		// add a block for the first seal to reference
		block1 := unittest.BlockWithParentFixture(head)
		block1.SetPayload(flow.EmptyPayload())
		err = state.Extend(context.Background(), block1)
		require.NoError(t, err)
		err = state.Finalize(context.Background(), block1.ID())
		require.NoError(t, err)

		epoch1Setup := result.ServiceEvents[0].Event.(*flow.EpochSetup)
		epoch1FinalView := epoch1Setup.FinalView

		// add a participant for the next epoch
		epoch2NewParticipant := unittest.IdentityFixture(unittest.WithRole(flow.RoleVerification))
		epoch2Participants := append(participants, epoch2NewParticipant).Sort(order.Canonical)

		// create the epoch setup event for the second epoch
		epoch2Setup := unittest.EpochSetupFixture(
			unittest.WithParticipants(epoch2Participants),
			unittest.SetupWithCounter(epoch1Setup.Counter+1),
			unittest.WithFinalView(epoch1FinalView+1000),
			unittest.WithFirstView(epoch1FinalView+1),
		)

		// create a receipt for block 1 containing the EpochSetup event
		receipt1, seal1 := unittest.ReceiptAndSealForBlock(block1)
		receipt1.ExecutionResult.ServiceEvents = []flow.ServiceEvent{epoch2Setup.ServiceEvent()}
		seal1.ResultID = receipt1.ExecutionResult.ID()

		// add a second block with the receipt for block 1
		block2 := unittest.BlockWithParentFixture(block1.Header)
		block2.SetPayload(unittest.PayloadFixture(unittest.WithReceipts(receipt1)))

		err = state.Extend(context.Background(), block2)
		require.NoError(t, err)
		err = state.Finalize(context.Background(), block2.ID())
		require.NoError(t, err)

		// block 3 contains the seal for block 1
		block3 := unittest.BlockWithParentFixture(block2.Header)
		block3.SetPayload(flow.Payload{
			Seals: []*flow.Seal{seal1},
		})

		// insert the block sealing the EpochSetup event
		err = state.Extend(context.Background(), block3)
		require.NoError(t, err)

		// insert a block with a QC pointing to block 3
		block4 := unittest.BlockWithParentFixture(block3.Header)
		err = state.Extend(context.Background(), block4)
		require.NoError(t, err)

		// now that the setup event has been emitted, we should be in the setup phase
		phase, err = state.AtBlockID(block4.ID()).Phase()
		assert.NoError(t, err)
		require.Equal(t, flow.EpochPhaseSetup, phase)

		// we should NOT be able to query epoch 2 wrt blocks before 4
		for _, blockID := range []flow.Identifier{block1.ID(), block2.ID(), block3.ID()} {
			_, err = state.AtBlockID(blockID).Epochs().Next().InitialIdentities()
			require.Error(t, err)
			_, err = state.AtBlockID(blockID).Epochs().Next().Clustering()
			require.Error(t, err)
		}

		// we should be able to query epoch 2 wrt block 4
		_, err = state.AtBlockID(block4.ID()).Epochs().Next().InitialIdentities()
		assert.NoError(t, err)
		_, err = state.AtBlockID(block4.ID()).Epochs().Next().Clustering()
		assert.NoError(t, err)

		// only setup event is finalized, not commit, so shouldn't be able to get certain info
		_, err = state.AtBlockID(block4.ID()).Epochs().Next().DKG()
		require.Error(t, err)

		// finalize block 3 so we can finalize subsequent blocks
		err = state.Finalize(context.Background(), block3.ID())
		require.NoError(t, err)

		// finalize block 4 so we can finalize subsequent blocks
		// ensure an epoch phase transition when we finalize block 4
		consumer.On("EpochSetupPhaseStarted", epoch2Setup.Counter-1, block4.Header).Once()
		metrics.On("CurrentEpochPhase", flow.EpochPhaseSetup).Once()
		err = state.Finalize(context.Background(), block4.ID())
		require.NoError(t, err)
		consumer.AssertCalled(t, "EpochSetupPhaseStarted", epoch2Setup.Counter-1, block4.Header)
		metrics.AssertCalled(t, "CurrentEpochPhase", flow.EpochPhaseSetup)

		// now that the setup event has been emitted, we should be in the setup phase
		phase, err = state.AtBlockID(block4.ID()).Phase()
		assert.NoError(t, err)
		require.Equal(t, flow.EpochPhaseSetup, phase)

		epoch2Commit := unittest.EpochCommitFixture(
			unittest.CommitWithCounter(epoch2Setup.Counter),
			unittest.WithClusterQCsFromAssignments(epoch2Setup.Assignments),
			unittest.WithDKGFromParticipants(epoch2Participants),
		)

		// create receipt and seal for block 2
		// the receipt for block 2 contains the EpochCommit event
		receipt2, seal2 := unittest.ReceiptAndSealForBlock(block2)
		receipt2.ExecutionResult.ServiceEvents = []flow.ServiceEvent{epoch2Commit.ServiceEvent()}
		seal2.ResultID = receipt2.ExecutionResult.ID()

		// block 5 contains the receipt for block 2
		block5 := unittest.BlockWithParentFixture(block4.Header)
		block5.SetPayload(unittest.PayloadFixture(unittest.WithReceipts(receipt2)))

		err = state.Extend(context.Background(), block5)
		require.NoError(t, err)
		err = state.Finalize(context.Background(), block5.ID())
		require.NoError(t, err)

		// block 6 contains the seal for block 2
		block6 := unittest.BlockWithParentFixture(block5.Header)
		block6.SetPayload(flow.Payload{
			Seals: []*flow.Seal{seal2},
		})

		err = state.Extend(context.Background(), block6)
		require.NoError(t, err)

		// insert a block with a QC pointing to block 6
		block7 := unittest.BlockWithParentFixture(block6.Header)
		err = state.Extend(context.Background(), block7)
		require.NoError(t, err)

		// we should NOT be able to query epoch 2 commit info wrt blocks before 7
		for _, blockID := range []flow.Identifier{block4.ID(), block5.ID(), block6.ID()} {
			_, err = state.AtBlockID(blockID).Epochs().Next().DKG()
			require.Error(t, err)
		}

		// now epoch 2 is fully ready, we can query anything we want about it wrt block 7 (or later)
		_, err = state.AtBlockID(block7.ID()).Epochs().Next().InitialIdentities()
		require.NoError(t, err)
		_, err = state.AtBlockID(block7.ID()).Epochs().Next().Clustering()
		require.NoError(t, err)
		_, err = state.AtBlockID(block7.ID()).Epochs().Next().DKG()
		assert.NoError(t, err)

		// now that the commit event has been emitted, we should be in the committed phase
		phase, err = state.AtBlockID(block7.ID()).Phase()
		assert.NoError(t, err)
		require.Equal(t, flow.EpochPhaseCommitted, phase)

		err = state.Finalize(context.Background(), block6.ID())
		require.NoError(t, err)

		// expect epoch phase transition once we finalize block 7
		consumer.On("EpochCommittedPhaseStarted", epoch2Setup.Counter-1, block7.Header).Once()
		// expect committed final view to be updated, since we are committing epoch 2
		metrics.On("CommittedEpochFinalView", epoch2Setup.FinalView).Once()
		metrics.On("CurrentEpochPhase", flow.EpochPhaseCommitted).Once()
		err = state.Finalize(context.Background(), block7.ID())

		require.NoError(t, err)
		consumer.AssertCalled(t, "EpochCommittedPhaseStarted", epoch2Setup.Counter-1, block7.Header)
		metrics.AssertCalled(t, "CommittedEpochFinalView", epoch2Setup.FinalView)
		metrics.AssertCalled(t, "CurrentEpochPhase", flow.EpochPhaseCommitted)

		// we should still be in epoch 1
		epochCounter, err := state.AtBlockID(block4.ID()).Epochs().Current().Counter()
		require.NoError(t, err)
		require.Equal(t, epoch1Setup.Counter, epochCounter)

		// block 8 has the final view of the epoch
		block8 := unittest.BlockWithParentFixture(block7.Header)
		block8.SetPayload(flow.EmptyPayload())
		block8.Header.View = epoch1FinalView

		err = state.Extend(context.Background(), block8)
		require.NoError(t, err)
		err = state.Finalize(context.Background(), block8.ID())
		require.NoError(t, err)

		// we should still be in epoch 1, since epochs are inclusive of final view
		epochCounter, err = state.AtBlockID(block8.ID()).Epochs().Current().Counter()
		require.NoError(t, err)
		require.Equal(t, epoch1Setup.Counter, epochCounter)

		// block 9 has a view > final view of epoch 1, it will be considered the first block of epoch 2
		block9 := unittest.BlockWithParentFixture(block8.Header)
		block9.SetPayload(flow.EmptyPayload())
		// we should handle views that aren't exactly the first valid view of the epoch
		block9.Header.View = epoch1FinalView + uint64(1+rand.Intn(10))

		err = state.Extend(context.Background(), block9)
		require.NoError(t, err)

		// now, at long last, we are in epoch 2
		epochCounter, err = state.AtBlockID(block9.ID()).Epochs().Current().Counter()
		require.NoError(t, err)
		require.Equal(t, epoch2Setup.Counter, epochCounter)

		// we should begin epoch 2 in staking phase
		// how that the commit event has been emitted, we should be in the committed phase
		phase, err = state.AtBlockID(block9.ID()).Phase()
		assert.NoError(t, err)
		require.Equal(t, flow.EpochPhaseStaking, phase)

		// expect epoch transition once we finalize block 9
		consumer.On("EpochTransition", epoch2Setup.Counter, block9.Header).Once()
		metrics.On("CurrentEpochCounter", epoch2Setup.Counter).Once()
		metrics.On("CurrentEpochPhase", flow.EpochPhaseStaking).Once()
		metrics.On("CurrentEpochFinalView", epoch2Setup.FinalView).Once()
		metrics.On("CurrentDKGPhase1FinalView", epoch2Setup.DKGPhase1FinalView).Once()
		metrics.On("CurrentDKGPhase2FinalView", epoch2Setup.DKGPhase2FinalView).Once()
		metrics.On("CurrentDKGPhase3FinalView", epoch2Setup.DKGPhase3FinalView).Once()

		// before block 9 is finalized, the epoch 1-2 boundary is unknown
		_, err = state.AtBlockID(block8.ID()).Epochs().Current().FinalHeight()
		assert.ErrorIs(t, err, realprotocol.ErrEpochTransitionNotFinalized)
		_, err = state.AtBlockID(block9.ID()).Epochs().Current().FirstHeight()
		assert.ErrorIs(t, err, realprotocol.ErrEpochTransitionNotFinalized)

		err = state.Finalize(context.Background(), block9.ID())
		require.NoError(t, err)

		// once block 9 is finalized, epoch 2 has unambiguously begun - the epoch 1-2 boundary is known
		epoch1FinalHeight, err := state.AtBlockID(block9.ID()).Epochs().Previous().FinalHeight()
		require.NoError(t, err)
		assert.Equal(t, block8.Header.Height, epoch1FinalHeight)
		epoch2FirstHeight, err := state.AtBlockID(block9.ID()).Epochs().Current().FirstHeight()
		require.NoError(t, err)
		assert.Equal(t, block9.Header.Height, epoch2FirstHeight)
	})
}

// we should be able to have conflicting forks with two different instances of
// the same service event for the same epoch
//
//	         /--B1<--B3(R1)<--B5(S1)<--B7
//	ROOT <--+
//	         \--B2<--B4(R2)<--B6(S2)<--B8
func TestExtendConflictingEpochEvents(t *testing.T) {
	rootSnapshot := unittest.RootSnapshotFixture(participants)
	util.RunWithFullProtocolState(t, rootSnapshot, func(db *badger.DB, state *protocol.ParticipantState) {

		head, err := rootSnapshot.Head()
		require.NoError(t, err)
		result, _, err := rootSnapshot.SealedResult()
		require.NoError(t, err)

		// add two conflicting blocks for each service event to reference
		block1 := unittest.BlockWithParentFixture(head)
		block1.SetPayload(flow.EmptyPayload())
		err = state.Extend(context.Background(), block1)
		require.NoError(t, err)

		block2 := unittest.BlockWithParentFixture(head)
		block2.SetPayload(flow.EmptyPayload())
		err = state.Extend(context.Background(), block2)
		require.NoError(t, err)

		rootSetup := result.ServiceEvents[0].Event.(*flow.EpochSetup)

		// create two conflicting epoch setup events for the next epoch (final view differs)
		nextEpochSetup1 := unittest.EpochSetupFixture(
			unittest.WithParticipants(rootSetup.Participants),
			unittest.SetupWithCounter(rootSetup.Counter+1),
			unittest.WithFinalView(rootSetup.FinalView+1000),
			unittest.WithFirstView(rootSetup.FinalView+1),
		)
		nextEpochSetup2 := unittest.EpochSetupFixture(
			unittest.WithParticipants(rootSetup.Participants),
			unittest.SetupWithCounter(rootSetup.Counter+1),
			unittest.WithFinalView(rootSetup.FinalView+2000), // final view differs
			unittest.WithFirstView(rootSetup.FinalView+1),
		)

		// add blocks containing receipts for block1 and block2 (necessary for sealing)
		// block 1 receipt contains nextEpochSetup1
		block1Receipt := unittest.ReceiptForBlockFixture(block1)
		block1Receipt.ExecutionResult.ServiceEvents = []flow.ServiceEvent{nextEpochSetup1.ServiceEvent()}

		// add block 1 receipt to block 3 payload
		block3 := unittest.BlockWithParentFixture(block1.Header)
		block3.SetPayload(flow.Payload{
			Receipts: []*flow.ExecutionReceiptMeta{block1Receipt.Meta()},
			Results:  []*flow.ExecutionResult{&block1Receipt.ExecutionResult},
		})
		err = state.Extend(context.Background(), block3)
		require.NoError(t, err)

		// block 2 receipt contains nextEpochSetup2
		block2Receipt := unittest.ReceiptForBlockFixture(block2)
		block2Receipt.ExecutionResult.ServiceEvents = []flow.ServiceEvent{nextEpochSetup2.ServiceEvent()}

		// add block 2 receipt to block 4 payload
		block4 := unittest.BlockWithParentFixture(block2.Header)
		block4.SetPayload(flow.Payload{
			Receipts: []*flow.ExecutionReceiptMeta{block2Receipt.Meta()},
			Results:  []*flow.ExecutionResult{&block2Receipt.ExecutionResult},
		})
		err = state.Extend(context.Background(), block4)
		require.NoError(t, err)

		// seal for block 1
		seal1 := unittest.Seal.Fixture(unittest.Seal.WithResult(&block1Receipt.ExecutionResult))

		// seal for block 2
		seal2 := unittest.Seal.Fixture(unittest.Seal.WithResult(&block2Receipt.ExecutionResult))

		// block 5 builds on block 3, contains seal for block 1
		block5 := unittest.BlockWithParentFixture(block3.Header)
		block5.SetPayload(flow.Payload{
			Seals: []*flow.Seal{seal1},
		})
		err = state.Extend(context.Background(), block5)
		require.NoError(t, err)

		// block 6 builds on block 4, contains seal for block 2
		block6 := unittest.BlockWithParentFixture(block4.Header)
		block6.SetPayload(flow.Payload{
			Seals: []*flow.Seal{seal2},
		})
		err = state.Extend(context.Background(), block6)
		require.NoError(t, err)

		// block 7 builds on block 5, contains QC for block 7
		block7 := unittest.BlockWithParentFixture(block5.Header)
		err = state.Extend(context.Background(), block7)
		require.NoError(t, err)

		// block 8 builds on block 6, contains QC for block 6
		block8 := unittest.BlockWithParentFixture(block6.Header)
		err = state.Extend(context.Background(), block8)
		require.NoError(t, err)

		// should be able query each epoch from the appropriate reference block
		setup1FinalView, err := state.AtBlockID(block7.ID()).Epochs().Next().FinalView()
		assert.NoError(t, err)
		require.Equal(t, nextEpochSetup1.FinalView, setup1FinalView)

		setup2FinalView, err := state.AtBlockID(block8.ID()).Epochs().Next().FinalView()
		assert.NoError(t, err)
		require.Equal(t, nextEpochSetup2.FinalView, setup2FinalView)
	})
}

// we should be able to have conflicting forks with two DUPLICATE instances of
// the same service event for the same epoch
//
//	        /--B1<--B3(R1)<--B5(S1)<--B7
//	ROOT <--+
//	        \--B2<--B4(R2)<--B6(S2)<--B8
func TestExtendDuplicateEpochEvents(t *testing.T) {
	rootSnapshot := unittest.RootSnapshotFixture(participants)
	util.RunWithFullProtocolState(t, rootSnapshot, func(db *badger.DB, state *protocol.ParticipantState) {

		head, err := rootSnapshot.Head()
		require.NoError(t, err)
		result, _, err := rootSnapshot.SealedResult()
		require.NoError(t, err)

		// add two conflicting blocks for each service event to reference
		block1 := unittest.BlockWithParentFixture(head)
		block1.SetPayload(flow.EmptyPayload())
		err = state.Extend(context.Background(), block1)
		require.NoError(t, err)

		block2 := unittest.BlockWithParentFixture(head)
		block2.SetPayload(flow.EmptyPayload())
		err = state.Extend(context.Background(), block2)
		require.NoError(t, err)

		rootSetup := result.ServiceEvents[0].Event.(*flow.EpochSetup)

		// create an epoch setup event to insert to BOTH forks
		nextEpochSetup := unittest.EpochSetupFixture(
			unittest.WithParticipants(rootSetup.Participants),
			unittest.SetupWithCounter(rootSetup.Counter+1),
			unittest.WithFinalView(rootSetup.FinalView+1000),
			unittest.WithFirstView(rootSetup.FinalView+1),
		)

		// add blocks containing receipts for block1 and block2 (necessary for sealing)
		// block 1 receipt contains nextEpochSetup1
		block1Receipt := unittest.ReceiptForBlockFixture(block1)
		block1Receipt.ExecutionResult.ServiceEvents = []flow.ServiceEvent{nextEpochSetup.ServiceEvent()}

		// add block 1 receipt to block 3 payload
		block3 := unittest.BlockWithParentFixture(block1.Header)
		block3.SetPayload(unittest.PayloadFixture(unittest.WithReceipts(block1Receipt)))
		err = state.Extend(context.Background(), block3)
		require.NoError(t, err)

		// block 2 receipt contains nextEpochSetup2
		block2Receipt := unittest.ReceiptForBlockFixture(block2)
		block2Receipt.ExecutionResult.ServiceEvents = []flow.ServiceEvent{nextEpochSetup.ServiceEvent()}

		// add block 2 receipt to block 4 payload
		block4 := unittest.BlockWithParentFixture(block2.Header)
		block4.SetPayload(unittest.PayloadFixture(unittest.WithReceipts(block2Receipt)))
		err = state.Extend(context.Background(), block4)
		require.NoError(t, err)

		// seal for block 1
		seal1 := unittest.Seal.Fixture(unittest.Seal.WithResult(&block1Receipt.ExecutionResult))

		// seal for block 2
		seal2 := unittest.Seal.Fixture(unittest.Seal.WithResult(&block2Receipt.ExecutionResult))

		// block 5 builds on block 3, contains seal for block 1
		block5 := unittest.BlockWithParentFixture(block3.Header)
		block5.SetPayload(flow.Payload{
			Seals: []*flow.Seal{seal1},
		})
		err = state.Extend(context.Background(), block5)
		require.NoError(t, err)

		// block 6 builds on block 4, contains seal for block 2
		block6 := unittest.BlockWithParentFixture(block4.Header)
		block6.SetPayload(flow.Payload{
			Seals: []*flow.Seal{seal2},
		})
		err = state.Extend(context.Background(), block6)
		require.NoError(t, err)

		// block 7 builds on block 5, contains QC for block 7
		block7 := unittest.BlockWithParentFixture(block5.Header)
		err = state.Extend(context.Background(), block7)
		require.NoError(t, err)

		// block 8 builds on block 6, contains QC for block 6
		// at this point we are inserting the duplicate EpochSetup, should not error
		block8 := unittest.BlockWithParentFixture(block6.Header)
		err = state.Extend(context.Background(), block8)
		require.NoError(t, err)

		// should be able query each epoch from the appropriate reference block
		finalView, err := state.AtBlockID(block7.ID()).Epochs().Next().FinalView()
		assert.NoError(t, err)
		require.Equal(t, nextEpochSetup.FinalView, finalView)

		finalView, err = state.AtBlockID(block8.ID()).Epochs().Next().FinalView()
		assert.NoError(t, err)
		require.Equal(t, nextEpochSetup.FinalView, finalView)
	})
}

// TestExtendEpochSetupInvalid tests that incorporating an invalid EpochSetup
// service event should trigger epoch fallback when the fork is finalized.
func TestExtendEpochSetupInvalid(t *testing.T) {
	rootSnapshot := unittest.RootSnapshotFixture(participants)

	// setupState initializes the protocol state for a test case
	// * creates and finalizes a new block for the first seal to reference
	// * creates a factory method for test cases to generated valid EpochSetup events
	setupState := func(t *testing.T, db *badger.DB, state *protocol.ParticipantState) (
		*flow.Block,
		func(...func(*flow.EpochSetup)) (*flow.EpochSetup, *flow.ExecutionReceipt, *flow.Seal),
	) {

		head, err := rootSnapshot.Head()
		require.NoError(t, err)
		result, _, err := rootSnapshot.SealedResult()
		require.NoError(t, err)

		// add a block for the first seal to reference
		block1 := unittest.BlockWithParentFixture(head)
		block1.SetPayload(flow.EmptyPayload())
		unittest.InsertAndFinalize(t, state, block1)

		epoch1Setup := result.ServiceEvents[0].Event.(*flow.EpochSetup)

		// add a participant for the next epoch
		epoch2NewParticipant := unittest.IdentityFixture(unittest.WithRole(flow.RoleVerification))
		epoch2Participants := append(participants, epoch2NewParticipant).Sort(order.Canonical)

		// this function will return a VALID setup event and seal, we will modify
		// in different ways in each test case
		createSetupEvent := func(opts ...func(*flow.EpochSetup)) (*flow.EpochSetup, *flow.ExecutionReceipt, *flow.Seal) {
			setup := unittest.EpochSetupFixture(
				unittest.WithParticipants(epoch2Participants),
				unittest.SetupWithCounter(epoch1Setup.Counter+1),
				unittest.WithFinalView(epoch1Setup.FinalView+1000),
				unittest.WithFirstView(epoch1Setup.FinalView+1),
			)
			for _, apply := range opts {
				apply(setup)
			}
			receipt, seal := unittest.ReceiptAndSealForBlock(block1)
			receipt.ExecutionResult.ServiceEvents = []flow.ServiceEvent{setup.ServiceEvent()}
			seal.ResultID = receipt.ExecutionResult.ID()
			return setup, receipt, seal
		}

		return block1, createSetupEvent
	}

	// expect a setup event with wrong counter to trigger EECC without error
	t.Run("wrong counter (EECC)", func(t *testing.T) {
		util.RunWithFullProtocolState(t, rootSnapshot, func(db *badger.DB, state *protocol.ParticipantState) {
			block1, createSetup := setupState(t, db, state)

			_, receipt, seal := createSetup(func(setup *flow.EpochSetup) {
				setup.Counter = rand.Uint64()
			})

			receiptBlock, sealingBlock := unittest.SealBlock(t, state, block1, receipt, seal)
			err := state.Finalize(context.Background(), receiptBlock.ID())
			require.NoError(t, err)
			err = state.Finalize(context.Background(), sealingBlock.ID())
			require.NoError(t, err)

			qcBlock := unittest.BlockWithParentFixture(sealingBlock)
			err = state.Extend(context.Background(), qcBlock)
			require.NoError(t, err)
			// epoch fallback not triggered before finalization
			assertEpochEmergencyFallbackTriggered(t, state, false)
			err = state.Finalize(context.Background(), qcBlock.ID())
			require.NoError(t, err)
			// epoch fallback triggered after finalization
			assertEpochEmergencyFallbackTriggered(t, state, true)
		})
	})

	// expect a setup event with wrong final view to trigger EECC without error
	t.Run("invalid final view (EECC)", func(t *testing.T) {
		util.RunWithFullProtocolState(t, rootSnapshot, func(db *badger.DB, state *protocol.ParticipantState) {
			block1, createSetup := setupState(t, db, state)

			_, receipt, seal := createSetup(func(setup *flow.EpochSetup) {
				setup.FinalView = block1.Header.View
			})

			receiptBlock, sealingBlock := unittest.SealBlock(t, state, block1, receipt, seal)
			err := state.Finalize(context.Background(), receiptBlock.ID())
			require.NoError(t, err)
			err = state.Finalize(context.Background(), sealingBlock.ID())
			require.NoError(t, err)

			qcBlock := unittest.BlockWithParentFixture(sealingBlock)
			err = state.Extend(context.Background(), qcBlock)
			require.NoError(t, err)
			// epoch fallback not triggered before finalization
			assertEpochEmergencyFallbackTriggered(t, state, false)
			err = state.Finalize(context.Background(), qcBlock.ID())
			require.NoError(t, err)
			// epoch fallback triggered after finalization
			assertEpochEmergencyFallbackTriggered(t, state, true)
		})
	})

	// expect a setup event with empty seed to trigger EECC without error
	t.Run("empty seed (EECC)", func(t *testing.T) {
		util.RunWithFullProtocolState(t, rootSnapshot, func(db *badger.DB, state *protocol.ParticipantState) {
			block1, createSetup := setupState(t, db, state)

			_, receipt, seal := createSetup(func(setup *flow.EpochSetup) {
				setup.RandomSource = nil
			})

			receiptBlock, sealingBlock := unittest.SealBlock(t, state, block1, receipt, seal)
			err := state.Finalize(context.Background(), receiptBlock.ID())
			require.NoError(t, err)
			err = state.Finalize(context.Background(), sealingBlock.ID())
			require.NoError(t, err)

			qcBlock := unittest.BlockWithParentFixture(sealingBlock)
			err = state.Extend(context.Background(), qcBlock)
			require.NoError(t, err)
			// epoch fallback not triggered before finalization
			assertEpochEmergencyFallbackTriggered(t, state, false)
			err = state.Finalize(context.Background(), qcBlock.ID())
			require.NoError(t, err)
			// epoch fallback triggered after finalization
			assertEpochEmergencyFallbackTriggered(t, state, true)
		})
	})
}

// TestExtendEpochCommitInvalid tests that incorporating an invalid EpochCommit
// service event should trigger epoch fallback when the fork is finalized.
func TestExtendEpochCommitInvalid(t *testing.T) {
	rootSnapshot := unittest.RootSnapshotFixture(participants)

	// setupState initializes the protocol state for a test case
	// * creates and finalizes a new block for the first seal to reference
	// * creates a factory method for test cases to generated valid EpochSetup events
	// * creates a factory method for test cases to generated valid EpochCommit events
	setupState := func(t *testing.T, state *protocol.ParticipantState) (
		*flow.Block,
		func(*flow.Block) (*flow.EpochSetup, *flow.ExecutionReceipt, *flow.Seal),
		func(*flow.Block, ...func(*flow.EpochCommit)) (*flow.EpochCommit, *flow.ExecutionReceipt, *flow.Seal),
	) {
		head, err := rootSnapshot.Head()
		require.NoError(t, err)
		result, _, err := rootSnapshot.SealedResult()
		require.NoError(t, err)

		// add a block for the first seal to reference
		block1 := unittest.BlockWithParentFixture(head)
		block1.SetPayload(flow.EmptyPayload())
		unittest.InsertAndFinalize(t, state, block1)

		epoch1Setup := result.ServiceEvents[0].Event.(*flow.EpochSetup)

		// swap consensus node for a new one for epoch 2
		epoch2NewParticipant := unittest.IdentityFixture(unittest.WithRole(flow.RoleConsensus))
		epoch2Participants := append(
			participants.Filter(filter.Not(filter.HasRole(flow.RoleConsensus))),
			epoch2NewParticipant,
		).Sort(order.Canonical)

		// factory method to create a valid EpochSetup method w.r.t. the generated state
		createSetup := func(block *flow.Block) (*flow.EpochSetup, *flow.ExecutionReceipt, *flow.Seal) {
			setup := unittest.EpochSetupFixture(
				unittest.WithParticipants(epoch2Participants),
				unittest.SetupWithCounter(epoch1Setup.Counter+1),
				unittest.WithFinalView(epoch1Setup.FinalView+1000),
				unittest.WithFirstView(epoch1Setup.FinalView+1),
			)

			receipt, seal := unittest.ReceiptAndSealForBlock(block)
			receipt.ExecutionResult.ServiceEvents = []flow.ServiceEvent{setup.ServiceEvent()}
			seal.ResultID = receipt.ExecutionResult.ID()
			return setup, receipt, seal
		}

		// factory method to create a valid EpochCommit method w.r.t. the generated state
		createCommit := func(block *flow.Block, opts ...func(*flow.EpochCommit)) (*flow.EpochCommit, *flow.ExecutionReceipt, *flow.Seal) {
			commit := unittest.EpochCommitFixture(
				unittest.CommitWithCounter(epoch1Setup.Counter+1),
				unittest.WithDKGFromParticipants(epoch2Participants),
			)
			for _, apply := range opts {
				apply(commit)
			}
			receipt, seal := unittest.ReceiptAndSealForBlock(block)
			receipt.ExecutionResult.ServiceEvents = []flow.ServiceEvent{commit.ServiceEvent()}
			seal.ResultID = receipt.ExecutionResult.ID()
			return commit, receipt, seal
		}

		return block1, createSetup, createCommit
	}

	t.Run("without setup (EECC)", func(t *testing.T) {
		util.RunWithFullProtocolState(t, rootSnapshot, func(db *badger.DB, state *protocol.ParticipantState) {
			block1, _, createCommit := setupState(t, state)

			_, receipt, seal := createCommit(block1)

			receiptBlock, sealingBlock := unittest.SealBlock(t, state, block1, receipt, seal)
			err := state.Finalize(context.Background(), receiptBlock.ID())
			require.NoError(t, err)
			err = state.Finalize(context.Background(), sealingBlock.ID())
			require.NoError(t, err)

			qcBlock := unittest.BlockWithParentFixture(sealingBlock)
			err = state.Extend(context.Background(), qcBlock)
			require.NoError(t, err)
			// epoch fallback not triggered before finalization
			assertEpochEmergencyFallbackTriggered(t, state, false)
			err = state.Finalize(context.Background(), qcBlock.ID())
			require.NoError(t, err)
			// epoch fallback triggered after finalization
			assertEpochEmergencyFallbackTriggered(t, state, true)
		})
	})

	// expect a commit event with wrong counter to trigger EECC without error
	t.Run("inconsistent counter (EECC)", func(t *testing.T) {
		util.RunWithFullProtocolState(t, rootSnapshot, func(db *badger.DB, state *protocol.ParticipantState) {
			block1, createSetup, createCommit := setupState(t, state)

			// seal block 1, in which EpochSetup was emitted
			epoch2Setup, setupReceipt, setupSeal := createSetup(block1)
			epochSetupReceiptBlock, epochSetupSealingBlock := unittest.SealBlock(t, state, block1, setupReceipt, setupSeal)
			err := state.Finalize(context.Background(), epochSetupReceiptBlock.ID())
			require.NoError(t, err)
			err = state.Finalize(context.Background(), epochSetupSealingBlock.ID())
			require.NoError(t, err)

			// insert a block with a QC for block 2
			block3 := unittest.BlockWithParentFixture(epochSetupSealingBlock)
			unittest.InsertAndFinalize(t, state, block3)

			_, receipt, seal := createCommit(block3, func(commit *flow.EpochCommit) {
				commit.Counter = epoch2Setup.Counter + 1
			})

			receiptBlock, sealingBlock := unittest.SealBlock(t, state, block3, receipt, seal)
			err = state.Finalize(context.Background(), receiptBlock.ID())
			require.NoError(t, err)
			err = state.Finalize(context.Background(), sealingBlock.ID())
			require.NoError(t, err)

			qcBlock := unittest.BlockWithParentFixture(sealingBlock)
			err = state.Extend(context.Background(), qcBlock)
			require.NoError(t, err)
			// epoch fallback not triggered before finalization
			assertEpochEmergencyFallbackTriggered(t, state, false)
			err = state.Finalize(context.Background(), qcBlock.ID())
			require.NoError(t, err)
			// epoch fallback triggered after finalization
			assertEpochEmergencyFallbackTriggered(t, state, true)
		})
	})

	// expect a commit event with wrong cluster QCs to trigger EECC without error
	t.Run("inconsistent cluster QCs (EECC)", func(t *testing.T) {
		util.RunWithFullProtocolState(t, rootSnapshot, func(db *badger.DB, state *protocol.ParticipantState) {
			block1, createSetup, createCommit := setupState(t, state)

			// seal block 1, in which EpochSetup was emitted
			_, setupReceipt, setupSeal := createSetup(block1)
			epochSetupReceiptBlock, epochSetupSealingBlock := unittest.SealBlock(t, state, block1, setupReceipt, setupSeal)
			err := state.Finalize(context.Background(), epochSetupReceiptBlock.ID())
			require.NoError(t, err)
			err = state.Finalize(context.Background(), epochSetupSealingBlock.ID())
			require.NoError(t, err)

			// insert a block with a QC for block 2
			block3 := unittest.BlockWithParentFixture(epochSetupSealingBlock)
			unittest.InsertAndFinalize(t, state, block3)

			_, receipt, seal := createCommit(block3, func(commit *flow.EpochCommit) {
				commit.ClusterQCs = append(commit.ClusterQCs, flow.ClusterQCVoteDataFromQC(unittest.QuorumCertificateWithSignerIDsFixture()))
			})

			receiptBlock, sealingBlock := unittest.SealBlock(t, state, block3, receipt, seal)
			err = state.Finalize(context.Background(), receiptBlock.ID())
			require.NoError(t, err)
			err = state.Finalize(context.Background(), sealingBlock.ID())
			require.NoError(t, err)

			qcBlock := unittest.BlockWithParentFixture(sealingBlock)
			err = state.Extend(context.Background(), qcBlock)
			require.NoError(t, err)
			// epoch fallback not triggered before finalization
			assertEpochEmergencyFallbackTriggered(t, state, false)
			err = state.Finalize(context.Background(), qcBlock.ID())
			require.NoError(t, err)
			// epoch fallback triggered after finalization
			assertEpochEmergencyFallbackTriggered(t, state, true)
		})
	})

	// expect a commit event with wrong dkg participants to trigger EECC without error
	t.Run("inconsistent DKG participants (EECC)", func(t *testing.T) {
		util.RunWithFullProtocolState(t, rootSnapshot, func(db *badger.DB, state *protocol.ParticipantState) {
			block1, createSetup, createCommit := setupState(t, state)

			// seal block 1, in which EpochSetup was emitted
			_, setupReceipt, setupSeal := createSetup(block1)
			epochSetupReceiptBlock, epochSetupSealingBlock := unittest.SealBlock(t, state, block1, setupReceipt, setupSeal)
			err := state.Finalize(context.Background(), epochSetupReceiptBlock.ID())
			require.NoError(t, err)
			err = state.Finalize(context.Background(), epochSetupSealingBlock.ID())
			require.NoError(t, err)

			// insert a block with a QC for block 2
			block3 := unittest.BlockWithParentFixture(epochSetupSealingBlock)
			unittest.InsertAndFinalize(t, state, block3)

			_, receipt, seal := createCommit(block3, func(commit *flow.EpochCommit) {
				// add an extra dkg key
				commit.DKGParticipantKeys = append(commit.DKGParticipantKeys, unittest.KeyFixture(crypto.BLSBLS12381).PublicKey())
			})

			receiptBlock, sealingBlock := unittest.SealBlock(t, state, block3, receipt, seal)
			err = state.Finalize(context.Background(), receiptBlock.ID())
			require.NoError(t, err)
			err = state.Finalize(context.Background(), sealingBlock.ID())
			require.NoError(t, err)

			qcBlock := unittest.BlockWithParentFixture(sealingBlock)
			err = state.Extend(context.Background(), qcBlock)
			require.NoError(t, err)
			// epoch fallback not triggered before finalization
			assertEpochEmergencyFallbackTriggered(t, state, false)
			err = state.Finalize(context.Background(), qcBlock.ID())
			require.NoError(t, err)
			// epoch fallback triggered after finalization
			assertEpochEmergencyFallbackTriggered(t, state, true)
		})
	})
}

// if we reach the first block of the next epoch before both setup and commit
// service events are finalized, the chain should halt
//
// ROOT <- B1 <- B2(R1) <- B3(S1) <- B4
func TestExtendEpochTransitionWithoutCommit(t *testing.T) {

	// skipping because this case will now result in emergency epoch continuation kicking in
	unittest.SkipUnless(t, unittest.TEST_TODO, "disabled as the current implementation uses a temporary fallback measure in this case (triggers EECC), rather than returning an error")

	rootSnapshot := unittest.RootSnapshotFixture(participants)
	util.RunWithFullProtocolState(t, rootSnapshot, func(db *badger.DB, state *protocol.ParticipantState) {
		head, err := rootSnapshot.Head()
		require.NoError(t, err)
		result, _, err := rootSnapshot.SealedResult()
		require.NoError(t, err)

		// add a block for the first seal to reference
		block1 := unittest.BlockWithParentFixture(head)
		block1.SetPayload(flow.EmptyPayload())
		err = state.Extend(context.Background(), block1)
		require.NoError(t, err)
		err = state.Finalize(context.Background(), block1.ID())
		require.NoError(t, err)

		epoch1Setup := result.ServiceEvents[0].Event.(*flow.EpochSetup)
		epoch1FinalView := epoch1Setup.FinalView

		// add a participant for the next epoch
		epoch2NewParticipant := unittest.IdentityFixture(unittest.WithRole(flow.RoleVerification))
		epoch2Participants := append(participants, epoch2NewParticipant).Sort(order.Canonical)

		// create the epoch setup event for the second epoch
		epoch2Setup := unittest.EpochSetupFixture(
			unittest.WithParticipants(epoch2Participants),
			unittest.SetupWithCounter(epoch1Setup.Counter+1),
			unittest.WithFinalView(epoch1FinalView+1000),
			unittest.WithFirstView(epoch1FinalView+1),
		)

		receipt1, seal1 := unittest.ReceiptAndSealForBlock(block1)
		receipt1.ExecutionResult.ServiceEvents = []flow.ServiceEvent{epoch2Setup.ServiceEvent()}

		// add a block containing a receipt for block 1
		block2 := unittest.BlockWithParentFixture(block1.Header)
		block2.SetPayload(unittest.PayloadFixture(unittest.WithReceipts(receipt1)))
		err = state.Extend(context.Background(), block2)
		require.NoError(t, err)
		err = state.Finalize(context.Background(), block2.ID())
		require.NoError(t, err)

		// block 3 seals block 1
		block3 := unittest.BlockWithParentFixture(block2.Header)
		block3.SetPayload(flow.Payload{
			Seals: []*flow.Seal{seal1},
		})
		err = state.Extend(context.Background(), block3)
		require.NoError(t, err)

		// block 4 will be the first block for epoch 2
		block4 := unittest.BlockWithParentFixture(block3.Header)
		block4.Header.View = epoch1Setup.FinalView + 1

		err = state.Extend(context.Background(), block4)
		require.Error(t, err)
	})
}

// TestEmergencyEpochFallback tests that epoch emergency fallback is triggered
// when an epoch fails to be committed before the epoch commitment deadline,
// or when an invalid service event (indicating service account smart contract bug)
// is sealed.
func TestEmergencyEpochFallback(t *testing.T) {

	// if we finalize the first block past the epoch commitment deadline while
	// in the EpochStaking phase, EECC should be triggered
	//
	//       Epoch Commitment Deadline
	//       |     Epoch Boundary
	//       |     |
	//       v     v
	// ROOT <- B1 <- B2
	t.Run("passed epoch commitment deadline in EpochStaking phase - should trigger EECC", func(t *testing.T) {

		rootSnapshot := unittest.RootSnapshotFixture(participants)
		metricsMock := mockmodule.NewComplianceMetrics(t)
		mockMetricsForRootSnapshot(metricsMock, rootSnapshot)
		protoEventsMock := mockprotocol.NewConsumer(t)
		protoEventsMock.On("BlockFinalized", mock.Anything)
		protoEventsMock.On("BlockProcessable", mock.Anything, mock.Anything)

		util.RunWithFullProtocolStateAndMetricsAndConsumer(t, rootSnapshot, metricsMock, protoEventsMock, func(db *badger.DB, state *protocol.ParticipantState) {
			head, err := rootSnapshot.Head()
			require.NoError(t, err)
			result, _, err := rootSnapshot.SealedResult()
			require.NoError(t, err)
			safetyThreshold, err := rootSnapshot.Params().EpochCommitSafetyThreshold()
			require.NoError(t, err)

			epoch1Setup := result.ServiceEvents[0].Event.(*flow.EpochSetup)
			epoch1FinalView := epoch1Setup.FinalView
			epoch1CommitmentDeadline := epoch1FinalView - safetyThreshold

			// finalizing block 1 should trigger EECC
			metricsMock.On("EpochEmergencyFallbackTriggered").Once()
			protoEventsMock.On("EpochEmergencyFallbackTriggered").Once()

			// we begin the epoch in the EpochStaking phase and
			// block 1 will be the first block on or past the epoch commitment deadline
			block1 := unittest.BlockWithParentFixture(head)
			block1.Header.View = epoch1CommitmentDeadline + rand.Uint64()%2
			err = state.Extend(context.Background(), block1)
			require.NoError(t, err)
			assertEpochEmergencyFallbackTriggered(t, state, false) // not triggered before finalization
			err = state.Finalize(context.Background(), block1.ID())
			require.NoError(t, err)
			assertEpochEmergencyFallbackTriggered(t, state, true) // triggered after finalization

			// block 2 will be the first block past the first epoch boundary
			block2 := unittest.BlockWithParentFixture(block1.Header)
			block2.Header.View = epoch1FinalView + 1
			err = state.Extend(context.Background(), block2)
			require.NoError(t, err)
			err = state.Finalize(context.Background(), block2.ID())
			require.NoError(t, err)

			// since EECC has been triggered, epoch transition metrics should not be updated
			metricsMock.AssertNotCalled(t, "EpochTransition", mock.Anything, mock.Anything)
			metricsMock.AssertNotCalled(t, "CurrentEpochCounter", epoch1Setup.Counter+1)
		})
	})

	// if we finalize the first block past the epoch commitment deadline while
	// in the EpochSetup phase, EECC should be triggered
	//
	//                                 Epoch Commitment Deadline
	//                                 |     Epoch Boundary
	//                                 |     |
	//                                 v     v
	// ROOT <- B1 <- B2(R1) <- B3(S1) <- B4 <- B5
	t.Run("passed epoch commitment deadline in EpochSetup phase - should trigger EECC", func(t *testing.T) {

		rootSnapshot := unittest.RootSnapshotFixture(participants)
		metricsMock := mockmodule.NewComplianceMetrics(t)
		mockMetricsForRootSnapshot(metricsMock, rootSnapshot)
		protoEventsMock := mockprotocol.NewConsumer(t)
		protoEventsMock.On("BlockFinalized", mock.Anything)
		protoEventsMock.On("BlockProcessable", mock.Anything, mock.Anything)

		util.RunWithFullProtocolStateAndMetricsAndConsumer(t, rootSnapshot, metricsMock, protoEventsMock, func(db *badger.DB, state *protocol.ParticipantState) {
			head, err := rootSnapshot.Head()
			require.NoError(t, err)
			result, _, err := rootSnapshot.SealedResult()
			require.NoError(t, err)
			safetyThreshold, err := rootSnapshot.Params().EpochCommitSafetyThreshold()
			require.NoError(t, err)

			// add a block for the first seal to reference
			block1 := unittest.BlockWithParentFixture(head)
			block1.SetPayload(flow.EmptyPayload())
			err = state.Extend(context.Background(), block1)
			require.NoError(t, err)
			err = state.Finalize(context.Background(), block1.ID())
			require.NoError(t, err)

			epoch1Setup := result.ServiceEvents[0].Event.(*flow.EpochSetup)
			epoch1FinalView := epoch1Setup.FinalView
			epoch1CommitmentDeadline := epoch1FinalView - safetyThreshold

			// add a participant for the next epoch
			epoch2NewParticipant := unittest.IdentityFixture(unittest.WithRole(flow.RoleVerification))
			epoch2Participants := append(participants, epoch2NewParticipant).Sort(order.Canonical)

			// create the epoch setup event for the second epoch
			epoch2Setup := unittest.EpochSetupFixture(
				unittest.WithParticipants(epoch2Participants),
				unittest.SetupWithCounter(epoch1Setup.Counter+1),
				unittest.WithFinalView(epoch1FinalView+1000),
				unittest.WithFirstView(epoch1FinalView+1),
			)

			receipt1, seal1 := unittest.ReceiptAndSealForBlock(block1)
			receipt1.ExecutionResult.ServiceEvents = []flow.ServiceEvent{epoch2Setup.ServiceEvent()}
			seal1.ResultID = receipt1.ExecutionResult.ID()

			// add a block containing a receipt for block 1
			block2 := unittest.BlockWithParentFixture(block1.Header)
			block2.SetPayload(unittest.PayloadFixture(unittest.WithReceipts(receipt1)))
			err = state.Extend(context.Background(), block2)
			require.NoError(t, err)
			err = state.Finalize(context.Background(), block2.ID())
			require.NoError(t, err)

			// block 3 seals block 1
			block3 := unittest.BlockWithParentFixture(block2.Header)
			block3.SetPayload(flow.Payload{
				Seals: []*flow.Seal{seal1},
			})
			err = state.Extend(context.Background(), block3)
			require.NoError(t, err)
			err = state.Finalize(context.Background(), block3.ID())
			require.NoError(t, err)

			// block 4 will be the first block on or past the epoch commitment deadline
			block4 := unittest.BlockWithParentFixture(block3.Header)
			block4.Header.View = epoch1CommitmentDeadline + rand.Uint64()%2

			// finalizing block 4 should trigger EECC
			metricsMock.On("EpochEmergencyFallbackTriggered").Once()
			protoEventsMock.On("EpochEmergencyFallbackTriggered").Once()

			err = state.Extend(context.Background(), block4)
			require.NoError(t, err)
			assertEpochEmergencyFallbackTriggered(t, state, false) // not triggered before finalization
			err = state.Finalize(context.Background(), block4.ID())
			require.NoError(t, err)
			assertEpochEmergencyFallbackTriggered(t, state, true) // triggered after finalization

			// block 5 will be the first block past the first epoch boundary
			block5 := unittest.BlockWithParentFixture(block4.Header)
			block5.Header.View = epoch1FinalView + 1
			err = state.Extend(context.Background(), block5)
			require.NoError(t, err)
			err = state.Finalize(context.Background(), block5.ID())
			require.NoError(t, err)

			// since EECC has been triggered, epoch transition metrics should not be updated
			metricsMock.AssertNotCalled(t, "EpochTransition", epoch2Setup.Counter, mock.Anything)
			metricsMock.AssertNotCalled(t, "CurrentEpochCounter", epoch2Setup.Counter)
		})
	})

	// if an invalid epoch service event is incorporated, we should:
	//  * not apply the phase transition corresponding to the invalid service event
	//  * immediately trigger EECC
	//
	//                                       Epoch Boundary
	//                                       |
	//                                       v
	// ROOT <- B1 <- B2(R1) <- B3(S1) <- B4 <- B5
	t.Run("epoch transition with invalid service event - should trigger EECC", func(t *testing.T) {

		rootSnapshot := unittest.RootSnapshotFixture(participants)
		metricsMock := mockmodule.NewComplianceMetrics(t)
		mockMetricsForRootSnapshot(metricsMock, rootSnapshot)
		protoEventsMock := mockprotocol.NewConsumer(t)
		protoEventsMock.On("BlockFinalized", mock.Anything)
		protoEventsMock.On("BlockProcessable", mock.Anything, mock.Anything)

		util.RunWithFullProtocolStateAndMetricsAndConsumer(t, rootSnapshot, metricsMock, protoEventsMock, func(db *badger.DB, state *protocol.ParticipantState) {
			head, err := rootSnapshot.Head()
			require.NoError(t, err)
			result, _, err := rootSnapshot.SealedResult()
			require.NoError(t, err)

			// add a block for the first seal to reference
			block1 := unittest.BlockWithParentFixture(head)
			block1.SetPayload(flow.EmptyPayload())
			err = state.Extend(context.Background(), block1)
			require.NoError(t, err)
			err = state.Finalize(context.Background(), block1.ID())
			require.NoError(t, err)

			epoch1Setup := result.ServiceEvents[0].Event.(*flow.EpochSetup)
			epoch1FinalView := epoch1Setup.FinalView

			// add a participant for the next epoch
			epoch2NewParticipant := unittest.IdentityFixture(unittest.WithRole(flow.RoleVerification))
			epoch2Participants := append(participants, epoch2NewParticipant).Sort(order.Canonical)

			// create the epoch setup event for the second epoch
			// this event is invalid because it used a non-contiguous first view
			epoch2Setup := unittest.EpochSetupFixture(
				unittest.WithParticipants(epoch2Participants),
				unittest.SetupWithCounter(epoch1Setup.Counter+1),
				unittest.WithFinalView(epoch1FinalView+1000),
				unittest.WithFirstView(epoch1FinalView+10), // invalid first view
			)

			receipt1, seal1 := unittest.ReceiptAndSealForBlock(block1)
			receipt1.ExecutionResult.ServiceEvents = []flow.ServiceEvent{epoch2Setup.ServiceEvent()}
			seal1.ResultID = receipt1.ExecutionResult.ID()

			// add a block containing a receipt for block 1
			block2 := unittest.BlockWithParentFixture(block1.Header)
			block2.SetPayload(unittest.PayloadFixture(unittest.WithReceipts(receipt1)))
			err = state.Extend(context.Background(), block2)
			require.NoError(t, err)
			err = state.Finalize(context.Background(), block2.ID())
			require.NoError(t, err)

			// block 3 seals block 1
			block3 := unittest.BlockWithParentFixture(block2.Header)
			block3.SetPayload(flow.Payload{
				Seals: []*flow.Seal{seal1},
			})
			err = state.Extend(context.Background(), block3)
			require.NoError(t, err)
			err = state.Finalize(context.Background(), block3.ID())
			require.NoError(t, err)

			// incorporating the service event should trigger EECC
			metricsMock.On("EpochEmergencyFallbackTriggered").Once()
			protoEventsMock.On("EpochEmergencyFallbackTriggered").Once()

			// block 4 is where the service event state change comes into effect
			block4 := unittest.BlockWithParentFixture(block3.Header)
			err = state.Extend(context.Background(), block4)
			require.NoError(t, err)
			assertEpochEmergencyFallbackTriggered(t, state, false) // not triggered before finalization
			err = state.Finalize(context.Background(), block4.ID())
			require.NoError(t, err)
			assertEpochEmergencyFallbackTriggered(t, state, true) // triggered after finalization

			// block 5 is the first block past the current epoch boundary
			block5 := unittest.BlockWithParentFixture(block4.Header)
			block5.Header.View = epoch1Setup.FinalView + 1
			err = state.Extend(context.Background(), block5)
			require.NoError(t, err)
			err = state.Finalize(context.Background(), block5.ID())
			require.NoError(t, err)

			// since EECC has been triggered, epoch transition metrics should not be updated
			metricsMock.AssertNotCalled(t, "EpochTransition", epoch2Setup.Counter, mock.Anything)
			metricsMock.AssertNotCalled(t, "CurrentEpochCounter", epoch2Setup.Counter)
		})
	})
}

func TestExtendInvalidSealsInBlock(t *testing.T) {
	unittest.RunWithBadgerDB(t, func(db *badger.DB) {
		metrics := metrics.NewNoopCollector()
		tracer := trace.NewNoopTracer()
		headers, _, seals, index, payloads, blocks, qcs, setups, commits, statuses, results := storeutil.StorageLayer(t, db)

		// create a event consumer to test epoch transition events
		distributor := events.NewDistributor()
		consumer := mockprotocol.NewConsumer(t)
		distributor.AddConsumer(consumer)
		consumer.On("BlockProcessable", mock.Anything, mock.Anything)

		rootSnapshot := unittest.RootSnapshotFixture(participants)

		state, err := protocol.Bootstrap(metrics, db, headers, seals, results, blocks, qcs, setups, commits, statuses, rootSnapshot)
		require.NoError(t, err)

		head, err := rootSnapshot.Head()
		require.NoError(t, err)

		block1 := unittest.BlockWithParentFixture(head)
		block1.Payload.Guarantees = nil
		block1.Header.PayloadHash = block1.Payload.Hash()

		block1Receipt := unittest.ReceiptForBlockFixture(block1)
		block2 := unittest.BlockWithParentFixture(block1.Header)
		block2.SetPayload(unittest.PayloadFixture(unittest.WithReceipts(block1Receipt)))

		block1Seal := unittest.Seal.Fixture(unittest.Seal.WithResult(&block1Receipt.ExecutionResult))
		block3 := unittest.BlockWithParentFixture(block2.Header)
		block3.SetPayload(flow.Payload{
			Seals: []*flow.Seal{block1Seal},
		})

		sealValidator := mockmodule.NewSealValidator(t)
		sealValidator.On("Validate", mock.Anything).
			Return(func(candidate *flow.Block) *flow.Seal {
				if candidate.ID() == block3.ID() {
					return nil
				}
				seal, _ := seals.HighestInFork(candidate.Header.ParentID)
				return seal
			}, func(candidate *flow.Block) error {
				if candidate.ID() == block3.ID() {
					return engine.NewInvalidInputError("")
				}
				_, err := seals.HighestInFork(candidate.Header.ParentID)
				return err
			}).
			Times(3)

		fullState, err := protocol.NewFullConsensusState(state, index, payloads, tracer, consumer, util.MockBlockTimer(), util.MockReceiptValidator(), sealValidator)
		require.NoError(t, err)

		err = fullState.Extend(context.Background(), block1)
		require.NoError(t, err)
		err = fullState.Extend(context.Background(), block2)
		require.NoError(t, err)
		err = fullState.Extend(context.Background(), block3)
		require.Error(t, err)
		require.True(t, st.IsInvalidExtensionError(err))
	})
}

func TestHeaderExtendValid(t *testing.T) {
	rootSnapshot := unittest.RootSnapshotFixture(participants)
	util.RunWithFollowerProtocolState(t, rootSnapshot, func(db *badger.DB, state *protocol.FollowerState) {
		head, err := rootSnapshot.Head()
		require.NoError(t, err)
		_, seal, err := rootSnapshot.SealedResult()
		require.NoError(t, err)

		extend := unittest.BlockWithParentFixture(head)
		extend.SetPayload(flow.EmptyPayload())

		err = state.ExtendCertified(context.Background(), extend, unittest.CertifyBlock(extend.Header))
		require.NoError(t, err)

		finalCommit, err := state.Final().Commit()
		require.NoError(t, err)
		require.Equal(t, seal.FinalState, finalCommit)
	})
}

func TestHeaderExtendMissingParent(t *testing.T) {
	rootSnapshot := unittest.RootSnapshotFixture(participants)
	util.RunWithFollowerProtocolState(t, rootSnapshot, func(db *badger.DB, state *protocol.FollowerState) {
		extend := unittest.BlockFixture()
		extend.Payload.Guarantees = nil
		extend.Payload.Seals = nil
		extend.Header.Height = 2
		extend.Header.View = 2
		extend.Header.ParentID = unittest.BlockFixture().ID()
		extend.Header.PayloadHash = extend.Payload.Hash()

		err := state.ExtendCertified(context.Background(), &extend, unittest.CertifyBlock(extend.Header))
		require.Error(t, err)
		require.False(t, st.IsInvalidExtensionError(err), err)

		// verify seal not indexed
		var sealID flow.Identifier
		err = db.View(operation.LookupLatestSealAtBlock(extend.ID(), &sealID))
		require.Error(t, err)
		require.ErrorIs(t, err, stoerr.ErrNotFound)
	})
}

func TestHeaderExtendHeightTooSmall(t *testing.T) {
	rootSnapshot := unittest.RootSnapshotFixture(participants)
	util.RunWithFollowerProtocolState(t, rootSnapshot, func(db *badger.DB, state *protocol.FollowerState) {
		head, err := rootSnapshot.Head()
		require.NoError(t, err)

		block1 := unittest.BlockWithParentFixture(head)

		// create another block that points to the previous block `extend` as parent
		// but has _same_ height as parent. This violates the condition that a child's
		// height must increment the parent's height by one, i.e. it should be rejected
		// by the follower right away
		block2 := unittest.BlockWithParentFixture(block1.Header)
		block2.Header.Height = block1.Header.Height

		err = state.ExtendCertified(context.Background(), block1, block2.Header.QuorumCertificate())
		require.NoError(t, err)

		err = state.ExtendCertified(context.Background(), block2, unittest.CertifyBlock(block2.Header))
		require.False(t, st.IsInvalidExtensionError(err))

		// verify seal not indexed
		var sealID flow.Identifier
		err = db.View(operation.LookupLatestSealAtBlock(block2.ID(), &sealID))
		require.ErrorIs(t, err, stoerr.ErrNotFound)
	})
}

func TestHeaderExtendHeightTooLarge(t *testing.T) {
	rootSnapshot := unittest.RootSnapshotFixture(participants)
	util.RunWithFollowerProtocolState(t, rootSnapshot, func(db *badger.DB, state *protocol.FollowerState) {
		head, err := rootSnapshot.Head()
		require.NoError(t, err)

		block := unittest.BlockWithParentFixture(head)
		block.SetPayload(flow.EmptyPayload())
		// set an invalid height
		block.Header.Height = head.Height + 2

		err = state.ExtendCertified(context.Background(), block, unittest.CertifyBlock(block.Header))
		require.False(t, st.IsInvalidExtensionError(err))
	})
}

// TestExtendBlockProcessable tests that BlockProcessable is called correctly and doesn't produce duplicates of same notifications
// when extending blocks with and without certifying QCs.
func TestExtendBlockProcessable(t *testing.T) {
	rootSnapshot := unittest.RootSnapshotFixture(participants)
	head, err := rootSnapshot.Head()
	require.NoError(t, err)
	consumer := mockprotocol.NewConsumer(t)
	util.RunWithFullProtocolStateAndConsumer(t, rootSnapshot, consumer, func(db *badger.DB, state *protocol.ParticipantState) {
		block := unittest.BlockWithParentFixture(head)
		child := unittest.BlockWithParentFixture(block.Header)
		grandChild := unittest.BlockWithParentFixture(child.Header)

		// extend block using certifying QC, expect that BlockProcessable will be emitted once
		consumer.On("BlockProcessable", block.Header, child.Header.QuorumCertificate()).Once()
		err := state.ExtendCertified(context.Background(), block, child.Header.QuorumCertificate())
		require.NoError(t, err)

		// extend block without certifying QC, expect that BlockProcessable won't be called
		err = state.Extend(context.Background(), child)
		require.NoError(t, err)
		consumer.AssertNumberOfCalls(t, "BlockProcessable", 1)

		// extend block using certifying QC, expect that BlockProcessable will be emitted twice.
		// One for parent block and second for current block.
		grandChildCertifyingQC := unittest.CertifyBlock(grandChild.Header)
		consumer.On("BlockProcessable", child.Header, grandChild.Header.QuorumCertificate()).Once()
		consumer.On("BlockProcessable", grandChild.Header, grandChildCertifyingQC).Once()
		err = state.ExtendCertified(context.Background(), grandChild, grandChildCertifyingQC)
		require.NoError(t, err)
	})
}

func TestHeaderExtendBlockNotConnected(t *testing.T) {
	rootSnapshot := unittest.RootSnapshotFixture(participants)
	util.RunWithFollowerProtocolState(t, rootSnapshot, func(db *badger.DB, state *protocol.FollowerState) {
		head, err := rootSnapshot.Head()
		require.NoError(t, err)

		// add 2 blocks, where:
		// first block is added and then finalized;
		// second block is a sibling to the finalized block
		// The Follower should reject this block as an outdated chain extension
		block1 := unittest.BlockWithParentFixture(head)
		err = state.ExtendCertified(context.Background(), block1, unittest.CertifyBlock(block1.Header))
		require.NoError(t, err)

		err = state.Finalize(context.Background(), block1.ID())
		require.NoError(t, err)

		// create a fork at view/height 1 and try to connect it to root
		block2 := unittest.BlockWithParentFixture(head)
		err = state.ExtendCertified(context.Background(), block2, unittest.CertifyBlock(block2.Header))
		require.True(t, st.IsOutdatedExtensionError(err), err)

		// verify seal not indexed
		var sealID flow.Identifier
		err = db.View(operation.LookupLatestSealAtBlock(block2.ID(), &sealID))
		require.ErrorIs(t, err, stoerr.ErrNotFound)
	})
}

func TestHeaderExtendHighestSeal(t *testing.T) {
	rootSnapshot := unittest.RootSnapshotFixture(participants)
	head, err := rootSnapshot.Head()
	require.NoError(t, err)
	util.RunWithFollowerProtocolState(t, rootSnapshot, func(db *badger.DB, state *protocol.FollowerState) {
		// create block2 and block3
		block2 := unittest.BlockWithParentFixture(head)
		block2.SetPayload(flow.EmptyPayload())

		block3 := unittest.BlockWithParentFixture(block2.Header)
		block3.SetPayload(flow.EmptyPayload())

		err := state.ExtendCertified(context.Background(), block2, block3.Header.QuorumCertificate())
		require.NoError(t, err)

		// create seals for block2 and block3
		seal2 := unittest.Seal.Fixture(
			unittest.Seal.WithBlockID(block2.ID()),
		)
		seal3 := unittest.Seal.Fixture(
			unittest.Seal.WithBlockID(block3.ID()),
		)

		// include the seals in block4
		block4 := unittest.BlockWithParentFixture(block3.Header)
		block4.SetPayload(flow.Payload{
			// placing seals in the reversed order to test
			// Extend will pick the highest sealed block
			Seals:      []*flow.Seal{seal3, seal2},
			Guarantees: nil,
		})

		err = state.ExtendCertified(context.Background(), block3, block4.Header.QuorumCertificate())
		require.NoError(t, err)

		err = state.ExtendCertified(context.Background(), block4, unittest.CertifyBlock(block4.Header))
		require.NoError(t, err)

		finalCommit, err := state.AtBlockID(block4.ID()).Commit()
		require.NoError(t, err)
		require.Equal(t, seal3.FinalState, finalCommit)
	})
}

// TestExtendCertifiedInvalidQC checks if ExtendCertified performs a sanity check of certifying QC.
func TestExtendCertifiedInvalidQC(t *testing.T) {
	rootSnapshot := unittest.RootSnapshotFixture(participants)
	head, err := rootSnapshot.Head()
	require.NoError(t, err)
	util.RunWithFullProtocolState(t, rootSnapshot, func(db *badger.DB, state *protocol.ParticipantState) {
		// create child block
		block := unittest.BlockWithParentFixture(head)
		block.SetPayload(flow.EmptyPayload())

		t.Run("qc-invalid-view", func(t *testing.T) {
			certifyingQC := unittest.CertifyBlock(block.Header)
			certifyingQC.View++ // invalidate block view
			err = state.ExtendCertified(context.Background(), block, certifyingQC)
			require.Error(t, err)
			require.False(t, st.IsOutdatedExtensionError(err))
		})
		t.Run("qc-invalid-block-id", func(t *testing.T) {
			certifyingQC := unittest.CertifyBlock(block.Header)
			certifyingQC.BlockID = unittest.IdentifierFixture() // invalidate blockID
			err = state.ExtendCertified(context.Background(), block, certifyingQC)
			require.Error(t, err)
			require.False(t, st.IsOutdatedExtensionError(err))
		})
	})
}

// TestExtendInvalidGuarantee checks if Extend method will reject invalid blocks that contain
// guarantees with invalid guarantors
func TestExtendInvalidGuarantee(t *testing.T) {
	rootSnapshot := unittest.RootSnapshotFixture(participants)
	util.RunWithFullProtocolState(t, rootSnapshot, func(db *badger.DB, state *protocol.ParticipantState) {
		// create a valid block
		head, err := rootSnapshot.Head()
		require.NoError(t, err)

		cluster, err := unittest.SnapshotClusterByIndex(rootSnapshot, 0)
		require.NoError(t, err)

		// prepare for a valid guarantor signer indices to be used in the valid block
		all := cluster.Members().NodeIDs()
		validSignerIndices, err := signature.EncodeSignersToIndices(all, all)
		require.NoError(t, err)

		block := unittest.BlockWithParentFixture(head)
		payload := flow.EmptyPayload()
		payload.Guarantees = []*flow.CollectionGuarantee{
			{
				ChainID:          cluster.ChainID(),
				ReferenceBlockID: head.ID(),
				SignerIndices:    validSignerIndices,
			},
		}

		// now the valid block has a guarantee in the payload with valid signer indices.
		block.SetPayload(payload)

		// check Extend should accept this valid block
		err = state.Extend(context.Background(), block)
		require.NoError(t, err)

		// now the guarantee has invalid signer indices: the checksum should have 4 bytes, but it only has 1
		payload.Guarantees[0].SignerIndices = []byte{byte(1)}
		err = state.Extend(context.Background(), block)
		require.True(t, signature.IsInvalidSignerIndicesError(err), err)
		require.ErrorIs(t, err, signature.ErrInvalidChecksum)
		require.True(t, st.IsInvalidExtensionError(err), err)

		// now the guarantee has invalid signer indices: the checksum should have 4 bytes, but it only has 1
		checksumMismatch := make([]byte, len(validSignerIndices))
		copy(checksumMismatch, validSignerIndices)
		checksumMismatch[0] = byte(1)
		if checksumMismatch[0] == validSignerIndices[0] {
			checksumMismatch[0] = byte(2)
		}
		payload.Guarantees[0].SignerIndices = checksumMismatch
		err = state.Extend(context.Background(), block)
		require.True(t, signature.IsInvalidSignerIndicesError(err), err)
		require.ErrorIs(t, err, signature.ErrInvalidChecksum)
		require.True(t, st.IsInvalidExtensionError(err), err)

		// let's test even if the checksum is correct, but signer indices is still wrong because the tailing are not 0,
		// then the block should still be rejected.
		wrongTailing := make([]byte, len(validSignerIndices))
		copy(wrongTailing, validSignerIndices)
		wrongTailing[len(wrongTailing)-1] = byte(255)

		payload.Guarantees[0].SignerIndices = wrongTailing
		err = state.Extend(context.Background(), block)
		require.Error(t, err)
		require.True(t, signature.IsInvalidSignerIndicesError(err), err)
		require.ErrorIs(t, err, signature.ErrIllegallyPaddedBitVector)
		require.True(t, st.IsInvalidExtensionError(err), err)

		// test imcompatible bit vector length
		wrongbitVectorLength := validSignerIndices[0 : len(validSignerIndices)-1]
		payload.Guarantees[0].SignerIndices = wrongbitVectorLength
		err = state.Extend(context.Background(), block)
		require.True(t, signature.IsInvalidSignerIndicesError(err), err)
		require.ErrorIs(t, err, signature.ErrIncompatibleBitVectorLength)
		require.True(t, st.IsInvalidExtensionError(err), err)

		// revert back to good value
		payload.Guarantees[0].SignerIndices = validSignerIndices

		// test the ReferenceBlockID is not found
		payload.Guarantees[0].ReferenceBlockID = flow.ZeroID
		err = state.Extend(context.Background(), block)
		require.ErrorIs(t, err, storage.ErrNotFound)
		require.True(t, st.IsInvalidExtensionError(err), err)

		// revert back to good value
		payload.Guarantees[0].ReferenceBlockID = head.ID()

		// TODO: test the guarantee has bad reference block ID that would return protocol.ErrNextEpochNotCommitted
		// this case is not easy to create, since the test case has no such block yet.
<<<<<<< HEAD
		// we need to refactor the MutableState to add a guaranteeValidator, so that we can mock it and
		// return the protocol.ErrNextEpochNotCommitted for testing
=======
		// we need to refactor the ParticipantState to add a guaranteeValidator, so that we can mock it and
		// return the ErrEpochNotCommitted for testing
>>>>>>> 7fa3ec29

		// test the guarantee has wrong chain ID, and should return ErrClusterNotFound
		payload.Guarantees[0].ChainID = flow.ChainID("some_bad_chain_ID")
		err = state.Extend(context.Background(), block)
		require.Error(t, err)
		require.ErrorIs(t, err, realprotocol.ErrClusterNotFound)
		require.True(t, st.IsInvalidExtensionError(err), err)
	})
}

// If block B is finalized and contains a seal for block A, then A is the last sealed block
func TestSealed(t *testing.T) {
	rootSnapshot := unittest.RootSnapshotFixture(participants)
	util.RunWithFollowerProtocolState(t, rootSnapshot, func(db *badger.DB, state *protocol.FollowerState) {
		head, err := rootSnapshot.Head()
		require.NoError(t, err)

		// block 1 will be sealed
		block1 := unittest.BlockWithParentFixture(head)

		receipt1, seal1 := unittest.ReceiptAndSealForBlock(block1)

		// block 2 contains receipt for block 1
		block2 := unittest.BlockWithParentFixture(block1.Header)
		block2.SetPayload(unittest.PayloadFixture(unittest.WithReceipts(receipt1)))

		err = state.ExtendCertified(context.Background(), block1, block2.Header.QuorumCertificate())
		require.NoError(t, err)
		err = state.Finalize(context.Background(), block1.ID())
		require.NoError(t, err)

		// block 3 contains seal for block 1
		block3 := unittest.BlockWithParentFixture(block2.Header)
		block3.SetPayload(flow.Payload{
			Seals: []*flow.Seal{seal1},
		})

		err = state.ExtendCertified(context.Background(), block2, block3.Header.QuorumCertificate())
		require.NoError(t, err)
		err = state.Finalize(context.Background(), block2.ID())
		require.NoError(t, err)

		err = state.ExtendCertified(context.Background(), block3, unittest.CertifyBlock(block3.Header))
		require.NoError(t, err)
		err = state.Finalize(context.Background(), block3.ID())
		require.NoError(t, err)

		sealed, err := state.Sealed().Head()
		require.NoError(t, err)
		require.Equal(t, block1.ID(), sealed.ID())
	})
}

// Test that when adding a block to database, there are only two cases at any point of time:
// 1) neither the block header, nor the payload index exist in database
// 2) both the block header and the payload index can be found in database
// A non atomic bug would be: header is found in DB, but payload index is not found
func TestCacheAtomicity(t *testing.T) {
	rootSnapshot := unittest.RootSnapshotFixture(participants)
	util.RunWithFollowerProtocolStateAndHeaders(t, rootSnapshot,
		func(db *badger.DB, state *protocol.FollowerState, headers storage.Headers, index storage.Index) {
			head, err := rootSnapshot.Head()
			require.NoError(t, err)

			block := unittest.BlockWithParentFixture(head)
			blockID := block.ID()

			// check 100 times to see if either 1) or 2) satisfies
			var wg sync.WaitGroup
			wg.Add(1)
			go func(blockID flow.Identifier) {
				for i := 0; i < 100; i++ {
					_, err := headers.ByBlockID(blockID)
					if errors.Is(err, stoerr.ErrNotFound) {
						continue
					}
					require.NoError(t, err)

					_, err = index.ByBlockID(blockID)
					require.NoError(t, err, "found block ID, but index is missing, DB updates is non-atomic")
				}
				wg.Done()
			}(blockID)

			// storing the block to database, which supposed to be atomic updates to headers and index,
			// both to badger database and the cache.
			err = state.ExtendCertified(context.Background(), block, unittest.CertifyBlock(block.Header))
			require.NoError(t, err)
			wg.Wait()
		})
}

// TestHeaderInvalidTimestamp tests that extending header with invalid timestamp results in sentinel error
func TestHeaderInvalidTimestamp(t *testing.T) {
	unittest.RunWithBadgerDB(t, func(db *badger.DB) {
		metrics := metrics.NewNoopCollector()
		tracer := trace.NewNoopTracer()
		headers, _, seals, index, payloads, blocks, qcs, setups, commits, statuses, results := storeutil.StorageLayer(t, db)

		// create a event consumer to test epoch transition events
		distributor := events.NewDistributor()
		consumer := mockprotocol.NewConsumer(t)
		distributor.AddConsumer(consumer)

		block, result, seal := unittest.BootstrapFixture(participants)
		qc := unittest.QuorumCertificateFixture(unittest.QCWithRootBlockID(block.ID()))
		rootSnapshot, err := inmem.SnapshotFromBootstrapState(block, result, seal, qc)
		require.NoError(t, err)

		state, err := protocol.Bootstrap(metrics, db, headers, seals, results, blocks, qcs, setups, commits, statuses, rootSnapshot)
		require.NoError(t, err)

		blockTimer := &mockprotocol.BlockTimer{}
		blockTimer.On("Validate", mock.Anything, mock.Anything).Return(realprotocol.NewInvalidBlockTimestamp(""))

		fullState, err := protocol.NewFullConsensusState(state, index, payloads, tracer, consumer, blockTimer, util.MockReceiptValidator(), util.MockSealValidator(seals))
		require.NoError(t, err)

		extend := unittest.BlockWithParentFixture(block.Header)
		extend.Payload.Guarantees = nil
		extend.Header.PayloadHash = extend.Payload.Hash()

		err = fullState.Extend(context.Background(), extend)
		assert.Error(t, err, "a proposal with invalid timestamp has to be rejected")
		assert.True(t, st.IsInvalidExtensionError(err), "if timestamp is invalid it should return invalid block error")
	})
}

func assertEpochEmergencyFallbackTriggered(t *testing.T, state realprotocol.State, expected bool) {
	triggered, err := state.Params().EpochFallbackTriggered()
	require.NoError(t, err)
	assert.Equal(t, expected, triggered)
}

// mockMetricsForRootSnapshot mocks the given metrics mock object to expect all
// metrics which are set during bootstrapping and building blocks.
func mockMetricsForRootSnapshot(metricsMock *mockmodule.ComplianceMetrics, rootSnapshot *inmem.Snapshot) {
	metricsMock.On("CurrentEpochCounter", rootSnapshot.Encodable().Epochs.Current.Counter)
	metricsMock.On("CurrentEpochPhase", rootSnapshot.Encodable().Phase)
	metricsMock.On("CurrentEpochFinalView", rootSnapshot.Encodable().Epochs.Current.FinalView)
	metricsMock.On("CommittedEpochFinalView", rootSnapshot.Encodable().Epochs.Current.FinalView)
	metricsMock.On("CurrentDKGPhase1FinalView", rootSnapshot.Encodable().Epochs.Current.DKGPhase1FinalView)
	metricsMock.On("CurrentDKGPhase2FinalView", rootSnapshot.Encodable().Epochs.Current.DKGPhase2FinalView)
	metricsMock.On("CurrentDKGPhase3FinalView", rootSnapshot.Encodable().Epochs.Current.DKGPhase3FinalView)
	metricsMock.On("BlockSealed", mock.Anything)
	metricsMock.On("BlockFinalized", mock.Anything)
	metricsMock.On("FinalizedHeight", mock.Anything)
	metricsMock.On("SealedHeight", mock.Anything)
}<|MERGE_RESOLUTION|>--- conflicted
+++ resolved
@@ -2129,13 +2129,8 @@
 
 		// TODO: test the guarantee has bad reference block ID that would return protocol.ErrNextEpochNotCommitted
 		// this case is not easy to create, since the test case has no such block yet.
-<<<<<<< HEAD
-		// we need to refactor the MutableState to add a guaranteeValidator, so that we can mock it and
+		// we need to refactor the ParticipantState to add a guaranteeValidator, so that we can mock it and
 		// return the protocol.ErrNextEpochNotCommitted for testing
-=======
-		// we need to refactor the ParticipantState to add a guaranteeValidator, so that we can mock it and
-		// return the ErrEpochNotCommitted for testing
->>>>>>> 7fa3ec29
 
 		// test the guarantee has wrong chain ID, and should return ErrClusterNotFound
 		payload.Guarantees[0].ChainID = flow.ChainID("some_bad_chain_ID")
