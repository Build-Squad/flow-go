// (c) 2019 Dapper Labs - ALL RIGHTS RESERVED

package badger_test

import (
	"math/rand"
	"testing"
	"time"

	"github.com/dgraph-io/badger/v2"
	"github.com/stretchr/testify/assert"
	"github.com/stretchr/testify/require"

	"github.com/dapperlabs/flow-go/model/flow"
	"github.com/dapperlabs/flow-go/model/flow/filter"
	protocol "github.com/dapperlabs/flow-go/state/protocol/badger"
	"github.com/dapperlabs/flow-go/state/protocol/util"
	"github.com/dapperlabs/flow-go/utils/unittest"
)

func init() {
	rand.Seed(time.Now().UnixNano())
}

func TestHead(t *testing.T) {
	util.RunWithProtocolState(t, func(db *badger.DB, state *protocol.State) {

		identities := unittest.IdentityListFixture(5, unittest.WithAllRoles())
		root, result, seal := unittest.BootstrapFixture(identities)
		err := state.Mutate().Bootstrap(root, result, seal)
		require.NoError(t, err)

		header := root.Header

		t.Run("works with block number", func(t *testing.T) {
			retrieved, err := state.AtHeight(header.Height).Head()
			require.NoError(t, err)
			require.Equal(t, header.ID(), retrieved.ID())
		})

		t.Run("works with block id", func(t *testing.T) {
			retrieved, err := state.AtBlockID(header.ID()).Head()
			require.NoError(t, err)
			require.Equal(t, header.ID(), retrieved.ID())
		})

		t.Run("works with finalized block", func(t *testing.T) {
			retrieved, err := state.Final().Head()
			require.NoError(t, err)
			require.Equal(t, header.ID(), retrieved.ID())
		})
	})
}

func TestIdentities(t *testing.T) {
	util.RunWithProtocolState(t, func(db *badger.DB, state *protocol.State) {

		identities := unittest.IdentityListFixture(5, unittest.WithAllRoles())
		root, result, seal := unittest.BootstrapFixture(identities)
		err := state.Mutate().Bootstrap(root, result, seal)
		require.NoError(t, err)

		actual, err := state.Final().Identities(filter.Any)
		require.NoError(t, err)
		assert.ElementsMatch(t, identities, actual)
	})
}

func TestClusters(t *testing.T) {
	util.RunWithProtocolState(t, func(db *badger.DB, state *protocol.State) {

		nClusters := 3
		nCollectors := 7
<<<<<<< HEAD

		collectors := unittest.IdentityListFixture(nCollectors, unittest.WithRole(flow.RoleCollection))
		identities := append(unittest.IdentityListFixture(4, unittest.WithAllRolesExcept(flow.RoleCollection)), collectors...)

=======

		collectors := unittest.IdentityListFixture(nCollectors, unittest.WithRole(flow.RoleCollection))
		identities := append(unittest.IdentityListFixture(4, unittest.WithAllRolesExcept(flow.RoleCollection)), collectors...)

>>>>>>> 5e32ecc2
		root, result, seal := unittest.BootstrapFixture(identities)
		setup := seal.ServiceEvents[0].Event.(*flow.EpochSetup)
		commit := seal.ServiceEvents[1].Event.(*flow.EpochCommit)
		setup.Assignments = unittest.ClusterAssignment(uint(nClusters), collectors)
		commit.ClusterQCs = make([]*flow.QuorumCertificate, nClusters)
		for i := 0; i < nClusters; i++ {
			commit.ClusterQCs[i] = unittest.QuorumCertificateFixture()
		}
		err := state.Mutate().Bootstrap(root, result, seal)
		require.NoError(t, err)

		expectedClusters, err := flow.NewClusterList(setup.Assignments, collectors)
		require.NoError(t, err)
<<<<<<< HEAD
		actualClusters, err := state.Final().Clusters()
=======
		actualClusters, err := state.Final().Epochs().Current().Clustering()
>>>>>>> 5e32ecc2
		require.NoError(t, err)

		require.Equal(t, nClusters, len(expectedClusters))
		require.Equal(t, len(expectedClusters), len(actualClusters))
<<<<<<< HEAD

		for i := 0; i < nClusters; i++ {
			expected := expectedClusters[i]
			actual := actualClusters[i]

=======

		for i := 0; i < nClusters; i++ {
			expected := expectedClusters[i]
			actual := actualClusters[i]

>>>>>>> 5e32ecc2
			assert.Equal(t, len(expected), len(actual))
			assert.Equal(t, expected.Fingerprint(), actual.Fingerprint())
		}
	})
}

func TestSeed(t *testing.T) {

	// should not be able to get random beacon seed from a block with no children
	t.Run("no children", func(t *testing.T) {
		util.RunWithProtocolState(t, func(db *badger.DB, state *protocol.State) {

			identities := unittest.IdentityListFixture(5, unittest.WithAllRoles())
			root, result, seal := unittest.BootstrapFixture(identities)
			err := state.Mutate().Bootstrap(root, result, seal)
			require.NoError(t, err)

			_, err = state.Final().(*protocol.BlockSnapshot).Seed(1, 2, 3, 4)
			t.Log(err)
			assert.Error(t, err)
		})
	})

	// should not be able to get random beacon seed from a block with only invalid
	// or unvalidated children
	t.Run("un-validated child", func(t *testing.T) {
		util.RunWithProtocolState(t, func(db *badger.DB, state *protocol.State) {

			identities := unittest.IdentityListFixture(5, unittest.WithAllRoles())
			root, result, seal := unittest.BootstrapFixture(identities)

			err := state.Mutate().Bootstrap(root, result, seal)
			require.NoError(t, err)

			// add child
			unvalidatedChild := unittest.BlockWithParentFixture(root.Header)
			unvalidatedChild.Payload.Guarantees = nil
			unvalidatedChild.Header.PayloadHash = unvalidatedChild.Payload.Hash()
			err = state.Mutate().Extend(&unvalidatedChild)
			assert.Nil(t, err)

			_, err = state.Final().(*protocol.BlockSnapshot).Seed(1, 2, 3, 4)
			t.Log(err)
			assert.Error(t, err)
		})
	})

	// should be able to get random beacon seed from a block with a valid child
	t.Run("valid child", func(t *testing.T) {
		t.Skip()
		// TODO
	})
}<|MERGE_RESOLUTION|>--- conflicted
+++ resolved
@@ -71,17 +71,10 @@
 
 		nClusters := 3
 		nCollectors := 7
-<<<<<<< HEAD
 
 		collectors := unittest.IdentityListFixture(nCollectors, unittest.WithRole(flow.RoleCollection))
 		identities := append(unittest.IdentityListFixture(4, unittest.WithAllRolesExcept(flow.RoleCollection)), collectors...)
 
-=======
-
-		collectors := unittest.IdentityListFixture(nCollectors, unittest.WithRole(flow.RoleCollection))
-		identities := append(unittest.IdentityListFixture(4, unittest.WithAllRolesExcept(flow.RoleCollection)), collectors...)
-
->>>>>>> 5e32ecc2
 		root, result, seal := unittest.BootstrapFixture(identities)
 		setup := seal.ServiceEvents[0].Event.(*flow.EpochSetup)
 		commit := seal.ServiceEvents[1].Event.(*flow.EpochCommit)
@@ -95,28 +88,16 @@
 
 		expectedClusters, err := flow.NewClusterList(setup.Assignments, collectors)
 		require.NoError(t, err)
-<<<<<<< HEAD
-		actualClusters, err := state.Final().Clusters()
-=======
 		actualClusters, err := state.Final().Epochs().Current().Clustering()
->>>>>>> 5e32ecc2
 		require.NoError(t, err)
 
 		require.Equal(t, nClusters, len(expectedClusters))
 		require.Equal(t, len(expectedClusters), len(actualClusters))
-<<<<<<< HEAD
 
 		for i := 0; i < nClusters; i++ {
 			expected := expectedClusters[i]
 			actual := actualClusters[i]
 
-=======
-
-		for i := 0; i < nClusters; i++ {
-			expected := expectedClusters[i]
-			actual := actualClusters[i]
-
->>>>>>> 5e32ecc2
 			assert.Equal(t, len(expected), len(actual))
 			assert.Equal(t, expected.Fingerprint(), actual.Fingerprint())
 		}
@@ -134,7 +115,7 @@
 			err := state.Mutate().Bootstrap(root, result, seal)
 			require.NoError(t, err)
 
-			_, err = state.Final().(*protocol.BlockSnapshot).Seed(1, 2, 3, 4)
+			_, err = state.Final().(*protocol.Snapshot).Seed(1, 2, 3, 4)
 			t.Log(err)
 			assert.Error(t, err)
 		})
@@ -158,7 +139,7 @@
 			err = state.Mutate().Extend(&unvalidatedChild)
 			assert.Nil(t, err)
 
-			_, err = state.Final().(*protocol.BlockSnapshot).Seed(1, 2, 3, 4)
+			_, err = state.Final().(*protocol.Snapshot).Seed(1, 2, 3, 4)
 			t.Log(err)
 			assert.Error(t, err)
 		})
