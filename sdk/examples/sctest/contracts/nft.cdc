

pub resource interface INFT {
    // The unique ID that each NFT has
    pub let id: Int
}

pub resource NFT: INFT {
    pub let id: Int

    init(newID: Int) {
        pre {
            newID > 0:
                "NFT ID must be positive!"
        }
        self.id = newID
    }
}

// possibility for each account with NFTs to have a copy of this resource that they keep their NFTs in
// they could send one NFT, multiple at a time, or potentially even send the entire collection in one go
pub resource interface INFTCollection {

    // dictionary of NFT conforming tokens
    pub var ownedNFTs: <-{Int: NFT}

    pub fun transfer(recipient: &NFTCollection, tokenID: Int) {
        pre {
            self.ownedNFTs[tokenID] != nil:
                "Token ID to transfer does not exist!"
        }
    }

    pub fun withdraw(tokenID: Int): <-NFT

    pub fun deposit(token: <-NFT): Void {
        pre {
            token.id >= 0:
                "ID cannot be negative"
        }
    }
}

pub resource NFTCollection: INFTCollection {
    // dictionary of NFT conforming tokens
    // NFT is a resource type with an `Int` ID field
    pub var ownedNFTs: <-{Int: NFT}

    init () {
        self.ownedNFTs = {}
    }

    // withdraw removes an NFT from the collection and moves it to the caller
    pub fun withdraw(tokenID: Int): <-NFT {
        let token <- self.ownedNFTs.remove(key: tokenID) ?? panic("missing NFT")
            
        return <-token
    }

    // deposit takes a NFT and adds it to the collections dictionary
    // and adds the ID to the id array
    pub fun deposit(token: <-NFT): Void {
        let id: Int = token.id

        // add the new token to the dictionary which removes the old one
        let oldToken <- self.ownedNFTs[id] <- token

        destroy oldToken
    }

    // transfer takes a reference to another user's NFT collection,
    // takes the NFT out of this collection, and deposits it
    // in the reference's collection
    pub fun transfer(recipient: &NFTCollection, tokenID: Int): Void {

        // remove the token from the dictionary get the token from the optional
        let token <- self.withdraw(tokenID: tokenID)

        // deposit it in the recipient's account
        recipient.deposit(token: <-token)
    }

    // idExists checks to see if a NFT with the given ID exists in the collection
    pub fun idExists(tokenID: Int): Bool {
        return self.ownedNFTs[tokenID] != nil
    }

    // getIDs returns an array of the IDs that are in the collection
    pub fun getIDs(): [Int] {
        return self.ownedNFTs.keys
    }

    destroy() {
        destroy self.ownedNFTs
    }

    // createCollection returns a new collection resource to the caller
    pub fun createCollection(): <-NFTCollection {
        return <- create NFTCollection()
    }
}

pub fun createNFT(id: Int): <-NFT {
    return <- create NFT(newID: id)
}

<<<<<<< HEAD
pub fun createCollection(token: <-NFT): <-NFTCollection {
    return <- create NFTCollection(firstToken: <-token)
=======
fun createCollection(): <-NFTCollection {
    return <- create NFTCollection()
>>>>>>> 771b44a8
}
<|MERGE_RESOLUTION|>--- conflicted
+++ resolved
@@ -104,11 +104,6 @@
     return <- create NFT(newID: id)
 }
 
-<<<<<<< HEAD
-pub fun createCollection(token: <-NFT): <-NFTCollection {
-    return <- create NFTCollection(firstToken: <-token)
-=======
-fun createCollection(): <-NFTCollection {
+pub fun createCollection(): <-NFTCollection {
     return <- create NFTCollection()
->>>>>>> 771b44a8
 }
