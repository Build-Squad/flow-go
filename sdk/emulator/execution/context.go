--- conflicted
+++ resolved
@@ -151,18 +151,12 @@
 	accountID := address.Bytes()
 	i := index.Int()
 
-<<<<<<< HEAD
-	_, exists := r.ledger.Get(fullKey(string(accountID), "", keyBalance))
-	if !exists {
-		return publicKey, fmt.Errorf("account with ID %s does not exist", accountID)
-=======
 	bal, err := r.ledger.Get(fullKey(string(accountID), "", keyBalance))
 	if err != nil {
 		return nil, err
 	}
 	if bal == nil {
 		return nil, fmt.Errorf("account with ID %s does not exist", accountID)
->>>>>>> 609b58e5
 	}
 
 	publicKeys, err := r.getAccountPublicKeys(accountID)
