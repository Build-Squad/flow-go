package execution

import (
	"errors"
	"fmt"
	"math/big"
	"strings"

	"github.com/dapperlabs/flow-go/language/runtime"
	"github.com/dapperlabs/flow-go/model/flow"
	"github.com/dapperlabs/flow-go/sdk/abi/values"
	"github.com/dapperlabs/flow-go/sdk/keys"
)

type LoggerFunc func(string)
type CheckerFunc func([]byte, runtime.Location) error

// RuntimeContext implements host functionality required by the Cadence runtime.
//
// A context is short-lived and is intended to be used when executing a single transaction.
//
// The logic in this runtime context is specific to the emulator and is designed to be
// used with an EmulatedBlockchain instance.
type RuntimeContext struct {
<<<<<<< HEAD
	ledger          *flow.LedgerView
	signingAccounts []flow.Address
=======
	registers       *flow.RegistersView
	signingAccounts []values.Address
>>>>>>> f3d698af
	logger          LoggerFunc
	checker         CheckerFunc
	events          []values.Event
}

// NewRuntimeContext returns a new RuntimeContext instance.
func NewRuntimeContext(ledger *flow.LedgerView) *RuntimeContext {
	return &RuntimeContext{
<<<<<<< HEAD
		ledger:  ledger,
		logger:  func(string) {},
		checker: func([]byte, runtime.Location) error { return nil },
		events:  make([]flow.Event, 0),
=======
		registers: registers,
		logger:    func(string) {},
		checker:   func([]byte, runtime.Location) error { return nil },
		events:    make([]values.Event, 0),
>>>>>>> f3d698af
	}
}

// SetSigningAccounts sets the signing accounts for this context.
//
// Signing accounts are the accounts that signed the transaction executing
// inside this context.
func (r *RuntimeContext) SetSigningAccounts(accounts []flow.Address) {
	signingAccounts := make([]values.Address, len(accounts))

	for i, account := range accounts {
		signingAccounts[i] = values.Address(account)
	}

	r.signingAccounts = signingAccounts
}

// GetSigningAccounts gets the signing accounts for this context.
//
// Signing accounts are the accounts that signed the transaction executing
// inside this context.
func (r *RuntimeContext) GetSigningAccounts() []values.Address {
	return r.signingAccounts
}

// SetLogger sets the logging function for this context.
func (r *RuntimeContext) SetLogger(logger LoggerFunc) {
	r.logger = logger
}

// SetChecker sets the semantic checker function for this context.
func (r *RuntimeContext) SetChecker(checker CheckerFunc) {
	r.checker = checker
}

// Events returns all events emitted by the runtime to this context.
func (r *RuntimeContext) Events() []values.Event {
	return r.events
}

// GetValue gets a register value from the world state.
<<<<<<< HEAD
func (r *RuntimeContext) GetValue(owner, controller, key []byte) ([]byte, error) {
	v, _ := r.ledger.Get(fullKey(string(owner), string(controller), string(key)))
=======
func (r *RuntimeContext) GetValue(owner, controller, key values.Bytes) (values.Bytes, error) {
	v, _ := r.registers.Get(fullKey(string(owner), string(controller), string(key)))
>>>>>>> f3d698af
	return v, nil
}

// SetValue sets a register value in the world state.
<<<<<<< HEAD
func (r *RuntimeContext) SetValue(owner, controller, key, value []byte) error {
	r.ledger.Set(fullKey(string(owner), string(controller), string(key)), value)
=======
func (r *RuntimeContext) SetValue(owner, controller, key, value values.Bytes) error {
	r.registers.Set(fullKey(string(owner), string(controller), string(key)), value)
>>>>>>> f3d698af
	return nil
}

// CreateAccount creates a new account and inserts it into the world state.
//
// This function returns an error if the input is invalid.
//
// After creating the account, this function calls the onAccountCreated callback registered
// with this context.
<<<<<<< HEAD
func (r *RuntimeContext) CreateAccount(publicKeys [][]byte, code []byte) (flow.Address, error) {
	latestAccountID, _ := r.ledger.Get(keyLatestAccount)
=======
func (r *RuntimeContext) CreateAccount(publicKeys []values.Bytes, code values.Bytes) (values.Address, error) {
	latestAccountID, _ := r.registers.Get(keyLatestAccount)
>>>>>>> f3d698af

	accountIDInt := big.NewInt(0).SetBytes(latestAccountID)
	accountIDBytes := accountIDInt.Add(accountIDInt, big.NewInt(1)).Bytes()

	accountAddress := values.Address(flow.BytesToAddress(accountIDBytes))

	accountID := accountAddress[:]

	// prevent invalid code from being deployed to account
	if err := r.checkProgram(code, accountAddress); err != nil {
		return values.Address{}, err
	}

	r.ledger.Set(fullKey(string(accountID), "", keyBalance), big.NewInt(0).Bytes())
	r.ledger.Set(fullKey(string(accountID), string(accountID), keyCode), code)

	err := r.setAccountPublicKeys(accountID, publicKeys)
	if err != nil {
		return values.Address{}, err
	}

	r.ledger.Set(keyLatestAccount, accountID)

	r.Log("Creating new account\n")
	r.Log(fmt.Sprintf("Address: %x", accountAddress))
	r.Log(fmt.Sprintf("Code:\n%s", string(code)))

	return accountAddress, nil
}

// AddAccountKey adds a public key to an existing account.
//
// This function returns an error if the specified account does not exist or
// if the key insertion fails.
func (r *RuntimeContext) AddAccountKey(address values.Address, publicKey values.Bytes) error {
	accountID := address[:]

	_, exists := r.ledger.Get(fullKey(string(accountID), "", keyBalance))
	if !exists {
		return fmt.Errorf("account with ID %s does not exist", accountID)
	}

	publicKeys, err := r.getAccountPublicKeys(accountID)
	if err != nil {
		return err
	}

	publicKeys = append(publicKeys, publicKey)

	return r.setAccountPublicKeys(accountID, publicKeys)
}

// RemoveAccountKey removes a public key by index from an existing account.
//
// This function returns an error if the specified account does not exist, the
// provided key is invalid, or if key deletion fails.
func (r *RuntimeContext) RemoveAccountKey(address values.Address, index values.Int) (publicKey values.Bytes, err error) {
	accountID := address[:]
	i := index.ToInt()

	_, exists := r.ledger.Get(fullKey(string(accountID), "", keyBalance))
	if !exists {
		return nil, fmt.Errorf("account with ID %s does not exist", accountID)
	}

	publicKeys, err := r.getAccountPublicKeys(accountID)
	if err != nil {
		return nil, err
	}

	if i < 0 || i > len(publicKeys)-1 {
		return nil, fmt.Errorf("invalid key index %d, account has %d keys", i, len(publicKeys))
	}

	removedKey := publicKeys[i]

	publicKeys = append(publicKeys[:i], publicKeys[i+1:]...)

	err = r.setAccountPublicKeys(accountID, publicKeys)
	if err != nil {
		return nil, err
	}

	return removedKey, nil
}

<<<<<<< HEAD
func (r *RuntimeContext) getAccountPublicKeys(accountID []byte) (publicKeys [][]byte, err error) {
	countBytes, exists := r.ledger.Get(
=======
func (r *RuntimeContext) getAccountPublicKeys(accountID []byte) (publicKeys []values.Bytes, err error) {
	countBytes, exists := r.registers.Get(
>>>>>>> f3d698af
		fullKey(string(accountID), string(accountID), keyPublicKeyCount),
	)
	if !exists {
		return []values.Bytes{}, fmt.Errorf("key count not set")
	}

	count := int(big.NewInt(0).SetBytes(countBytes).Int64())

	publicKeys = make([]values.Bytes, count)

	for i := 0; i < count; i++ {
		publicKey, exists := r.ledger.Get(
			fullKey(string(accountID), string(accountID), keyPublicKey(i)),
		)
		if !exists {
			return nil, fmt.Errorf("failed to retrieve key from account %s", accountID)
		}

		publicKeys[i] = publicKey
	}

	return publicKeys, nil
}

func (r *RuntimeContext) setAccountPublicKeys(accountID []byte, publicKeys []values.Bytes) error {
	var existingCount int

	countBytes, exists := r.ledger.Get(
		fullKey(string(accountID), string(accountID), keyPublicKeyCount),
	)
	if exists {
		existingCount = int(big.NewInt(0).SetBytes(countBytes).Int64())
	} else {
		existingCount = 0
	}

	newCount := len(publicKeys)

	r.ledger.Set(
		fullKey(string(accountID), string(accountID), keyPublicKeyCount),
		big.NewInt(int64(newCount)).Bytes(),
	)

	for i, publicKey := range publicKeys {
		if err := keys.ValidateEncodedPublicKey(publicKey); err != nil {
			return err
		}

		r.ledger.Set(
			fullKey(string(accountID), string(accountID), keyPublicKey(i)),
			publicKey,
		)
	}

	// delete leftover keys
	for i := newCount; i < existingCount; i++ {
		r.ledger.Delete(fullKey(string(accountID), string(accountID), keyPublicKey(i)))
	}

	return nil
}

// UpdateAccountCode updates the deployed code on an existing account.
//
// This function returns an error if the specified account does not exist or is
// not a valid signing account.
func (r *RuntimeContext) UpdateAccountCode(address values.Address, code values.Bytes) (err error) {
	// prevent invalid code from being deployed to account
	if err := r.checkProgram(code, address); err != nil {
		return err
	}

	accountID := address[:]

	if !r.isValidSigningAccount(address) {
		return fmt.Errorf("not permitted to update account with ID %s", accountID)
	}

	_, exists := r.ledger.Get(fullKey(string(accountID), "", keyBalance))
	if !exists {
		return fmt.Errorf("account with ID %s does not exist", accountID)
	}

	r.ledger.Set(fullKey(string(accountID), string(accountID), keyCode), code)

	return nil
}

// GetAccount gets an account by address.
//
// The function returns nil if the specified account does not exist.
func (r *RuntimeContext) GetAccount(address flow.Address) *flow.Account {
	accountID := address.Bytes()

	balanceBytes, exists := r.ledger.Get(fullKey(string(accountID), "", keyBalance))
	if !exists {
		return nil
	}

	balanceInt := big.NewInt(0).SetBytes(balanceBytes)

	code, _ := r.ledger.Get(fullKey(string(accountID), string(accountID), keyCode))

	publicKeys, err := r.getAccountPublicKeys(accountID)
	if err != nil {
		panic(err)
	}

	accountPublicKeys := make([]flow.AccountPublicKey, len(publicKeys))
	for i, publicKey := range publicKeys {
		accountPublicKey, err := flow.DecodeAccountPublicKey(publicKey)
		if err != nil {
			panic(err)
		}

		accountPublicKeys[i] = accountPublicKey
	}

	return &flow.Account{
		Address: address,
		Balance: balanceInt.Uint64(),
		Code:    code,
		Keys:    accountPublicKeys,
	}
}

// ResolveImport imports code for the provided import location.
//
// This function returns an error if the import location is not an account address,
// or if there is no code deployed at the specified address.
func (r *RuntimeContext) ResolveImport(location runtime.Location) (values.Bytes, error) {
	addressLocation, ok := location.(runtime.AddressLocation)
	if !ok {
		return nil, errors.New("import location must be an account address")
	}

	accountID := []byte(addressLocation)

	code, exists := r.ledger.Get(fullKey(string(accountID), string(accountID), keyCode))
	if !exists {
		return nil, fmt.Errorf("no code deployed at address %x", accountID)
	}

	return code, nil
}

// Log logs a message from the runtime.
//
// This functions calls the onLog callback registered with this context.
func (r *RuntimeContext) Log(message string) {
	r.logger(message)
}

// EmitEvent is called when an event is emitted by the runtime.
func (r *RuntimeContext) EmitEvent(event values.Event) {
	r.events = append(r.events, event)
}

func (r *RuntimeContext) isValidSigningAccount(address values.Address) bool {
	for _, accountAddress := range r.GetSigningAccounts() {
		if accountAddress == address {
			return true
		}
	}

	return false
}

// checkProgram checks the given code for syntactic and semantic correctness.
func (r *RuntimeContext) checkProgram(code []byte, address values.Address) error {
	if code == nil {
		return nil
	}

	location := runtime.AddressLocation(address[:])

	return r.checker(code, location)
}

const (
	keyLatestAccount  = "latest_account"
	keyBalance        = "balance"
	keyCode           = "code"
	keyPublicKeyCount = "public_key_count"
)

func fullKey(owner, controller, key string) string {
	return strings.Join([]string{owner, controller, key}, "__")
}

func keyPublicKey(index int) string {
	return fmt.Sprintf("public_key_%d", index)
}<|MERGE_RESOLUTION|>--- conflicted
+++ resolved
@@ -22,13 +22,8 @@
 // The logic in this runtime context is specific to the emulator and is designed to be
 // used with an EmulatedBlockchain instance.
 type RuntimeContext struct {
-<<<<<<< HEAD
 	ledger          *flow.LedgerView
-	signingAccounts []flow.Address
-=======
-	registers       *flow.RegistersView
 	signingAccounts []values.Address
->>>>>>> f3d698af
 	logger          LoggerFunc
 	checker         CheckerFunc
 	events          []values.Event
@@ -37,17 +32,10 @@
 // NewRuntimeContext returns a new RuntimeContext instance.
 func NewRuntimeContext(ledger *flow.LedgerView) *RuntimeContext {
 	return &RuntimeContext{
-<<<<<<< HEAD
 		ledger:  ledger,
 		logger:  func(string) {},
 		checker: func([]byte, runtime.Location) error { return nil },
-		events:  make([]flow.Event, 0),
-=======
-		registers: registers,
-		logger:    func(string) {},
-		checker:   func([]byte, runtime.Location) error { return nil },
-		events:    make([]values.Event, 0),
->>>>>>> f3d698af
+		events:  make([]values.Event, 0),
 	}
 }
 
@@ -89,24 +77,14 @@
 }
 
 // GetValue gets a register value from the world state.
-<<<<<<< HEAD
-func (r *RuntimeContext) GetValue(owner, controller, key []byte) ([]byte, error) {
+func (r *RuntimeContext) GetValue(owner, controller, key values.Bytes) (values.Bytes, error) {
 	v, _ := r.ledger.Get(fullKey(string(owner), string(controller), string(key)))
-=======
-func (r *RuntimeContext) GetValue(owner, controller, key values.Bytes) (values.Bytes, error) {
-	v, _ := r.registers.Get(fullKey(string(owner), string(controller), string(key)))
->>>>>>> f3d698af
 	return v, nil
 }
 
 // SetValue sets a register value in the world state.
-<<<<<<< HEAD
-func (r *RuntimeContext) SetValue(owner, controller, key, value []byte) error {
+func (r *RuntimeContext) SetValue(owner, controller, key, value values.Bytes) error {
 	r.ledger.Set(fullKey(string(owner), string(controller), string(key)), value)
-=======
-func (r *RuntimeContext) SetValue(owner, controller, key, value values.Bytes) error {
-	r.registers.Set(fullKey(string(owner), string(controller), string(key)), value)
->>>>>>> f3d698af
 	return nil
 }
 
@@ -116,13 +94,8 @@
 //
 // After creating the account, this function calls the onAccountCreated callback registered
 // with this context.
-<<<<<<< HEAD
-func (r *RuntimeContext) CreateAccount(publicKeys [][]byte, code []byte) (flow.Address, error) {
+func (r *RuntimeContext) CreateAccount(publicKeys []values.Bytes, code values.Bytes) (values.Address, error) {
 	latestAccountID, _ := r.ledger.Get(keyLatestAccount)
-=======
-func (r *RuntimeContext) CreateAccount(publicKeys []values.Bytes, code values.Bytes) (values.Address, error) {
-	latestAccountID, _ := r.registers.Get(keyLatestAccount)
->>>>>>> f3d698af
 
 	accountIDInt := big.NewInt(0).SetBytes(latestAccountID)
 	accountIDBytes := accountIDInt.Add(accountIDInt, big.NewInt(1)).Bytes()
@@ -209,13 +182,8 @@
 	return removedKey, nil
 }
 
-<<<<<<< HEAD
-func (r *RuntimeContext) getAccountPublicKeys(accountID []byte) (publicKeys [][]byte, err error) {
+func (r *RuntimeContext) getAccountPublicKeys(accountID []byte) (publicKeys []values.Bytes, err error) {
 	countBytes, exists := r.ledger.Get(
-=======
-func (r *RuntimeContext) getAccountPublicKeys(accountID []byte) (publicKeys []values.Bytes, err error) {
-	countBytes, exists := r.registers.Get(
->>>>>>> f3d698af
 		fullKey(string(accountID), string(accountID), keyPublicKeyCount),
 	)
 	if !exists {
