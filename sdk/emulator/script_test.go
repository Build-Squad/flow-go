--- conflicted
+++ resolved
@@ -15,13 +15,9 @@
 func TestExecuteScript(t *testing.T) {
 	b := emulator.NewEmulatedBlockchain(emulator.DefaultOptions)
 
-<<<<<<< HEAD
-	tx := flow.Transaction{
-=======
 	accountAddress := b.RootAccountAddress()
 
-	tx := &flow.Transaction{
->>>>>>> 777c9e9e
+	tx := flow.Transaction{
 		Script:             []byte(addTwoScript),
 		ReferenceBlockHash: nil,
 		Nonce:              getNonce(),
@@ -30,16 +26,12 @@
 		ScriptAccounts:     []flow.Address{accountAddress},
 	}
 
-<<<<<<< HEAD
 	sig, err := keys.SignTransaction(tx, b.RootKey())
 	assert.Nil(t, err)
 
-	tx.AddSignature(b.RootAccountAddress(), sig)
-=======
-	tx.AddSignature(accountAddress, b.RootKey())
+	tx.AddSignature(accountAddress, sig)
 
 	callScript := fmt.Sprintf(sampleCall, accountAddress)
->>>>>>> 777c9e9e
 
 	// Sample call (value is 0)
 	value, err := b.ExecuteScript([]byte(callScript))
