--- conflicted
+++ resolved
@@ -54,13 +54,8 @@
 		logger:     logger,
 	}
 
-<<<<<<< HEAD
 	address := server.blockchain.RootAccountAddress()
-	prKey, _ := utils.EncodePrKey(server.blockchain.RootKey())
-=======
-	address := server.blockchain.RootAccount().String()
 	prKey, _ := utils.EncodePrivateKey(server.blockchain.RootKey())
->>>>>>> fea84ba4
 
 	logger.WithFields(log.Fields{
 		"address": address.Hex(),
