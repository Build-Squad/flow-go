--- conflicted
+++ resolved
@@ -83,13 +83,8 @@
 func RequireCloseBefore(t testing.TB, c <-chan struct{}, duration time.Duration, message string) {
 	select {
 	case <-time.After(duration):
-<<<<<<< HEAD
 		require.Fail(t, "function did not return in time: "+message)
 	case <-c:
-=======
-		require.Fail(t, "function did not return on time: "+message)
-	case <-done:
->>>>>>> e1d0ec8f
 		return
 	}
 }
