//go:build relic
// +build relic

package verification

import (
	"errors"
	"fmt"

	"github.com/onflow/flow-go/consensus/hotstuff"
	"github.com/onflow/flow-go/consensus/hotstuff/model"
	"github.com/onflow/flow-go/crypto"
	"github.com/onflow/flow-go/crypto/hash"
	"github.com/onflow/flow-go/model/encoding"
	"github.com/onflow/flow-go/model/flow"
	msig "github.com/onflow/flow-go/module/signature"
	"github.com/onflow/flow-go/state/protocol"
)

// CombinedVerifierV3 is a verifier capable of verifying two signatures, one for each
// scheme. The first type is a signature from a staking signer,
// which verifies either a single or an aggregated signature. The second type is
// a signature from a random beacon signer, which verifies both the signature share and
// the reconstructed threshold signature.
type CombinedVerifierV3 struct {
	committee     hotstuff.Replicas
	stakingHasher hash.Hasher
	beaconHasher  hash.Hasher
	packer        hotstuff.Packer
}

var _ hotstuff.Verifier = (*CombinedVerifierV3)(nil)

// NewCombinedVerifierV3 creates a new combined verifier with the given dependencies.
// - the hotstuff committee's state is used to retrieve the public keys for the staking signature;
// - the packer is used to unpack QC for verification;
func NewCombinedVerifierV3(committee hotstuff.Replicas, packer hotstuff.Packer) *CombinedVerifierV3 {
	return &CombinedVerifierV3{
		committee:     committee,
		stakingHasher: crypto.NewBLSKMAC(encoding.ConsensusVoteTag),
		beaconHasher:  crypto.NewBLSKMAC(encoding.RandomBeaconTag),
		packer:        packer,
	}
}

// VerifyVote verifies the validity of a combined signature from a vote.
// Usually this method is only used to verify the proposer's vote, which is
// the vote included in a block proposal.
// * model.InvalidFormatError if the signature has an incompatible format.
// * model.ErrInvalidSignature is the signature is invalid
// * model.InvalidSignerError if signer is _not_ part of the random beacon committee
// * unexpected errors should be treated as symptoms of bugs or uncovered
//   edge cases in the logic (i.e. as fatal)
// This implementation already support the cases, where the DKG committee is a
// _strict subset_ of the full consensus committee.
func (c *CombinedVerifierV3) VerifyVote(signer *flow.Identity, sigData []byte, view uint64, blockID flow.Identifier) error {

	// create the to-be-signed message
	msg := MakeVoteMessage(view, blockID)

	sigType, sig, err := msig.DecodeSingleSig(sigData)
	if err != nil {
<<<<<<< HEAD
		return fmt.Errorf("could not decode signature for block %v: %w", blockID, err)
=======
		if errors.Is(err, msig.ErrInvalidSignatureFormat) {
			return model.NewInvalidFormatErrorf("could not decode signature for block %v: %w", block.BlockID, err)
		}
		return fmt.Errorf("unexpected internal error while decoding signature for block %v: %w", block.BlockID, err)
>>>>>>> ea571c5d
	}

	switch sigType {
	case encoding.SigTypeStaking:
		// verify each signature against the message
		stakingValid, err := signer.StakingPubKey.Verify(sig, msg, c.stakingHasher)
		if err != nil {
			return fmt.Errorf("internal error while verifying staking signature for block %v: %w", blockID, err)
		}
		if !stakingValid {
			return fmt.Errorf("invalid staking sig for block %v: %w", blockID, model.ErrInvalidSignature)
		}

<<<<<<< HEAD
	case hotstuff.SigTypeRandomBeacon:
		dkg, err := c.committee.DKG(view)
=======
	case encoding.SigTypeRandomBeacon:
		dkg, err := c.committee.DKG(block.View)
>>>>>>> ea571c5d
		if err != nil {
			return fmt.Errorf("could not get dkg: %w", err)
		}

		// if there is beacon share, there should be a beacon public key
		beaconPubKey, err := dkg.KeyShare(signer.NodeID)
		if err != nil {
			if protocol.IsIdentityNotFound(err) {
				return model.NewInvalidSignerErrorf("%v is not a random beacon participant: %w", signer.NodeID, err)
			}
			return fmt.Errorf("could not get random beacon key share for %x at block %v: %w", signer.NodeID, blockID, err)
		}
		beaconValid, err := beaconPubKey.Verify(sig, msg, c.beaconHasher)
		if err != nil {
			return fmt.Errorf("internal error while verifying beacon signature for block %v: %w", blockID, err)
		}
		if !beaconValid {
			return fmt.Errorf("invalid beacon sig for block %v: %w", blockID, model.ErrInvalidSignature)
		}

	default:
		return model.NewInvalidFormatErrorf("invalid signature type %d", sigType)
	}

	return nil
}

// VerifyQC checks the cryptographic validity of the QC's `sigData` for the
// given block. It is the responsibility of the calling code to ensure
// that all `signers` are authorized, without duplicates. Return values:
//  - nil if `sigData` is cryptographically valid
//  - model.InsufficientSignaturesError if `signers` is empty.
//    Depending on the order of checks in the higher-level logic this error might
//    be an indicator of a external byzantine input or an internal bug.
//  - model.InvalidFormatError if `sigData` has an incompatible format
//  - model.ErrInvalidSignature if a signature is invalid
//  - model.InvalidSignerError if a signer is _not_ part of the random beacon committee
//  - error if running into any unexpected exception (i.e. fatal error)
// This implementation already support the cases, where the DKG committee is a
// _strict subset_ of the full consensus committee.
<<<<<<< HEAD
func (c *CombinedVerifierV3) VerifyQC(signers flow.IdentityList, sigData []byte, view uint64, blockID flow.Identifier) error {
=======
func (c *CombinedVerifierV3) VerifyQC(signers flow.IdentityList, sigData []byte, block *model.Block) error {
	if len(signers) == 0 {
		return model.NewInsufficientSignaturesErrorf("empty list of signers")
	}
>>>>>>> ea571c5d
	signerIdentities := signers.Lookup()
	dkg, err := c.committee.DKG(view)
	if err != nil {
		return fmt.Errorf("could not get dkg data: %w", err)
	}

	// unpack sig data using packer
<<<<<<< HEAD
	blockSigData, err := c.packer.Unpack(view, signers.NodeIDs(), sigData)
=======
	blockSigData, err := c.packer.Unpack(signers, sigData)
>>>>>>> ea571c5d
	if err != nil {
		return fmt.Errorf("could not split signature: %w", err)
	}

	msg := MakeVoteMessage(view, blockID)

	// STEP 1: verify random beacon group key
	// We do this first, since it is faster to check (no public key aggregation needed).
	beaconValid, err := dkg.GroupKey().Verify(blockSigData.ReconstructedRandomBeaconSig, msg, c.beaconHasher)
	if err != nil {
		return fmt.Errorf("internal error while verifying beacon signature: %w", err)
	}
	if !beaconValid {
		return fmt.Errorf("invalid reconstructed random beacon sig for block (%x): %w", blockID, model.ErrInvalidSignature)
	}

	// verify the aggregated staking and beacon signatures next (more costly)
	// Caution: this function will error if pubKeys is empty
	verifyAggregatedSignature := func(pubKeys []crypto.PublicKey, aggregatedSig crypto.Signature, hasher hash.Hasher) error {
		// TODO: as further optimization, replace the following call with model/signature.PublicKeyAggregator
		aggregatedKey, err := crypto.AggregateBLSPublicKeys(pubKeys) // caution: requires non-empty slice of keys!
		if err != nil {
			return fmt.Errorf("internal error computing aggregated key: %w", err)
		}
		valid, err := aggregatedKey.Verify(aggregatedSig, msg, hasher)
		if err != nil {
			return fmt.Errorf("internal error while verifying aggregated signature: %w", err)
		}
		if !valid {
			return fmt.Errorf("invalid aggregated sig for block %v: %w", blockID, model.ErrInvalidSignature)
		}
		return nil
	}

	// STEP 2: verify aggregated random beacon key shares
	// Step 2a: fetch all beacon signers public keys.
	// Note: A valid random beacon group sig is required for QC validity. To reconstruct
	// the group sig, _strictly more_ than `threshold` sig shares are required.
	threshold := msig.RandomBeaconThreshold(int(dkg.Size()))
	numRbSigners := len(blockSigData.RandomBeaconSigners)
	if numRbSigners <= threshold {
		// The Protocol prescribes that the random beacon signers that contributed to the QC are credited in the QC.
		// Depending on the reward model, under-reporting node contributions can be exploited in grieving attacks.
		// To construct a valid QC, the node generating it must have collected _more_ than `threshold` signatures.
		// Reporting fewer random beacon signers, the node is purposefully miss-representing node contributions.
		// We reject QCs with under-reported random beacon signers to reduce the surface of potential grieving attacks.
		return model.NewInvalidFormatErrorf("require at least %d random beacon sig shares but only got %d", threshold+1, numRbSigners)
	}
	beaconPubKeys := make([]crypto.PublicKey, 0, numRbSigners)
	for _, signerID := range blockSigData.RandomBeaconSigners {
		// Sanity check: every staking signer is in the list of authorized `signers`. (Thereby,
		// we enforce correctness within this component, as opposed relying on checks within the packer.)
		if _, ok := signerIdentities[signerID]; !ok {
			return fmt.Errorf("internal error, identity of random beacon signer not found %v", signerID)
		}
		keyShare, err := dkg.KeyShare(signerID)
		if err != nil {
			if protocol.IsIdentityNotFound(err) {
				return model.NewInvalidSignerErrorf("%v is not a random beacon participant: %w", signerID, err)
			}
			return fmt.Errorf("unexpected error retrieving dkg key share for signer %v: %w", signerID, err)
		}
		beaconPubKeys = append(beaconPubKeys, keyShare)
	}

	// Step 2b: verify aggregated beacon signature.
	// Our previous threshold check also guarantees that `beaconPubKeys` is not empty.
	err = verifyAggregatedSignature(beaconPubKeys, blockSigData.AggregatedRandomBeaconSig, c.beaconHasher)
	if err != nil {
		return fmt.Errorf("verifying aggregated random beacon sig shares failed for block %v: %w", blockID, err)
	}

	// STEP 3: validating the aggregated staking signatures
	// Note: it is possible that all replicas signed with their random beacon keys, i.e.
	// `blockSigData.StakingSigners` could be empty. In this case, the
	// `blockSigData.AggregatedStakingSig` should also be empty.
	numStakingSigners := len(blockSigData.StakingSigners)
	if numStakingSigners == 0 {
		if len(blockSigData.AggregatedStakingSig) > 0 {
<<<<<<< HEAD
			return fmt.Errorf("all replicas signed with random beacon keys, but QC has aggregated staking sig for block %v: %w", blockID, model.ErrInvalidFormat)
=======
			return model.NewInvalidFormatErrorf("all replicas signed with random beacon keys, but QC has aggregated staking sig for block %v", block.BlockID)
>>>>>>> ea571c5d
		}
		// no aggregated staking sig to verify
		return nil
	}

	stakingPubKeys := make([]crypto.PublicKey, 0, numStakingSigners)
	for _, signerID := range blockSigData.StakingSigners {
		// Sanity check: every staking signer is in the list of authorized `signers`. (Thereby,
		// we enforce correctness within this component, as opposed relying on checks within the packer.)
		identity, ok := signerIdentities[signerID]
		if !ok {
			return fmt.Errorf("internal error, identity of staking signer not found %v", signerID)
		}
		stakingPubKeys = append(stakingPubKeys, identity.StakingPubKey)
	}
	err = verifyAggregatedSignature(stakingPubKeys, blockSigData.AggregatedStakingSig, c.stakingHasher)
	if err != nil {
		return fmt.Errorf("verifying aggregated staking sig failed for block %v: %w", blockID, err)

	}

	return nil
}

// VerifyTC checks cryptographic validity of the TC's `sigData` for the given view.
// It is the responsibility of the calling code to ensure
// that all `voters` are authorized, without duplicates. Return values:
//  - nil if `sigData` is cryptographically valid
//  - model.ErrInvalidFormat if `sigData` has an incompatible format
//  - model.ErrInvalidSignature if a signature is invalid
//  - unexpected errors should be treated as symptoms of bugs or uncovered
//	  edge cases in the logic (i.e. as fatal)
func (c *CombinedVerifierV3) VerifyTC(voters flow.IdentityList, sigData []byte, view uint64, highQCViews []uint64) error {
	return verifyTC(voters, sigData, view, highQCViews, c.stakingHasher)
}<|MERGE_RESOLUTION|>--- conflicted
+++ resolved
@@ -60,14 +60,10 @@
 
 	sigType, sig, err := msig.DecodeSingleSig(sigData)
 	if err != nil {
-<<<<<<< HEAD
-		return fmt.Errorf("could not decode signature for block %v: %w", blockID, err)
-=======
 		if errors.Is(err, msig.ErrInvalidSignatureFormat) {
-			return model.NewInvalidFormatErrorf("could not decode signature for block %v: %w", block.BlockID, err)
-		}
-		return fmt.Errorf("unexpected internal error while decoding signature for block %v: %w", block.BlockID, err)
->>>>>>> ea571c5d
+			return model.NewInvalidFormatErrorf("could not decode signature for block %v: %w", blockID, err)
+		}
+		return fmt.Errorf("unexpected internal error while decoding signature for block %v: %w", blockID, err)
 	}
 
 	switch sigType {
@@ -81,13 +77,8 @@
 			return fmt.Errorf("invalid staking sig for block %v: %w", blockID, model.ErrInvalidSignature)
 		}
 
-<<<<<<< HEAD
-	case hotstuff.SigTypeRandomBeacon:
+	case encoding.SigTypeRandomBeacon:
 		dkg, err := c.committee.DKG(view)
-=======
-	case encoding.SigTypeRandomBeacon:
-		dkg, err := c.committee.DKG(block.View)
->>>>>>> ea571c5d
 		if err != nil {
 			return fmt.Errorf("could not get dkg: %w", err)
 		}
@@ -128,14 +119,10 @@
 //  - error if running into any unexpected exception (i.e. fatal error)
 // This implementation already support the cases, where the DKG committee is a
 // _strict subset_ of the full consensus committee.
-<<<<<<< HEAD
 func (c *CombinedVerifierV3) VerifyQC(signers flow.IdentityList, sigData []byte, view uint64, blockID flow.Identifier) error {
-=======
-func (c *CombinedVerifierV3) VerifyQC(signers flow.IdentityList, sigData []byte, block *model.Block) error {
 	if len(signers) == 0 {
 		return model.NewInsufficientSignaturesErrorf("empty list of signers")
 	}
->>>>>>> ea571c5d
 	signerIdentities := signers.Lookup()
 	dkg, err := c.committee.DKG(view)
 	if err != nil {
@@ -143,11 +130,7 @@
 	}
 
 	// unpack sig data using packer
-<<<<<<< HEAD
-	blockSigData, err := c.packer.Unpack(view, signers.NodeIDs(), sigData)
-=======
 	blockSigData, err := c.packer.Unpack(signers, sigData)
->>>>>>> ea571c5d
 	if err != nil {
 		return fmt.Errorf("could not split signature: %w", err)
 	}
@@ -227,11 +210,7 @@
 	numStakingSigners := len(blockSigData.StakingSigners)
 	if numStakingSigners == 0 {
 		if len(blockSigData.AggregatedStakingSig) > 0 {
-<<<<<<< HEAD
-			return fmt.Errorf("all replicas signed with random beacon keys, but QC has aggregated staking sig for block %v: %w", blockID, model.ErrInvalidFormat)
-=======
-			return model.NewInvalidFormatErrorf("all replicas signed with random beacon keys, but QC has aggregated staking sig for block %v", block.BlockID)
->>>>>>> ea571c5d
+			return model.NewInvalidFormatErrorf("all replicas signed with random beacon keys, but QC has aggregated staking sig for block %v", blockID)
 		}
 		// no aggregated staking sig to verify
 		return nil
