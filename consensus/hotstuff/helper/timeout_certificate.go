--- conflicted
+++ resolved
@@ -10,21 +10,16 @@
 
 func MakeTC(options ...func(*flow.TimeoutCertificate)) *flow.TimeoutCertificate {
 	qc := MakeQC()
-	signers := unittest.IdentityListFixture(7).NodeIDs()
-	highQCViews := make([]uint64, len(signers))
+	signerIndices := unittest.SignerIndicesFixture(3)
+	highQCViews := make([]uint64, 3)
 	for i := range highQCViews {
 		highQCViews[i] = qc.View
 	}
 	tc := flow.TimeoutCertificate{
 		View:          rand.Uint64(),
 		TOHighestQC:   qc,
-<<<<<<< HEAD
-		TOHighQCViews: highQCViews,
-		SignerIDs:     signers,
-=======
 		TOHighQCViews: []uint64{qc.View},
-		SignerIndices: unittest.SignerIndicesFixture(3),
->>>>>>> 11a13f08
+		SignerIndices: signerIndices,
 		SigData:       unittest.SignatureFixture(),
 	}
 	for _, option := range options {
@@ -36,10 +31,7 @@
 func WithTCHighestQC(qc *flow.QuorumCertificate) func(*flow.TimeoutCertificate) {
 	return func(tc *flow.TimeoutCertificate) {
 		tc.TOHighestQC = qc
-		tc.TOHighQCViews = make([]uint64, len(tc.SignerIDs))
-		for i := range tc.TOHighQCViews {
-			tc.TOHighQCViews[i] = qc.View
-		}
+		tc.TOHighQCViews = append(tc.TOHighQCViews, qc.View)
 	}
 }
 
