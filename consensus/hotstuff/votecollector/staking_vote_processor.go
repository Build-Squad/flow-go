--- conflicted
+++ resolved
@@ -29,22 +29,14 @@
 // by `votecollector.VoteProcessorFactory` which adds the logic to verify
 // the proposer's vote (decorator pattern).
 type stakingVoteProcessorFactoryBase struct {
-<<<<<<< HEAD
-	committee   hotstuff.Replicas
-=======
 	committee   hotstuff.DynamicCommittee
->>>>>>> 0ffbda29
 	onQCCreated hotstuff.OnQCCreated
 }
 
 // Create creates StakingVoteProcessor for processing votes for the given block.
 // Caller must treat all errors as exceptions
 func (f *stakingVoteProcessorFactoryBase) Create(log zerolog.Logger, block *model.Block) (hotstuff.VerifyingVoteProcessor, error) {
-<<<<<<< HEAD
-	allParticipants, err := f.committee.IdentitiesByEpoch(block.View, filter.Any)
-=======
 	allParticipants, err := f.committee.IdentitiesByBlock(block.BlockID, filter.Any)
->>>>>>> 0ffbda29
 	if err != nil {
 		return nil, fmt.Errorf("error retrieving consensus participants: %w", err)
 	}
