--- conflicted
+++ resolved
@@ -50,19 +50,11 @@
 	_m.Called(_a0)
 }
 
-<<<<<<< HEAD
-=======
-// OnForkChoiceGenerated provides a mock function with given fields: _a0, _a1
-func (_m *Consumer) OnForkChoiceGenerated(_a0 uint64, _a1 *flow.QuorumCertificate) {
-	_m.Called(_a0, _a1)
-}
-
 // OnInvalidTimeoutDetected provides a mock function with given fields: _a0
 func (_m *Consumer) OnInvalidTimeoutDetected(_a0 *model.TimeoutObject) {
 	_m.Called(_a0)
 }
 
->>>>>>> 9c9da1ca
 // OnInvalidVoteDetected provides a mock function with given fields: _a0
 func (_m *Consumer) OnInvalidVoteDetected(_a0 *model.Vote) {
 	_m.Called(_a0)
