// Code generated by mockery v2.12.3. DO NOT EDIT.

package mocks

import (
	flow "github.com/onflow/flow-go/model/flow"

	mock "github.com/stretchr/testify/mock"
)

// Verifier is an autogenerated mock type for the Verifier type
type Verifier struct {
	mock.Mock
}

<<<<<<< HEAD
// VerifyQC provides a mock function with given fields: voters, sigData, view, blockID
func (_m *Verifier) VerifyQC(voters flow.IdentityList, sigData []byte, view uint64, blockID flow.Identifier) error {
	ret := _m.Called(voters, sigData, view, blockID)

	var r0 error
	if rf, ok := ret.Get(0).(func(flow.IdentityList, []byte, uint64, flow.Identifier) error); ok {
		r0 = rf(voters, sigData, view, blockID)
	} else {
		r0 = ret.Error(0)
	}

	return r0
}

// VerifyTC provides a mock function with given fields: voters, sigData, view, highQCViews
func (_m *Verifier) VerifyTC(voters flow.IdentityList, sigData []byte, view uint64, highQCViews []uint64) error {
	ret := _m.Called(voters, sigData, view, highQCViews)

	var r0 error
	if rf, ok := ret.Get(0).(func(flow.IdentityList, []byte, uint64, []uint64) error); ok {
		r0 = rf(voters, sigData, view, highQCViews)
=======
// VerifyQC provides a mock function with given fields: signers, sigData, block
func (_m *Verifier) VerifyQC(signers flow.IdentityList, sigData []byte, block *model.Block) error {
	ret := _m.Called(signers, sigData, block)

	var r0 error
	if rf, ok := ret.Get(0).(func(flow.IdentityList, []byte, *model.Block) error); ok {
		r0 = rf(signers, sigData, block)
>>>>>>> ea571c5d
	} else {
		r0 = ret.Error(0)
	}

	return r0
}

// VerifyVote provides a mock function with given fields: voter, sigData, view, blockID
func (_m *Verifier) VerifyVote(voter *flow.Identity, sigData []byte, view uint64, blockID flow.Identifier) error {
	ret := _m.Called(voter, sigData, view, blockID)

	var r0 error
	if rf, ok := ret.Get(0).(func(*flow.Identity, []byte, uint64, flow.Identifier) error); ok {
		r0 = rf(voter, sigData, view, blockID)
	} else {
		r0 = ret.Error(0)
	}

	return r0
}

type NewVerifierT interface {
	mock.TestingT
	Cleanup(func())
}

// NewVerifier creates a new instance of Verifier. It also registers a testing interface on the mock and a cleanup function to assert the mocks expectations.
func NewVerifier(t NewVerifierT) *Verifier {
	mock := &Verifier{}
	mock.Mock.Test(t)

	t.Cleanup(func() { mock.AssertExpectations(t) })

	return mock
}<|MERGE_RESOLUTION|>--- conflicted
+++ resolved
@@ -13,14 +13,13 @@
 	mock.Mock
 }
 
-<<<<<<< HEAD
-// VerifyQC provides a mock function with given fields: voters, sigData, view, blockID
-func (_m *Verifier) VerifyQC(voters flow.IdentityList, sigData []byte, view uint64, blockID flow.Identifier) error {
-	ret := _m.Called(voters, sigData, view, blockID)
+// VerifyQC provides a mock function with given fields: signers, sigData, view, blockID
+func (_m *Verifier) VerifyQC(signers flow.IdentityList, sigData []byte, view uint64, blockID flow.Identifier) error {
+	ret := _m.Called(signers, sigData, view, blockID)
 
 	var r0 error
 	if rf, ok := ret.Get(0).(func(flow.IdentityList, []byte, uint64, flow.Identifier) error); ok {
-		r0 = rf(voters, sigData, view, blockID)
+		r0 = rf(signers, sigData, view, blockID)
 	} else {
 		r0 = ret.Error(0)
 	}
@@ -28,22 +27,13 @@
 	return r0
 }
 
-// VerifyTC provides a mock function with given fields: voters, sigData, view, highQCViews
-func (_m *Verifier) VerifyTC(voters flow.IdentityList, sigData []byte, view uint64, highQCViews []uint64) error {
-	ret := _m.Called(voters, sigData, view, highQCViews)
+// VerifyTC provides a mock function with given fields: signers, sigData, view, highQCViews
+func (_m *Verifier) VerifyTC(signers flow.IdentityList, sigData []byte, view uint64, highQCViews []uint64) error {
+	ret := _m.Called(signers, sigData, view, highQCViews)
 
 	var r0 error
 	if rf, ok := ret.Get(0).(func(flow.IdentityList, []byte, uint64, []uint64) error); ok {
-		r0 = rf(voters, sigData, view, highQCViews)
-=======
-// VerifyQC provides a mock function with given fields: signers, sigData, block
-func (_m *Verifier) VerifyQC(signers flow.IdentityList, sigData []byte, block *model.Block) error {
-	ret := _m.Called(signers, sigData, block)
-
-	var r0 error
-	if rf, ok := ret.Get(0).(func(flow.IdentityList, []byte, *model.Block) error); ok {
-		r0 = rf(signers, sigData, block)
->>>>>>> ea571c5d
+		r0 = rf(signers, sigData, view, highQCViews)
 	} else {
 		r0 = ret.Error(0)
 	}
