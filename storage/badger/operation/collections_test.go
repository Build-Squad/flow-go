--- conflicted
+++ resolved
@@ -14,58 +14,42 @@
 	"github.com/dapperlabs/flow-go/utils/unittest"
 )
 
-func TestGuaranteedCollectionsInsertRetrieve(t *testing.T) {
+func TestCollectionGuaranteesInsertRetrieve(t *testing.T) {
 
 	unittest.RunWithBadgerDB(t, func(db *badger.DB) {
 		hash := crypto.Hash{0x13, 0x37}
-		expected := []*flow.GuaranteedCollection{
+		expected := []*flow.CollectionGuarantee{
 			{CollectionHash: crypto.Hash{0x01}, Signatures: []crypto.Signature{{0x10}}},
 			{CollectionHash: crypto.Hash{0x02}, Signatures: []crypto.Signature{{0x20}}},
 			{CollectionHash: crypto.Hash{0x03}, Signatures: []crypto.Signature{{0x30}}},
 		}
 
-<<<<<<< HEAD
-	hash := crypto.Hash{0x13, 0x37}
-	expected := []*flow.CollectionGuarantee{
-		{CollectionHash: crypto.Hash{0x01}, Signatures: []crypto.Signature{{0x10}}},
-		{CollectionHash: crypto.Hash{0x02}, Signatures: []crypto.Signature{{0x20}}},
-		{CollectionHash: crypto.Hash{0x03}, Signatures: []crypto.Signature{{0x30}}},
-	}
-
-	err = db.Update(InsertCollectionGuarantees(hash, expected))
-	require.Nil(t, err)
-
-	var actual []*flow.CollectionGuarantee
-	err = db.View(RetrieveCollectionGuarantees(hash, &actual))
-	require.Nil(t, err)
-=======
-		err := db.Update(InsertGuaranteedCollections(hash, expected))
+		err := db.Update(InsertCollectionGuarantees(hash, expected))
 		require.Nil(t, err)
 
-		var actual []*flow.GuaranteedCollection
-		err = db.View(RetrieveGuaranteedCollections(hash, &actual))
+		var actual []*flow.CollectionGuarantee
+		err = db.View(RetrieveCollectionGuarantees(hash, &actual))
 		require.Nil(t, err)
 
 		assert.Equal(t, expected, actual)
 	})
 }
->>>>>>> 8d6eb26d
 
-func TestFlowCollectionsInsertRetrieve(t *testing.T) {
+func TestCollectionsInsertRetrieve(t *testing.T) {
 
 	unittest.RunWithBadgerDB(t, func(db *badger.DB) {
 		hash := crypto.Hash{0x13, 0x37}
-		expected := []*flow.GuaranteedCollection{
+		expected := []*flow.CollectionGuarantee{
 			{CollectionHash: crypto.Hash{0x01}, Signatures: []crypto.Signature{{0x10}}},
 			{CollectionHash: crypto.Hash{0x02}, Signatures: []crypto.Signature{{0x20}}},
 			{CollectionHash: crypto.Hash{0x03}, Signatures: []crypto.Signature{{0x30}}},
 		}
 
-		err := db.Update(InsertGuaranteedCollections(hash, expected))
+		err := db.Update(InsertCollectionGuarantees(hash, expected))
 		require.Nil(t, err)
 
-		var actual []*flow.GuaranteedCollection
-		err = db.View(RetrieveGuaranteedCollections(hash, &actual))
+		var actual []*flow.CollectionGuarantee
+		err = db.View(RetrieveCollectionGuarantees(hash, &actual))
 		require.Nil(t, err)
 
 		assert.Equal(t, expected, actual)
