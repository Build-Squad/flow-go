package ledger

import (
	"fmt"
	"time"

	"github.com/prometheus/client_golang/prometheus"

	"github.com/dapperlabs/flow-go/storage/ledger/mtrie/flattener"

	"github.com/dapperlabs/flow-go/model/flow"
	"github.com/dapperlabs/flow-go/module"
	"github.com/dapperlabs/flow-go/storage/ledger/mtrie"
	"github.com/dapperlabs/flow-go/storage/ledger/mtrie/proof"
	"github.com/dapperlabs/flow-go/storage/ledger/mtrie/trie"
	"github.com/dapperlabs/flow-go/storage/ledger/wal"
)

<<<<<<< HEAD
const (
	// RegisterKeySize is the size of a Execution register's key [bytes]
	RegisterKeySize = 32
)

=======
// MTrieStorage is a fast memory-efficient fork-aware thread-safe trie-based key/value storage.
// MTrieStorage holds an array of registers (key value pairs) and keep tracks of changes over a limited time.
// Each register is referenced by an ID (key) and holds a value (byte slice).
// MTrieStorage provides atomic batched update and read (with or without proofs) operation given a list of keys.
// Every update to the MTrieStorage creates a new state commitment which captures the state of the storage.
// Under the hood, it uses binary merkle tries to generate inclusion and noninclusion proofs.
// MTrieStorage is fork-aware that means any update can applied at any previous statecommitments which forms a tree of tries (forest).
// The forrest is in memory but all changes (e.g. register updates) are captured inside write-ahead-logs for crash recovery reasons.
// In order to limit the memory usage and maintain the performance storage only keeps limited number of
// tries and purge the old ones (LRU-based); in other words MTrieStorage is not designed to be used
// for archival use but make it possible for other software components to reconstruct very old tries using write-ahead logs.
>>>>>>> e5489f50
type MTrieStorage struct {
	mForest *mtrie.MForest
	wal     *wal.LedgerWAL
	metrics module.LedgerMetrics
}

var maxHeight = 257

// NewMTrieStorage creates a new in-memory trie-backed ledger storage with persistence.
func NewMTrieStorage(dbDir string, capacity int, metrics module.LedgerMetrics, reg prometheus.Registerer) (*MTrieStorage, error) {

	w, err := wal.NewWAL(nil, reg, dbDir, capacity, maxHeight)

	if err != nil {
		return nil, fmt.Errorf("cannot create LedgerWAL: %w", err)
	}

<<<<<<< HEAD
	mForest, err := mtrie.NewMForest(RegisterKeySize, dbDir, cacheSize, metrics, func(evictedTrie *trie.MTrie) error {
=======
	mForest, err := mtrie.NewMForest(maxHeight, dbDir, capacity, metrics, func(evictedTrie *trie.MTrie) error {
>>>>>>> e5489f50
		return w.RecordDelete(evictedTrie.RootHash())
	})
	if err != nil {
		return nil, fmt.Errorf("cannot create MForest: %w", err)
	}
	storage := &MTrieStorage{
		mForest: mForest,
		wal:     w,
		metrics: metrics,
	}

	err = w.Replay(
		func(forestSequencing *flattener.FlattenedForest) error {
			rebuiltTries, err := flattener.RebuildTries(forestSequencing)
			if err != nil {
				return fmt.Errorf("rebuilding forest from sequenced nodes failed: %w", err)
			}
			err = storage.mForest.AddTries(rebuiltTries)
			if err != nil {
				return fmt.Errorf("adding rebuilt tries to forest failed: %w", err)
			}
			return nil
		},
		func(stateCommitment flow.StateCommitment, keys [][]byte, values [][]byte) error {
			_, err = storage.mForest.Update(stateCommitment, keys, values)
			// _, err := trie.UpdateRegisters(keys, values, stateCommitment)
			return err
		},
		func(stateCommitment flow.StateCommitment) error {
			storage.mForest.RemoveTrie(stateCommitment)
			return nil
		},
	)

	if err != nil {
		return nil, fmt.Errorf("cannot restore LedgerWAL: %w", err)
	}

	// TODO update to proper value once https://github.com/dapperlabs/flow-go/pull/3720 is merged
	metrics.ForestApproxMemorySize(0)

	return storage, nil
}

// Ready implements interface module.ReadyDoneAware
// it starts the EventLoop's internal processing loop.
func (f *MTrieStorage) Ready() <-chan struct{} {
	ready := make(chan struct{})
	close(ready)
	return ready
}

// Done implements interface module.ReadyDoneAware
// it closes all the open write-ahead log files.
func (f *MTrieStorage) Done() <-chan struct{} {
	_ = f.wal.Close()
	done := make(chan struct{})
	close(done)
	return done
}

// EmptyStateCommitment returns the state commitment of an empty store (initial state)
func (f *MTrieStorage) EmptyStateCommitment() flow.StateCommitment {
	return f.mForest.GetEmptyRootHash()
}

// GetRegisters read the values of the given register IDs at the given state commitment
// it returns the values in the same order as given registerIDs and errors (if any)
func (f *MTrieStorage) GetRegisters(
	registerIDs []flow.RegisterID,
	stateCommitment flow.StateCommitment,
) (
	values []flow.RegisterValue,
	err error,
) {
	start := time.Now()
	values, err = f.mForest.Read(stateCommitment, registerIDs)

	f.metrics.ReadValuesNumber(uint64(len(registerIDs)))
	readDuration := time.Since(start)
	f.metrics.ReadDuration(readDuration)

	if len(registerIDs) > 0 {
		durationPerValue := time.Duration(readDuration.Nanoseconds()/int64(len(registerIDs))) * time.Nanosecond
		f.metrics.ReadDurationPerItem(durationPerValue)
	}

	return values, err
}

// UpdateRegisters updates the values by register ID given the state commitment
// it returns a new state commitment (state after update) and errors (if any)
func (f *MTrieStorage) UpdateRegisters(
	ids []flow.RegisterID,
	values []flow.RegisterValue,
	stateCommitment flow.StateCommitment,
) (
	newStateCommitment flow.StateCommitment,
	err error,
) {
	start := time.Now()

	// TODO: add test case
	if len(ids) != len(values) {
		return nil, fmt.Errorf(
			"length of IDs [%d] does not match values [%d]", len(ids), len(values),
		)
	}

	// TODO: add test case
	if len(ids) == 0 {
		// return current state root unchanged
		return stateCommitment, nil
	}

	f.metrics.UpdateCount()
	f.metrics.UpdateValuesNumber(uint64(len(ids)))

	err = f.wal.RecordUpdate(stateCommitment, ids, values)
	if err != nil {
		return nil, fmt.Errorf("cannot update state, error while writing LedgerWAL: %w", err)
	}

	newTrie, err := f.mForest.Update(stateCommitment, ids, values)
	newStateCommitment = newTrie.RootHash()
	if err != nil {
		return nil, fmt.Errorf("cannot update state: %w", err)
	}

	// TODO update to proper value once https://github.com/dapperlabs/flow-go/pull/3720 is merged
	f.metrics.ForestApproxMemorySize(0)

	elapsed := time.Since(start)
	f.metrics.UpdateDuration(elapsed)

	if len(ids) > 0 {
		durationPerValue := time.Duration(elapsed.Nanoseconds()/int64(len(ids))) * time.Nanosecond
		f.metrics.UpdateDurationPerItem(durationPerValue)
	}

	return newStateCommitment, nil
}

// GetRegistersWithProof read the values at the given registers at the given state commitment
// it returns values, inclusion proofs and errors (if any)
func (f *MTrieStorage) GetRegistersWithProof(
	registerIDs []flow.RegisterID,
	stateCommitment flow.StateCommitment,
) (
	values []flow.RegisterValue,
	proofs []flow.StorageProof,
	err error,
) {

	values, err = f.GetRegisters(registerIDs, stateCommitment)

	// values, _, err = f.tree.Read(registerIDs, true, stateCommitment)
	if err != nil {
		return nil, nil, fmt.Errorf("could not get register values: %w", err)
	}

	batchProof, err := f.mForest.Proofs(stateCommitment, registerIDs)
	// batchProof, err := f.tree.GetBatchProof(registerIDs, stateCommitment)
	if err != nil {
		return nil, nil, fmt.Errorf("could not get proofs: %w", err)
	}

	proofToGo, totalProofLength := proof.EncodeBatchProof(batchProof)

	if len(proofToGo) > 0 {
		f.metrics.ProofSize(uint32(totalProofLength / len(proofToGo)))
	}

	return values, proofToGo, err
}

// GetRegisterTouches reads values and proofs for the given registers and
// returns an slice of register touches
func (f *MTrieStorage) GetRegisterTouches(
	registerIDs []flow.RegisterID,
	stateCommitment flow.StateCommitment,
) (
	[]flow.RegisterTouch,
	error,
) {
	values, proofs, err := f.GetRegistersWithProof(registerIDs, stateCommitment)
	if err != nil {
		return nil, err
	}
	rets := make([]flow.RegisterTouch, 0, len(registerIDs))
	for i, reg := range registerIDs {
		rt := flow.RegisterTouch{
			RegisterID: reg,
			Value:      values[i],
			Proof:      proofs[i],
		}
		rets = append(rets, rt)
	}
	return rets, nil
}

// UpdateRegistersWithProof updates the values at the given registers and
// provides proof for those registers after update
func (f *MTrieStorage) UpdateRegistersWithProof(
	ids []flow.RegisterID,
	values []flow.RegisterValue,
	stateCommitment flow.StateCommitment,
) (
	newStateCommitment flow.StateCommitment,
	proofs []flow.StorageProof,
	err error,
) {
	newStateCommitment, err = f.UpdateRegisters(ids, values, stateCommitment)
	if err != nil {
		return nil, nil, err
	}

	_, proofs, err = f.GetRegistersWithProof(ids, newStateCommitment)
	return newStateCommitment, proofs, err
}

// CloseStorage closes the DB
func (f *MTrieStorage) CloseStorage() {
	_ = f.wal.Close()
}

// DiskSize returns the amount of disk space used by the storage (in bytes)
func (f *MTrieStorage) DiskSize() (int64, error) {
	return f.mForest.DiskSize()
}

// ForestSize returns the number of tries stored in the forest
func (f *MTrieStorage) ForestSize() int {
	return f.mForest.Size()
}

func (f *MTrieStorage) Checkpointer() (*wal.Checkpointer, error) {
	checkpointer, err := f.wal.NewCheckpointer()
	if err != nil {
		return nil, fmt.Errorf("cannot create checkpointer for compactor: %w", err)
	}
	return checkpointer, nil
}<|MERGE_RESOLUTION|>--- conflicted
+++ resolved
@@ -16,13 +16,11 @@
 	"github.com/dapperlabs/flow-go/storage/ledger/wal"
 )
 
-<<<<<<< HEAD
 const (
 	// RegisterKeySize is the size of a Execution register's key [bytes]
 	RegisterKeySize = 32
 )
 
-=======
 // MTrieStorage is a fast memory-efficient fork-aware thread-safe trie-based key/value storage.
 // MTrieStorage holds an array of registers (key value pairs) and keep tracks of changes over a limited time.
 // Each register is referenced by an ID (key) and holds a value (byte slice).
@@ -34,15 +32,12 @@
 // In order to limit the memory usage and maintain the performance storage only keeps limited number of
 // tries and purge the old ones (LRU-based); in other words MTrieStorage is not designed to be used
 // for archival use but make it possible for other software components to reconstruct very old tries using write-ahead logs.
->>>>>>> e5489f50
 type MTrieStorage struct {
 	mForest *mtrie.MForest
 	wal     *wal.LedgerWAL
 	metrics module.LedgerMetrics
 }
 
-var maxHeight = 257
-
 // NewMTrieStorage creates a new in-memory trie-backed ledger storage with persistence.
 func NewMTrieStorage(dbDir string, capacity int, metrics module.LedgerMetrics, reg prometheus.Registerer) (*MTrieStorage, error) {
 
@@ -52,11 +47,7 @@
 		return nil, fmt.Errorf("cannot create LedgerWAL: %w", err)
 	}
 
-<<<<<<< HEAD
-	mForest, err := mtrie.NewMForest(RegisterKeySize, dbDir, cacheSize, metrics, func(evictedTrie *trie.MTrie) error {
-=======
-	mForest, err := mtrie.NewMForest(maxHeight, dbDir, capacity, metrics, func(evictedTrie *trie.MTrie) error {
->>>>>>> e5489f50
+	mForest, err := mtrie.NewMForest(RegisterKeySize, dbDir, capacity, metrics, func(evictedTrie *trie.MTrie) error {
 		return w.RecordDelete(evictedTrie.RootHash())
 	})
 	if err != nil {
