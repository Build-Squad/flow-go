--- conflicted
+++ resolved
@@ -11,13 +11,8 @@
 
 typedef uint8_t byte;
 
-<<<<<<< HEAD
 #define VALID     RLC_OK
 #define INVALID   RLC_ERR
-=======
-#define VALID   RLC_OK
-#define INVALID RLC_ERR
->>>>>>> a5a384d5
 #define UNDEFINED ((VALID^1) | (INVALID^2))
 
 #define BITS_TO_BYTES(x) ((x+7)>>3)
