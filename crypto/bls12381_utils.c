// +build relic

// this file contains utility functions for the curve BLS 12-381
// these tools are shared by the BLS signature scheme, the BLS based threshold signature
// and the BLS distributed key generation protcols

#include "bls12381_utils.h"
#include "bls_include.h"

// The functions are tested for ALLOC=AUTO (not for ALLOC=DYNAMIC)

// return macro values to the upper Go Layer
int get_valid() {
    return VALID;
}

int get_invalid() {
    return INVALID;
}

// global variable of the pre-computed data
prec_st bls_prec_st;
prec_st* bls_prec = NULL;

#if (hashToPoint == OPSWU)
extern const uint64_t a1_data[6];
extern const uint64_t b1_data[6];
extern const uint64_t iso_Nx_data[ELLP_Nx_LEN][6];
extern const uint64_t iso_Dx_data[ELLP_Dx_LEN][6];
extern const uint64_t iso_Ny_data[ELLP_Ny_LEN][6];
extern const uint64_t iso_Dy_data[ELLP_Dy_LEN][6];
#endif

// sets the global variable to input
void precomputed_data_set(prec_st* p) {
    bls_prec = p;
}

// Reads a prime field element from a digit vector in big endian format.
static void fp_read_raw(fp_t a, const dig_t *raw, int len) {
     bn_t t;
     bn_null(t); 
     if (len != Fp_DIGITS) {
         THROW(ERR_NO_BUFFER);
     }
      TRY {
         bn_new(t);
         bn_read_raw(t, raw, len);
         if (bn_is_zero(t)) {
             fp_zero(a);
         } else {
             if (t->used == 1) {
                 fp_prime_conv_dig(a, t->dp[0]);
             } else {
                 fp_prime_conv(a, t);
             }
         }
     }
     CATCH_ANY {
         THROW(ERR_CAUGHT);
     }
     FINALLY {
         bn_free(t);
     }
 }

// pre-compute some data required for curve BLS12-381
prec_st* init_precomputed_data_BLS12_381() {
    bls_prec = &bls_prec_st;
    #if (hashToPoint == OPSWU)
        fp_read_raw(bls_prec->a1, a1_data, 6);
        fp_read_raw(bls_prec->b1, b1_data, 6);
        for (int i=0; i<ELLP_Dx_LEN; i++)  
            fp_read_raw(bls_prec->iso_Dx[i], iso_Dx_data[i], 6);
        for (int i=0; i<ELLP_Nx_LEN; i++)  
            fp_read_raw(bls_prec->iso_Nx[i], iso_Nx_data[i], 6);
        for (int i=0; i<ELLP_Dy_LEN; i++)  
            fp_read_raw(bls_prec->iso_Dy[i], iso_Dy_data[i], 6);
        for (int i=0; i<ELLP_Ny_LEN; i++)  
            fp_read_raw(bls_prec->iso_Ny[i], iso_Ny_data[i], 6);
    #endif
    // (p-3)/4
    bn_read_raw(&bls_prec->p_3div4, fp_prime_get(), Fp_DIGITS);
    bn_sub_dig(&bls_prec->p_3div4, &bls_prec->p_3div4, 3);
    bn_rsh(&bls_prec->p_3div4, &bls_prec->p_3div4, 2);
    // (p-1)/2
    fp_sub_dig(bls_prec->p_1div2, fp_prime_get(), 1);
    fp_rsh(bls_prec->p_1div2, bls_prec->p_1div2, 1);
    return bls_prec;
}

// Initializes Relic context with BLS12-381 parameters
ctx_t* relic_init_BLS12_381() { 
    // check Relic was compiled with the right conf 
    if (ALLOC != AUTO) return NULL;

    // initialize relic core with a new context
    ctx_t* bls_ctx = (ctx_t*) malloc(sizeof(ctx_t));
    core_set(bls_ctx);
    if (core_init() != RLC_OK) return NULL;

    // init BLS curve
    int ret = RLC_OK;
    #if (FP_PRIME == 381)
    ret = ep_param_set_any_pairf(); // sets B12_P381 if FP_PRIME = 381 in relic config
    #else
    ep_param_set(B12_P381);
    ep2_curve_set_twist(EP_MTYPE);  // Multiplicative twist 
    #endif 

    if (ret != RLC_OK) return NULL;
    return core_get();
}

// seeds relic PRG
void seed_relic(byte* seed, int len) {
    #if RAND == HASHD
    // instantiate a new DRBG
    ctx_t *ctx = core_get();
    ctx->seeded = 0;
    #endif
    rand_seed(seed, len);
}

// Exponentiation of a generic point p in G1
void ep_mult(ep_t res, const ep_t p, const bn_t expo) {
    // Using window NAF of size 2
    #if (EP_MUL	== LWNAF)
        g1_mul(res, p, expo);
    #else 
        ep_mul_lwnaf(res, p, expo);
    #endif
}

// Exponentiation of generator g1 in G1
// This function is not called by BLS but is here for DEBUG/TESTs purposes
void ep_mult_gen(ep_t res, const bn_t expo) {
#define GENERIC_POINT 0
#define FIXED_MULT    (GENERIC_POINT^1)

#if GENERIC_POINT
    ep_mult(res, &core_get()->ep_g, expo);
#elif FIXED_MULT
    // Using precomputed table of size 4
    g1_mul_gen(res, expo);
#endif
}

// Exponentiation of a generic point p in G2
void ep2_mult(ep2_t res, ep2_t p, bn_t expo) {
    // Using window NAF of size 2
    #if (EP_MUL	== LWNAF)
        g2_mul(res, p, expo);
    #else 
        ep2_mul_lwnaf(res, p, expo);
    #endif
}

// Exponentiation of fixed g2 in G2
void ep2_mult_gen(ep2_t res, const bn_t expo) {
    // Using precomputed table of size 4
    g2_mul_gen(res, (bn_st*)expo);
}



// DEBUG printing functions 
void bytes_print_(char* s, byte* data, int len) {
    printf("[%s]:\n", s);
    for (int i=0; i<len; i++) 
        printf("%02x,", data[i]);
    printf("\n");
}

void fp_print_(char* s, fp_st a) {
    char* str = malloc(sizeof(char) * fp_size_str(a, 16));
    fp_write_str(str, 100, a, 16);
    printf("[%s]:\n%s\n", s, str);
    free(str);
}

void bn_print_(char* s, bn_st *a) {
    char* str = malloc(sizeof(char) * bn_size_str(a, 16));
    bn_write_str(str, 128, a, 16);
    printf("[%s]:\n%s\n", s, str);
    free(str);
}

void ep_print_(char* s, ep_st* p) {
    printf("[%s]:\n", s);
    g1_print(p);
}

void ep2_print_(char* s, ep2_st* p) {
    printf("[%s]:\n", s);
    g2_print(p);
}

// generates a random number less than the order r
void bn_randZr_star(bn_t x) {
    int seed_len = BITS_TO_BYTES(Fr_BITS + SEC_BITS);
    byte* seed = (byte*) malloc(seed_len);
    rand_bytes(seed, seed_len);
    bn_map_to_Zr_star(x, seed, seed_len);
}

// generates a random number less than the order r
void bn_randZr(bn_t x) {
    bn_t r;
    bn_new(r); 
    g2_get_ord(r);

    bn_new_size(x, BITS_TO_DIGITS(Fr_BITS + SEC_BITS));
    bn_rand(x, RLC_POS, Fr_BITS + SEC_BITS);
    bn_mod(x, x, r);
    bn_free(r);
}

// reads a scalar from an array and maps it to Zr
// the resulting scalar is in the range 0 < a < r
// len must be less than BITS_TO_BYTES(RLC_BN_BITS)
void bn_map_to_Zr_star(bn_t a, const uint8_t* bin, int len) {
    bn_t tmp;
    bn_new(tmp);
    bn_new_size(tmp, BYTES_TO_DIGITS(len));
    bn_read_bin(tmp, bin, len);
    bn_t r;
    bn_new(r); 
    g2_get_ord(r);
    bn_sub_dig(r,r,1);
    bn_mod_basic(a,tmp,r);
    bn_add_dig(a,a,1);
    bn_free(r);
    bn_free(tmp);
}


// reads a bit in a prime field element at a given index
// whether the field element is in Montgomery domain or not
static int fp_get_bit_generic(const fp_t a, int bit) {
#if (FP_RDC == MONTY)
    bn_t tmp;
    bn_new(tmp);
    fp_prime_back(tmp, a);
    int res = bn_get_bit(tmp, bit);
    bn_free(tmp);
    return res;
#else
    return fp_get_bit(a, bit);
#endif
}

// uncompress a G1 point p into r taken into account the coordinate x
// and the LS bit of the y coordinate. 
//
// (taken and modifed from Relic ep_upk function)
// Change: the square root (y) is chosen regardless of the modular multiplication used.
// If montgomery multiplication is used, the square root is reduced to check the LS bit.
//
// Copyright 2019 D. F. Aranha and C. P. L. Gouvêa and T. Markmann and R. S. Wahby and K. Liao
// https://github.com/relic-toolkit/relic
//
//    Licensed under the Apache License, Version 2.0 (the "License");
//    you may not use this file except in compliance with the License.
//    You may obtain a copy of the License at

//        http://www.apache.org/licenses/LICENSE-2.0

//    Unless required by applicable law or agreed to in writing, software
//    distributed under the License is distributed on an "AS IS" BASIS,
//    WITHOUT WARRANTIES OR CONDITIONS OF ANY KIND, either express or implied.
//    See the License for the specific language governing permissions and
//    limitations under the License.
static int ep_upk_generic(ep_t r, const ep_t p) {
    fp_t t;
    int result = 0;
    fp_null(t);
    TRY {
        fp_new(t);
        ep_rhs(t, p);
        /* t0 = sqrt(x1^3 + a * x1 + b). */
        result = fp_srt(t, t);
        if (result) {
            /* Verify if least significant bit of the result matches the
            * compressed y-coordinate. */
            #if (FP_RDC == MONTY)
            bn_t tmp;
            bn_new(tmp);
            fp_prime_back(tmp, t);
            if (bn_get_bit(tmp, 0) != fp_get_bit(p->y, 0)) {
                fp_neg(t, t);
            }
            bn_free(tmp);
            #else
            if (fp_get_bit(t, 0) != fp_get_bit(p->y, 0)) {
                fp_neg(t, t);
            }
            #endif
            fp_copy(r->x, p->x);
            fp_copy(r->y, t);
            fp_set_dig(r->z, 1);
            r->norm = 1;
        }
    }
    CATCH_ANY {
        THROW(ERR_CAUGHT);
    }
    FINALLY {
        fp_free(t);
    }
    return result;
}


// ep_write_bin_compact exports a point a in E(Fp) to a buffer bin in a compressed or uncompressed form.
// len is the allocated size of the buffer bin for sanity check
// The encoding is inspired from zkcrypto (https://github.com/zkcrypto/pairing/tree/master/src/bls12_381) with a small change to accomodate Relic lib 
//
// The most significant bit of the buffer, when set, indicates that the point is in compressed form. 
// Otherwise, the point is in uncompressed form.
// The second-most significant bit, when set, indicates that the point is at infinity. 
// If this bit is set, the remaining bits of the group element's encoding should be set to zero.
<<<<<<< HEAD
// The third-most significant bit is set if (and only if) this point is in compressed form and it is not the point 
// at infinity and its y-coordinate is odd.
void ep_write_bin_compact(byte *bin, const ep_st *a, const int len) {
=======
// The third-most significant bit is set if (and only if) this point is in compressed form and it is not the point at infinity and its y-coordinate is odd.
void ep_write_bin_compact(byte *bin, const ep_t a, const int len) {
>>>>>>> 04318575
    ep_t t;
    ep_null(t);
    const int G1size = (G1_BYTES/(SERIALIZATION+1));

    if (len!=G1size) {
        THROW(ERR_NO_BUFFER);
        return;
    }
 
    if (ep_is_infty(a)) {
            // set the infinity bit
            bin[0] = (SERIALIZATION << 7) | 0x40;
            memset(bin+1, 0, G1size-1);
            return;
    }

    TRY {
        ep_new(t);
        ep_norm(t, a);
        fp_write_bin(bin, Fp_BYTES, t->x);

        if (SERIALIZATION == COMPRESSED) {
            bin[0] |= (fp_get_bit_generic(t->y, 0) << 5);
        } else {
            fp_write_bin(bin + Fp_BYTES, Fp_BYTES, t->y);
        }
    } CATCH_ANY {
        THROW(ERR_CAUGHT);
    }

    bin[0] |= (SERIALIZATION << 7);
    ep_free(t);
 }


// ep_read_bin_compact imports a point from a buffer in a compressed or uncompressed form.
// len is the size of the input buffer
// The encoding is inspired from zkcrypto (https://github.com/zkcrypto/pairing/tree/master/src/bls12_381) with a small change to accomodate Relic lib
// look at the comments of ep_write_bin_compact for a detailed description
<<<<<<< HEAD
int ep_read_bin_compact(ep_st* a, const byte *bin, const int len) {
=======
// The code is a modified version of Relic ep_write_bin
int ep_read_bin_compact(ep_t a, const byte *bin, const int len) {
>>>>>>> 04318575
    const int G1size = (G1_BYTES/(SERIALIZATION+1));
    if (len!=G1size) {
        THROW(ERR_NO_BUFFER);
        return RLC_ERR;
    }
    // check if the point is infinity
    if (bin[0] & 0x40) {
        // check if the remaining bits are cleared
        if (bin[0] & 0x3F) {
            THROW(ERR_NO_VALID);
            return RLC_ERR;
        }
        for (int i=1; i<G1size-1; i++) {
            if (bin[i]) {
                THROW(ERR_NO_VALID);
                return RLC_ERR;
            } 
        }
		ep_set_infty(a);
		return RLC_OK;
	} 

    int compressed = bin[0] >> 7;
    int y_is_odd = (bin[0] >> 5) & 1;

    if (y_is_odd && (!compressed)) {
        THROW(ERR_NO_VALID);
        return RLC_ERR;
    } 

	a->norm = 1;
	fp_set_dig(a->z, 1);
    byte* temp = (byte*)malloc(Fp_BYTES);
    if (!temp) {
        THROW(ERR_NO_MEMORY);
        return RLC_ERR;
    }
    memcpy(temp, bin, Fp_BYTES);
    temp[0] &= 0x1F;
	fp_read_bin(a->x, temp, Fp_BYTES);
    free(temp);

    if (SERIALIZATION == UNCOMPRESSED) {
        fp_read_bin(a->y, bin + Fp_BYTES, Fp_BYTES);
    }
    else {
        fp_zero(a->y);
        fp_set_bit(a->y, 0, y_is_odd);
        ep_upk_generic(a, a);
    }
    return RLC_OK;
}

// uncompress a G2 point p into r taking into account the coordinate x
// and the LS bit of the y lower coordinate.
//
// (taken and modifed from Relic ep2_upk function)
// Change: the square root (y) is chosen regardless of the modular multiplication used.
// If montgomery multiplication is used, the square root is reduced to check the LS bit.
//
// Copyright 2019 D. F. Aranha and C. P. L. Gouvêa and T. Markmann and R. S. Wahby and K. Liao
// https://github.com/relic-toolkit/relic
static  int ep2_upk_generic(ep2_t r, ep2_t p) {
    fp2_t t;
    int result = 0;
    fp2_null(t);
    TRY {
        fp2_new(t);
        ep2_rhs(t, p);
        /* t0 = sqrt(x1^3 + a * x1 + b). */
        result = fp2_srt(t, t);
        if (result) {
            /* Verify if least significant bit of the result matches the
             * compressed y-coordinate. */
            #if (FP_RDC == MONTY)
            bn_t tmp;
            bn_new(tmp);
            fp_prime_back(tmp, t[0]);
            if (bn_get_bit(tmp, 0) != fp_get_bit(p->y[0], 0)) {
                fp2_neg(t, t);
            }
            bn_free(tmp);
            #else
            if (fp_get_bit(t[0], 0) != fp_get_bit(p->y[0], 0)) {
                fp2_neg(t, t);
            }
            #endif
            fp2_copy(r->x, p->x);
            fp2_copy(r->y, t);
            fp_set_dig(r->z[0], 1);
            fp_zero(r->z[1]);
            r->norm = 1;
        }
    }
    CATCH_ANY {
        THROW(ERR_CAUGHT);
    }
    FINALLY {
        fp2_free(t);
    }
    return result;
}

// ep2_write_bin_compact exports a point in E(Fp^2) to a buffer in a compressed or uncompressed form.
// The most significant bit of the buffer, when set, indicates that the point is in compressed form. 
// Otherwise, the point is in uncompressed form.
// The second-most significant bit indicates that the point is at infinity. 
// If this bit is set, the remaining bits of the group element's encoding should be set to zero.
// The third-most significant bit is set if (and only if) this point is in compressed form and it is not the point at infinity and its y-coordinate is odd.
void ep2_write_bin_compact(byte *bin, const ep2_t a, const int len) {
    ep2_t t;
    ep2_null(t);
    const int G2size = (G2_BYTES/(SERIALIZATION+1));

    if (len!=G2size) {
        THROW(ERR_NO_BUFFER);
        return;
    }
 
    if (ep2_is_infty((ep2_st *)a)) {
            // set the infinity bit
            bin[0] = (SERIALIZATION << 7) | 0x40;
            memset(bin+1, 0, G2size-1);
            return;
    }

    TRY {
        ep2_new(t);
        ep2_norm(t, (ep2_st *)a);
        fp2_write_bin(bin, 2*Fp_BYTES, t->x, 0);

        if (SERIALIZATION == COMPRESSED) {
            bin[0] |= (fp_get_bit_generic(t->y[0], 0) << 5);
        } else {
            fp2_write_bin(bin + 2*Fp_BYTES, 2*Fp_BYTES, t->y, 0);
        }
    } CATCH_ANY {
        THROW(ERR_CAUGHT);
    }

    bin[0] |= (SERIALIZATION << 7);
    ep_free(t);
}

// ep2_read_bin_compact imports a point from a buffer in a compressed or uncompressed form.
<<<<<<< HEAD
int ep2_read_bin_compact(ep2_st* a, const byte *bin, const int len) {
=======
// The code is a modified version of Relic ep_write_bin
int ep2_read_bin_compact(ep2_t a, const byte *bin, const int len) {
>>>>>>> 04318575
    const int G2size = (G2_BYTES/(SERIALIZATION+1));
    if (len!=G2size) {
        THROW(ERR_NO_VALID);
        return RLC_ERR;
    }

    // check if the point in infinity
    if (bin[0] & 0x40) {
        // the remaining bits need to be cleared
        if (bin[0] & 0x3F) {
            THROW(ERR_NO_VALID);
            return RLC_ERR;
        }
        for (int i=1; i<G2size-1; i++) {
            if (bin[i]) {
                THROW(ERR_NO_VALID);
                return RLC_ERR;
            } 
        }
		ep2_set_infty(a);
		return RLC_OK;
	} 
    byte compressed = bin[0] >> 7;
    byte y_is_odd = (bin[0] >> 5) & 1;
    if (y_is_odd && (!compressed)) {
        THROW(ERR_NO_VALID);
        return RLC_ERR;
    } 
	a->norm = 1;
	fp_set_dig(a->z[0], 1);
	fp_zero(a->z[1]);
    byte* temp = (byte*)malloc(2*Fp_BYTES);
    if (!temp) {
        THROW(ERR_NO_MEMORY);
        return RLC_ERR;
    }
    memcpy(temp, bin, 2*Fp_BYTES);
    // clear the header bits
    temp[0] &= 0x1F;
    fp2_read_bin(a->x, temp, 2*Fp_BYTES);
    free(temp);


    if (SERIALIZATION == UNCOMPRESSED) {
        fp2_read_bin(a->y, bin + 2*Fp_BYTES, 2*Fp_BYTES);
    }
    else {
        fp2_zero(a->y);
        fp_set_bit(a->y[0], 0, y_is_odd);
		fp_zero(a->y[1]);
        ep2_upk_generic(a, a);
    }
    return RLC_OK;
}<|MERGE_RESOLUTION|>--- conflicted
+++ resolved
@@ -320,14 +320,8 @@
 // Otherwise, the point is in uncompressed form.
 // The second-most significant bit, when set, indicates that the point is at infinity. 
 // If this bit is set, the remaining bits of the group element's encoding should be set to zero.
-<<<<<<< HEAD
-// The third-most significant bit is set if (and only if) this point is in compressed form and it is not the point 
-// at infinity and its y-coordinate is odd.
-void ep_write_bin_compact(byte *bin, const ep_st *a, const int len) {
-=======
 // The third-most significant bit is set if (and only if) this point is in compressed form and it is not the point at infinity and its y-coordinate is odd.
 void ep_write_bin_compact(byte *bin, const ep_t a, const int len) {
->>>>>>> 04318575
     ep_t t;
     ep_null(t);
     const int G1size = (G1_BYTES/(SERIALIZATION+1));
@@ -367,12 +361,8 @@
 // len is the size of the input buffer
 // The encoding is inspired from zkcrypto (https://github.com/zkcrypto/pairing/tree/master/src/bls12_381) with a small change to accomodate Relic lib
 // look at the comments of ep_write_bin_compact for a detailed description
-<<<<<<< HEAD
-int ep_read_bin_compact(ep_st* a, const byte *bin, const int len) {
-=======
 // The code is a modified version of Relic ep_write_bin
 int ep_read_bin_compact(ep_t a, const byte *bin, const int len) {
->>>>>>> 04318575
     const int G1size = (G1_BYTES/(SERIALIZATION+1));
     if (len!=G1size) {
         THROW(ERR_NO_BUFFER);
@@ -518,12 +508,8 @@
 }
 
 // ep2_read_bin_compact imports a point from a buffer in a compressed or uncompressed form.
-<<<<<<< HEAD
-int ep2_read_bin_compact(ep2_st* a, const byte *bin, const int len) {
-=======
 // The code is a modified version of Relic ep_write_bin
 int ep2_read_bin_compact(ep2_t a, const byte *bin, const int len) {
->>>>>>> 04318575
     const int G2size = (G2_BYTES/(SERIALIZATION+1));
     if (len!=G2size) {
         THROW(ERR_NO_VALID);
