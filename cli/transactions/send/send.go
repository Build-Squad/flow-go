package send

import (
	"context"
	"io/ioutil"
	"log"

	"github.com/dapperlabs/flow-go/cli/project"
	"github.com/dapperlabs/flow-go/cli/utils"
	"github.com/dapperlabs/flow-go/model/flow"
	"github.com/dapperlabs/flow-go/sdk/client"
	"github.com/psiemens/sconfig"
	"github.com/spf13/cobra"
)

type Config struct {
	Signer string `default:"root" flag:"signer,s"`
	Code   string `flag:"code,c"`
	Nonce  uint64 `flag:"nonce,n"`
}

var conf Config

var Cmd = &cobra.Command{
	Use:   "send",
	Short: "Send a transaction",
	Run: func(cmd *cobra.Command, args []string) {
		projectConf := project.LoadConfig()

		signer := projectConf.Accounts[conf.Signer]
<<<<<<< HEAD
		signerAddr := flow.HexToAddress(signer.Address)
		signerKey, err := utils.DecodePrivateKey(signer.PrivateKey)
		if err != nil {
			utils.Exit(1, "Failed to load signer key")
		}
=======
>>>>>>> 2ac050e1

		var (
			code []byte
			err  error
		)

		if conf.Code != "" {
			code, err = ioutil.ReadFile(conf.Code)
			if err != nil {
				utils.Exitf(1, "Failed to load BPL code from %s", conf.Code)
			}
		}

		tx := flow.Transaction{
			Script:         code,
			Nonce:          conf.Nonce,
			ComputeLimit:   10,
<<<<<<< HEAD
			PayerAccount:   signerAddr,
			ScriptAccounts: []flow.Address{signerAddr},
=======
			PayerAccount:   signer.Address,
			ScriptAccounts: []types.Address{signer.Address},
>>>>>>> 2ac050e1
		}

		err = tx.AddSignature(signer.Address, signer.PrivateKey)
		if err != nil {
			utils.Exit(1, "Failed to sign transaction")
		}

		client, err := client.New("localhost:5000")
		if err != nil {
			utils.Exit(1, "Failed to connect to emulator")
		}

		err = client.SendTransaction(context.Background(), tx)
		if err != nil {
			utils.Exitf(1, "Failed to send transaction: %v", err)
		}
	},
}

func init() {
	initConfig()
}

func initConfig() {
	err := sconfig.New(&conf).
		BindFlags(Cmd.PersistentFlags()).
		Parse()
	if err != nil {
		log.Fatal(err)
	}
}<|MERGE_RESOLUTION|>--- conflicted
+++ resolved
@@ -5,12 +5,13 @@
 	"io/ioutil"
 	"log"
 
+	"github.com/psiemens/sconfig"
+	"github.com/spf13/cobra"
+
 	"github.com/dapperlabs/flow-go/cli/project"
 	"github.com/dapperlabs/flow-go/cli/utils"
 	"github.com/dapperlabs/flow-go/model/flow"
 	"github.com/dapperlabs/flow-go/sdk/client"
-	"github.com/psiemens/sconfig"
-	"github.com/spf13/cobra"
 )
 
 type Config struct {
@@ -28,14 +29,6 @@
 		projectConf := project.LoadConfig()
 
 		signer := projectConf.Accounts[conf.Signer]
-<<<<<<< HEAD
-		signerAddr := flow.HexToAddress(signer.Address)
-		signerKey, err := utils.DecodePrivateKey(signer.PrivateKey)
-		if err != nil {
-			utils.Exit(1, "Failed to load signer key")
-		}
-=======
->>>>>>> 2ac050e1
 
 		var (
 			code []byte
@@ -53,13 +46,8 @@
 			Script:         code,
 			Nonce:          conf.Nonce,
 			ComputeLimit:   10,
-<<<<<<< HEAD
-			PayerAccount:   signerAddr,
-			ScriptAccounts: []flow.Address{signerAddr},
-=======
 			PayerAccount:   signer.Address,
-			ScriptAccounts: []types.Address{signer.Address},
->>>>>>> 2ac050e1
+			ScriptAccounts: []flow.Address{signer.Address},
 		}
 
 		err = tx.AddSignature(signer.Address, signer.PrivateKey)
