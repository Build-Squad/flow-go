--- conflicted
+++ resolved
@@ -13,11 +13,6 @@
 
 	"github.com/onflow/flow-go/model/flow"
 	"github.com/onflow/flow-go/network"
-<<<<<<< HEAD
-	"github.com/onflow/flow-go/network/alsp"
-	alspmgr "github.com/onflow/flow-go/network/alsp/manager"
-=======
->>>>>>> fc98c1ca
 	"github.com/onflow/flow-go/network/channels"
 	"github.com/onflow/flow-go/network/mocknetwork"
 	"github.com/onflow/flow-go/network/p2p/conduit"
@@ -53,19 +48,6 @@
 // The committee has the identity of the node already, so only `committee` is needed
 // in order for a mock hub to find each other.
 func NewNetwork(t testing.TB, myId flow.Identifier, hub *Hub, opts ...func(*Network)) *Network {
-<<<<<<< HEAD
-	cf, err := conduit.NewDefaultConduitFactory(&alspmgr.MisbehaviorReportManagerConfig{
-		SpamRecordCacheSize:     alsp.DefaultSpamRecordCacheSize,
-		SpamReportQueueSize:     alsp.DefaultSpamReportQueueSize,
-		HeartBeatInterval:       alsp.DefaultHeartBeatInterval,
-		Logger:                  unittest.Logger(),
-		AlspMetrics:             metrics.NewNoopCollector(),
-		HeroCacheMetricsFactory: metrics.NewNoopHeroCacheMetricsFactory(),
-	})
-	require.NoError(t, err)
-
-=======
->>>>>>> fc98c1ca
 	net := &Network{
 		ctx:            context.Background(),
 		myId:           myId,
