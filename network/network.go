--- conflicted
+++ resolved
@@ -11,17 +11,6 @@
 
 // NetworkingType is the type of the Flow networking layer. It is used to differentiate between the public (i.e., unstaked)
 // and private (i.e., staked) networks.
-<<<<<<< HEAD
-type NetworkingType bool
-
-const (
-	// PublicNetwork indicates that the unstaked public-side of the Flow blockchain that nodes can join and leave at will
-	// with no staking requirement.
-	PublicNetwork NetworkingType = true
-	// PrivateNetwork indicates that the staked private-side of the Flow blockchain that nodes can only join and leave
-	// with a staking requirement.
-	PrivateNetwork NetworkingType = false
-=======
 type NetworkingType uint8
 
 const (
@@ -31,7 +20,6 @@
 	// PublicNetwork indicates that the unstaked public-side of the Flow blockchain that nodes can join and leave at will
 	// with no staking requirement.
 	PublicNetwork
->>>>>>> b07bd2ee
 )
 
 // Network represents the network layer of the node. It allows processes that
