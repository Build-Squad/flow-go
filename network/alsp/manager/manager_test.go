package alspmgr_test

import (
	"context"
	"fmt"
	"math/rand"
	"sync"
	"testing"
	"time"

	"github.com/rs/zerolog"
	"github.com/stretchr/testify/assert"
	"github.com/stretchr/testify/mock"
	"github.com/stretchr/testify/require"

	"github.com/onflow/flow-go/model/flow"
	"github.com/onflow/flow-go/module"
	"github.com/onflow/flow-go/module/irrecoverable"
	"github.com/onflow/flow-go/module/metrics"
	mockmodule "github.com/onflow/flow-go/module/mock"
	"github.com/onflow/flow-go/network"
	"github.com/onflow/flow-go/network/alsp"
	"github.com/onflow/flow-go/network/alsp/internal"
	alspmgr "github.com/onflow/flow-go/network/alsp/manager"
	mockalsp "github.com/onflow/flow-go/network/alsp/mock"
	"github.com/onflow/flow-go/network/alsp/model"
	"github.com/onflow/flow-go/network/channels"
	"github.com/onflow/flow-go/network/internal/testutils"
	"github.com/onflow/flow-go/network/mocknetwork"
	"github.com/onflow/flow-go/network/p2p"
	"github.com/onflow/flow-go/utils/unittest"
)

// TestHandleReportedMisbehavior tests the handling of reported misbehavior by the network.
//
// The test sets up a mock MisbehaviorReportManager and a conduitFactory with this manager.
// It generates a single node network with the conduitFactory and starts it.
// It then uses a mock engine to register a channel with the network.
// It prepares a set of misbehavior reports and reports them to the conduit on the test channel.
// The test ensures that the MisbehaviorReportManager receives and handles all reported misbehavior
// without any duplicate reports and within a specified time.
func TestNetworkPassesReportedMisbehavior(t *testing.T) {
	misbehaviorReportManger := mocknetwork.NewMisbehaviorReportManager(t)
	misbehaviorReportManger.On("Start", mock.Anything).Return().Once()

	readyDoneChan := func() <-chan struct{} {
		ch := make(chan struct{})
		close(ch)
		return ch
	}()

	misbehaviorReportManger.On("Ready").Return(readyDoneChan).Once()
	misbehaviorReportManger.On("Done").Return(readyDoneChan).Once()
<<<<<<< HEAD
=======
	conduitFactory, err := conduit.NewDefaultConduitFactory(
		&alspmgr.MisbehaviorReportManagerConfig{
			SpamReportQueueSize:     uint32(100),
			SpamRecordCacheSize:     uint32(100),
			Logger:                  unittest.Logger(),
			AlspMetrics:             metrics.NewNoopCollector(),
			HeroCacheMetricsFactory: metrics.NewNoopHeroCacheMetricsFactory(),
		},
		conduit.WithMisbehaviorManager(misbehaviorReportManger))
	require.NoError(t, err)
>>>>>>> 16b117ab

	ids, nodes, mws, _, _ := testutils.GenerateIDsAndMiddlewares(
		t,
		1,
		unittest.Logger(),
		unittest.NetworkCodec(),
		unittest.NetworkSlashingViolationsConsumer(unittest.Logger(), metrics.NewNoopCollector()))
	sms := testutils.GenerateSubscriptionManagers(t, mws)

	networkCfg := testutils.NetworkConfigFixture(t, unittest.Logger(), *ids[0], ids, mws[0], sms[0])
	net, err := p2p.NewNetwork(networkCfg, p2p.WithAlspManager(misbehaviorReportManger))
	require.NoError(t, err)

	ctx, cancel := context.WithCancel(context.Background())
	signalerCtx := irrecoverable.NewMockSignalerContext(t, ctx)
	testutils.StartNodesAndNetworks(signalerCtx, t, nodes, []network.Network{net}, 100*time.Millisecond)
	defer testutils.StopComponents[p2p.LibP2PNode](t, nodes, 100*time.Millisecond)
	defer cancel()

	e := mocknetwork.NewEngine(t)
	con, err := net.Register(channels.TestNetworkChannel, e)
	require.NoError(t, err)

	reports := testutils.MisbehaviorReportsFixture(t, 10)
	allReportsManaged := sync.WaitGroup{}
	allReportsManaged.Add(len(reports))
	var seenReports []network.MisbehaviorReport
	misbehaviorReportManger.On("HandleMisbehaviorReport", channels.TestNetworkChannel, mock.Anything).Run(func(args mock.Arguments) {
		report := args.Get(1).(network.MisbehaviorReport)
		require.Contains(t, reports, report)                                         // ensures that the report is one of the reports we expect.
		require.NotContainsf(t, seenReports, report, "duplicate report: %v", report) // ensures that we have not seen this report before.
		seenReports = append(seenReports, report)                                    // adds the report to the list of seen reports.
		allReportsManaged.Done()
	}).Return(nil)

	for _, report := range reports {
		con.ReportMisbehavior(report) // reports the misbehavior
	}

	unittest.RequireReturnsBefore(t, allReportsManaged.Wait, 100*time.Millisecond, "did not receive all reports")
}

// TestHandleReportedMisbehavior tests the handling of reported misbehavior by the network.
//
// The test sets up a mock MisbehaviorReportManager and a conduitFactory with this manager.
// It generates a single node network with the conduitFactory and starts it.
// It then uses a mock engine to register a channel with the network.
// It prepares a set of misbehavior reports and reports them to the conduit on the test channel.
// The test ensures that the MisbehaviorReportManager receives and handles all reported misbehavior
// without any duplicate reports and within a specified time.
func TestHandleReportedMisbehavior_Integration(t *testing.T) {
<<<<<<< HEAD
	var cache alsp.SpamRecordCache
=======
>>>>>>> 16b117ab
	cfg := &alspmgr.MisbehaviorReportManagerConfig{
		Logger:                  unittest.Logger(),
		SpamRecordCacheSize:     uint32(100),
		SpamReportQueueSize:     uint32(100),
		AlspMetrics:             metrics.NewNoopCollector(),
		HeroCacheMetricsFactory: metrics.NewNoopHeroCacheMetricsFactory(),
<<<<<<< HEAD
		Opts: []alspmgr.MisbehaviorReportManagerOption{alspmgr.WithSpamRecordsCacheFactory(func(logger zerolog.Logger, size uint32, metrics module.HeroCacheMetrics) alsp.SpamRecordCache {
			cache = internal.NewSpamRecordCache(size, logger, metrics, model.SpamRecordFactory())
			return cache
		}),
		},
	}
=======
	}

	// create a new MisbehaviorReportManager
	var cache alsp.SpamRecordCache
	m, err := alspmgr.NewMisbehaviorReportManager(cfg,
		alspmgr.WithSpamRecordsCacheFactory(func(logger zerolog.Logger, size uint32, metrics module.HeroCacheMetrics) alsp.SpamRecordCache {
			cache = internal.NewSpamRecordCache(size, logger, metrics, model.SpamRecordFactory())
			return cache
		}))
	require.NoError(t, err)

	conduitFactory, err := conduit.NewDefaultConduitFactory(
		&alspmgr.MisbehaviorReportManagerConfig{
			SpamReportQueueSize:     uint32(100),
			SpamRecordCacheSize:     uint32(100),
			Logger:                  unittest.Logger(),
			AlspMetrics:             metrics.NewNoopCollector(),
			HeroCacheMetricsFactory: metrics.NewNoopHeroCacheMetricsFactory(),
		},
		conduit.WithMisbehaviorManager(m))
	require.NoError(t, err)
>>>>>>> 16b117ab

	ids, nodes, mws, _, _ := testutils.GenerateIDsAndMiddlewares(
		t,
		1,
		unittest.Logger(),
		unittest.NetworkCodec(),
		unittest.NetworkSlashingViolationsConsumer(unittest.Logger(), metrics.NewNoopCollector()))
	sms := testutils.GenerateSubscriptionManagers(t, mws)
<<<<<<< HEAD
	networkCfg := testutils.NetworkConfigFixture(t, unittest.Logger(), *ids[0], ids, mws[0], sms[0], p2p.WithAlspConfig(cfg))
	net, err := p2p.NewNetwork(networkCfg)
	require.NoError(t, err)
=======
	networks := testutils.GenerateNetworks(
		t,
		unittest.Logger(),
		ids,
		mws,
		sms,
		p2p.WithConduitFactory(conduitFactory))
>>>>>>> 16b117ab

	ctx, cancel := context.WithCancel(context.Background())

	signalerCtx := irrecoverable.NewMockSignalerContext(t, ctx)
<<<<<<< HEAD
	testutils.StartNodesAndNetworks(signalerCtx, t, nodes, []network.Network{net}, 100*time.Millisecond)
=======
	testutils.StartNodesAndNetworks(signalerCtx, t, nodes, networks, 100*time.Millisecond)
>>>>>>> 16b117ab
	defer testutils.StopComponents[p2p.LibP2PNode](t, nodes, 100*time.Millisecond)
	defer cancel()

	e := mocknetwork.NewEngine(t)
<<<<<<< HEAD
	con, err := net.Register(channels.TestNetworkChannel, e)
=======
	con, err := networks[0].Register(channels.TestNetworkChannel, e)
>>>>>>> 16b117ab
	require.NoError(t, err)

	// create a map of origin IDs to their respective misbehavior reports (10 peers, 5 reports each)
	numPeers := 10
	numReportsPerPeer := 5
	peersReports := make(map[flow.Identifier][]network.MisbehaviorReport)

	for i := 0; i < numPeers; i++ {
		originID := unittest.IdentifierFixture()
		reports := createRandomMisbehaviorReportsForOriginId(t, originID, numReportsPerPeer)
		peersReports[originID] = reports
	}

	wg := sync.WaitGroup{}
	for _, reports := range peersReports {
		wg.Add(len(reports))
		// reports the misbehavior
		for _, report := range reports {
			report := report // capture range variable
			go func() {
				defer wg.Done()

				con.ReportMisbehavior(report)
			}()
		}
	}

	unittest.RequireReturnsBefore(t, wg.Wait, 100*time.Millisecond, "not all misbehavior reports have been processed")

	// check if the misbehavior reports have been processed by verifying that the Adjust method was called on the cache
	require.Eventually(t, func() bool {
		for originID, reports := range peersReports {
			totalPenalty := float64(0)
			for _, report := range reports {
				totalPenalty += report.Penalty()
			}

			record, ok := cache.Get(originID)
			if !ok {
				return false
			}
			require.NotNil(t, record)

			require.Equal(t, totalPenalty, record.Penalty)
			// with just reporting a single misbehavior report, the cutoff counter should not be incremented.
			require.Equal(t, uint64(0), record.CutoffCounter)
			// the decay should be the default decay value.
			require.Equal(t, model.SpamRecordFactory()(unittest.IdentifierFixture()).Decay, record.Decay)
		}

		return true
	}, 1*time.Second, 10*time.Millisecond, "ALSP manager did not handle the misbehavior report")
}

// TestMisbehaviorReportMetrics tests the recording of misbehavior report metrics.
// It checks that when a misbehavior report is received by the ALSP manager, the metrics are recorded.
// It fails the test if the metrics are not recorded or if they are recorded incorrectly.
func TestMisbehaviorReportMetrics(t *testing.T) {
	alspMetrics := mockmodule.NewAlspMetrics(t)
<<<<<<< HEAD
	cfg := &alspmgr.MisbehaviorReportManagerConfig{
		SpamRecordCacheSize:     uint32(100),
		SpamReportQueueSize:     uint32(100),
		Logger:                  unittest.Logger(),
		AlspMetrics:             alspMetrics,
		HeroCacheMetricsFactory: metrics.NewNoopHeroCacheMetricsFactory(),
	}
=======
	conduitFactory, err := conduit.NewDefaultConduitFactory(
		&alspmgr.MisbehaviorReportManagerConfig{
			SpamRecordCacheSize:     uint32(100),
			SpamReportQueueSize:     uint32(100),
			Logger:                  unittest.Logger(),
			AlspMetrics:             alspMetrics,
			HeroCacheMetricsFactory: metrics.NewNoopHeroCacheMetricsFactory(),
		})
	require.NoError(t, err)
>>>>>>> 16b117ab

	ids, nodes, mws, _, _ := testutils.GenerateIDsAndMiddlewares(
		t,
		1,
		unittest.Logger(),
		unittest.NetworkCodec(),
		unittest.NetworkSlashingViolationsConsumer(unittest.Logger(), metrics.NewNoopCollector()))
	sms := testutils.GenerateSubscriptionManagers(t, mws)

	networkCfg := testutils.NetworkConfigFixture(t, unittest.Logger(), *ids[0], ids, mws[0], sms[0], p2p.WithAlspConfig(cfg))
	net, err := p2p.NewNetwork(networkCfg)
	require.NoError(t, err)

	ctx, cancel := context.WithCancel(context.Background())

	signalerCtx := irrecoverable.NewMockSignalerContext(t, ctx)
	testutils.StartNodesAndNetworks(signalerCtx, t, nodes, []network.Network{net}, 100*time.Millisecond)
	defer testutils.StopComponents[p2p.LibP2PNode](t, nodes, 100*time.Millisecond)
	defer cancel()

	e := mocknetwork.NewEngine(t)
	con, err := net.Register(channels.TestNetworkChannel, e)
	require.NoError(t, err)

	report := testutils.MisbehaviorReportFixture(t)

	// this channel is used to signal that the metrics have been recorded by the ALSP manager correctly.
	reported := make(chan struct{})

	// ensures that the metrics are recorded when a misbehavior report is received.
	alspMetrics.On("OnMisbehaviorReported", channels.TestNetworkChannel.String(), report.Reason().String()).Run(func(args mock.Arguments) {
		close(reported)
	}).Once()

	con.ReportMisbehavior(report) // reports the misbehavior

	unittest.RequireCloseBefore(t, reported, 100*time.Millisecond, "metrics for the misbehavior report were not recorded")
}

// The TestReportCreation tests the creation of misbehavior reports using the alsp.NewMisbehaviorReport function.
// The function tests the creation of both valid and invalid misbehavior reports by setting different penalty amplification values.
func TestReportCreation(t *testing.T) {

	// creates a valid misbehavior report (i.e., amplification between 1 and 100)
	report, err := alsp.NewMisbehaviorReport(
		unittest.IdentifierFixture(),
		testutils.MisbehaviorTypeFixture(t),
		alsp.WithPenaltyAmplification(10))
	require.NoError(t, err)
	require.NotNil(t, report)

	// creates a valid misbehavior report with default amplification.
	report, err = alsp.NewMisbehaviorReport(
		unittest.IdentifierFixture(),
		testutils.MisbehaviorTypeFixture(t))
	require.NoError(t, err)
	require.NotNil(t, report)

	// creates an in valid misbehavior report (i.e., amplification greater than 100 and less than 1)
	report, err = alsp.NewMisbehaviorReport(
		unittest.IdentifierFixture(),
		testutils.MisbehaviorTypeFixture(t),
		alsp.WithPenaltyAmplification(100*rand.Float64()-101))
	require.Error(t, err)
	require.Nil(t, report)

	report, err = alsp.NewMisbehaviorReport(
		unittest.IdentifierFixture(),
		testutils.MisbehaviorTypeFixture(t),
		alsp.WithPenaltyAmplification(100*rand.Float64()+101))
	require.Error(t, err)
	require.Nil(t, report)

	// 0 is not a valid amplification
	report, err = alsp.NewMisbehaviorReport(
		unittest.IdentifierFixture(),
		testutils.MisbehaviorTypeFixture(t),
		alsp.WithPenaltyAmplification(0))
	require.Error(t, err)
	require.Nil(t, report)
}

// TestNewMisbehaviorReportManager tests the creation of a new ALSP manager.
// It is a minimum viable test that ensures that a non-nil ALSP manager is created with expected set of inputs.
// In other words, variation of input values do not cause a nil ALSP manager to be created or a panic.
func TestNewMisbehaviorReportManager(t *testing.T) {
	logger := unittest.Logger()
	alspMetrics := metrics.NewNoopCollector()

	t.Run("with default values", func(t *testing.T) {
		cfg := &alspmgr.MisbehaviorReportManagerConfig{
			Logger:                  logger,
			SpamRecordCacheSize:     uint32(100),
			SpamReportQueueSize:     uint32(100),
			AlspMetrics:             alspMetrics,
			HeroCacheMetricsFactory: metrics.NewNoopHeroCacheMetricsFactory(),
		}

		m, err := alspmgr.NewMisbehaviorReportManager(cfg)
		require.NoError(t, err)
		assert.NotNil(t, m)
	})

	t.Run("with a custom spam record cache", func(t *testing.T) {
		cfg := &alspmgr.MisbehaviorReportManagerConfig{
			Logger:                  logger,
			SpamRecordCacheSize:     uint32(100),
			SpamReportQueueSize:     uint32(100),
			AlspMetrics:             alspMetrics,
			HeroCacheMetricsFactory: metrics.NewNoopHeroCacheMetricsFactory(),
<<<<<<< HEAD
			Opts: []alspmgr.MisbehaviorReportManagerOption{alspmgr.WithSpamRecordsCacheFactory(func(logger zerolog.Logger, size uint32, metrics module.HeroCacheMetrics) alsp.SpamRecordCache {
				return internal.NewSpamRecordCache(size, logger, metrics, model.SpamRecordFactory())
			})},
		}
		m, err := alspmgr.NewMisbehaviorReportManager(cfg)
=======
		}

		m, err := alspmgr.NewMisbehaviorReportManager(cfg,
			alspmgr.WithSpamRecordsCacheFactory(func(logger zerolog.Logger, size uint32, metrics module.HeroCacheMetrics) alsp.SpamRecordCache {
				return internal.NewSpamRecordCache(size, logger, metrics, model.SpamRecordFactory())
			}))
>>>>>>> 16b117ab
		require.NoError(t, err)
		assert.NotNil(t, m)
	})

	t.Run("with ALSP module enabled", func(t *testing.T) {
		cfg := &alspmgr.MisbehaviorReportManagerConfig{
			Logger:                  logger,
			SpamRecordCacheSize:     uint32(100),
			SpamReportQueueSize:     uint32(100),
			AlspMetrics:             alspMetrics,
			HeroCacheMetricsFactory: metrics.NewNoopHeroCacheMetricsFactory(),
		}

		m, err := alspmgr.NewMisbehaviorReportManager(cfg)
		require.NoError(t, err)
		assert.NotNil(t, m)
	})

	t.Run("with ALSP module disabled", func(t *testing.T) {
		cfg := &alspmgr.MisbehaviorReportManagerConfig{
			Logger:                  logger,
			SpamRecordCacheSize:     uint32(100),
			SpamReportQueueSize:     uint32(100),
			AlspMetrics:             alspMetrics,
			HeroCacheMetricsFactory: metrics.NewNoopHeroCacheMetricsFactory(),
		}

		m, err := alspmgr.NewMisbehaviorReportManager(cfg)
		require.NoError(t, err)
		assert.NotNil(t, m)
	})
}

// TestMisbehaviorReportManager_InitializationError tests the creation of a new ALSP manager with invalid inputs.
// It is a minimum viable test that ensures that a nil ALSP manager is created with invalid set of inputs.
func TestMisbehaviorReportManager_InitializationError(t *testing.T) {
	logger := unittest.Logger()
	alspMetrics := metrics.NewNoopCollector()

	t.Run("missing spam report queue size", func(t *testing.T) {
		cfg := &alspmgr.MisbehaviorReportManagerConfig{
			Logger:                  logger,
			SpamRecordCacheSize:     uint32(100),
			AlspMetrics:             alspMetrics,
			HeroCacheMetricsFactory: metrics.NewNoopHeroCacheMetricsFactory(),
		}

		m, err := alspmgr.NewMisbehaviorReportManager(cfg)
		require.Error(t, err)
		require.ErrorIs(t, err, alspmgr.ErrSpamReportQueueSizeNotSet)
		assert.Nil(t, m)
	})

	t.Run("missing spam record cache size", func(t *testing.T) {
		cfg := &alspmgr.MisbehaviorReportManagerConfig{
			Logger:                  logger,
			SpamReportQueueSize:     uint32(100),
			AlspMetrics:             alspMetrics,
			HeroCacheMetricsFactory: metrics.NewNoopHeroCacheMetricsFactory(),
		}

		m, err := alspmgr.NewMisbehaviorReportManager(cfg)
		require.Error(t, err)
		require.ErrorIs(t, err, alspmgr.ErrSpamRecordCacheSizeNotSet)
		assert.Nil(t, m)
	})
}

// TestHandleMisbehaviorReport_SinglePenaltyReport tests the handling of a single misbehavior report.
// The test ensures that the misbehavior report is handled correctly and the penalty is applied to the peer in the cache.
func TestHandleMisbehaviorReport_SinglePenaltyReport(t *testing.T) {
	logger := unittest.Logger()
	alspMetrics := metrics.NewNoopCollector()
<<<<<<< HEAD
	// create a new MisbehaviorReportManager
	var cache alsp.SpamRecordCache
=======

>>>>>>> 16b117ab
	cfg := &alspmgr.MisbehaviorReportManagerConfig{
		Logger:                  logger,
		SpamRecordCacheSize:     uint32(100),
		SpamReportQueueSize:     uint32(100),
		AlspMetrics:             alspMetrics,
		HeroCacheMetricsFactory: metrics.NewNoopHeroCacheMetricsFactory(),
<<<<<<< HEAD
		Opts: []alspmgr.MisbehaviorReportManagerOption{
			alspmgr.WithSpamRecordsCacheFactory(func(logger zerolog.Logger, size uint32, metrics module.HeroCacheMetrics) alsp.SpamRecordCache {
				cache = internal.NewSpamRecordCache(size, logger, metrics, model.SpamRecordFactory())
				return cache
			}),
		},
	}

	m, err := alspmgr.NewMisbehaviorReportManager(cfg)
=======
	}

	// create a new MisbehaviorReportManager
	var cache alsp.SpamRecordCache
	m, err := alspmgr.NewMisbehaviorReportManager(cfg,
		alspmgr.WithSpamRecordsCacheFactory(func(logger zerolog.Logger, size uint32, metrics module.HeroCacheMetrics) alsp.SpamRecordCache {
			cache = internal.NewSpamRecordCache(size, logger, metrics, model.SpamRecordFactory())
			return cache
		}))
>>>>>>> 16b117ab
	require.NoError(t, err)

	// start the ALSP manager
	ctx, cancel := context.WithCancel(context.Background())
	defer func() {
		cancel()
		unittest.RequireCloseBefore(t, m.Done(), 100*time.Millisecond, "ALSP manager did not stop")
	}()
	signalerCtx := irrecoverable.NewMockSignalerContext(t, ctx)
	m.Start(signalerCtx)
	unittest.RequireCloseBefore(t, m.Ready(), 100*time.Millisecond, "ALSP manager did not start")

	// create a mock misbehavior report with a negative penalty value
	penalty := float64(-5)
	report := mocknetwork.NewMisbehaviorReport(t)
	report.On("OriginId").Return(unittest.IdentifierFixture())
	report.On("Reason").Return(alsp.InvalidMessage)
	report.On("Penalty").Return(penalty)

	channel := channels.Channel("test-channel")

	// handle the misbehavior report
	m.HandleMisbehaviorReport(channel, report)

	require.Eventually(t, func() bool {
		// check if the misbehavior report has been processed by verifying that the Adjust method was called on the cache
		record, ok := cache.Get(report.OriginId())
		if !ok {
			return false
		}
		require.NotNil(t, record)
		require.Equal(t, penalty, record.Penalty)
		require.Equal(t, uint64(0), record.CutoffCounter)                                             // with just reporting a misbehavior, the cutoff counter should not be incremented.
		require.Equal(t, model.SpamRecordFactory()(unittest.IdentifierFixture()).Decay, record.Decay) // the decay should be the default decay value.

		return true
	}, 1*time.Second, 10*time.Millisecond, "ALSP manager did not handle the misbehavior report")
}

// TestHandleMisbehaviorReport_SinglePenaltyReport_PenaltyDisable tests the handling of a single misbehavior report when the penalty is disabled.
// The test ensures that the misbehavior is reported on metrics but the penalty is not applied to the peer in the cache.
func TestHandleMisbehaviorReport_SinglePenaltyReport_PenaltyDisable(t *testing.T) {
	alspMetrics := mockmodule.NewAlspMetrics(t)
<<<<<<< HEAD
	// create a new MisbehaviorReportManager
	// we use a mock cache but we do not expect any calls to the cache, since the penalty is disabled.
	var cache *mockalsp.SpamRecordCache
=======

>>>>>>> 16b117ab
	cfg := &alspmgr.MisbehaviorReportManagerConfig{
		Logger:                  unittest.Logger(),
		SpamRecordCacheSize:     uint32(100),
		SpamReportQueueSize:     uint32(100),
		AlspMetrics:             alspMetrics,
		HeroCacheMetricsFactory: metrics.NewNoopHeroCacheMetricsFactory(),
		DisablePenalty:          true, // disable penalty for misbehavior reports
<<<<<<< HEAD
		Opts: []alspmgr.MisbehaviorReportManagerOption{
			alspmgr.WithSpamRecordsCacheFactory(func(logger zerolog.Logger, size uint32, metrics module.HeroCacheMetrics) alsp.SpamRecordCache {
				cache = mockalsp.NewSpamRecordCache(t)
				return cache
			}),
		},
	}

	m, err := alspmgr.NewMisbehaviorReportManager(cfg)
=======
	}

	// create a new MisbehaviorReportManager
	// we use a mock cache but we do not expect any calls to the cache, since the penalty is disabled.
	var cache *mockalsp.SpamRecordCache
	m, err := alspmgr.NewMisbehaviorReportManager(cfg,
		alspmgr.WithSpamRecordsCacheFactory(func(logger zerolog.Logger, size uint32, metrics module.HeroCacheMetrics) alsp.SpamRecordCache {
			cache = mockalsp.NewSpamRecordCache(t)
			return cache
		}))
>>>>>>> 16b117ab
	require.NoError(t, err)

	// start the ALSP manager
	ctx, cancel := context.WithCancel(context.Background())
	defer func() {
		cancel()
		unittest.RequireCloseBefore(t, m.Done(), 100*time.Millisecond, "ALSP manager did not stop")
	}()
	signalerCtx := irrecoverable.NewMockSignalerContext(t, ctx)
	m.Start(signalerCtx)
	unittest.RequireCloseBefore(t, m.Ready(), 100*time.Millisecond, "ALSP manager did not start")

	// create a mock misbehavior report with a negative penalty value
	penalty := float64(-5)
	report := mocknetwork.NewMisbehaviorReport(t)
	report.On("OriginId").Return(unittest.IdentifierFixture())
	report.On("Reason").Return(alsp.InvalidMessage)
	report.On("Penalty").Return(penalty)

	channel := channels.Channel("test-channel")

	// this channel is used to signal that the metrics have been recorded by the ALSP manager correctly.
	// even in case of a disabled penalty, the metrics should be recorded.
	reported := make(chan struct{})

	// ensures that the metrics are recorded when a misbehavior report is received.
	alspMetrics.On("OnMisbehaviorReported", channel.String(), report.Reason().String()).Run(func(args mock.Arguments) {
		close(reported)
	}).Once()

	// handle the misbehavior report
	m.HandleMisbehaviorReport(channel, report)

	unittest.RequireCloseBefore(t, reported, 100*time.Millisecond, "metrics for the misbehavior report were not recorded")

	// since the penalty is disabled, we do not expect any calls to the cache.
	cache.AssertNotCalled(t, "Adjust", mock.Anything, mock.Anything)
}

// TestHandleMisbehaviorReport_MultiplePenaltyReportsForSinglePeer_Sequentially tests the handling of multiple misbehavior reports for a single peer.
// Reports are coming in sequentially.
// The test ensures that each misbehavior report is handled correctly and the penalties are cumulatively applied to the peer in the cache.
func TestHandleMisbehaviorReport_MultiplePenaltyReportsForSinglePeer_Sequentially(t *testing.T) {
	alspMetrics := metrics.NewNoopCollector()
<<<<<<< HEAD
	// create a new MisbehaviorReportManager
	var cache alsp.SpamRecordCache
=======

>>>>>>> 16b117ab
	cfg := &alspmgr.MisbehaviorReportManagerConfig{
		Logger:                  unittest.Logger(),
		SpamRecordCacheSize:     uint32(100),
		SpamReportQueueSize:     uint32(100),
		AlspMetrics:             alspMetrics,
		HeroCacheMetricsFactory: metrics.NewNoopHeroCacheMetricsFactory(),
<<<<<<< HEAD
		Opts: []alspmgr.MisbehaviorReportManagerOption{
			alspmgr.WithSpamRecordsCacheFactory(func(logger zerolog.Logger, size uint32, metrics module.HeroCacheMetrics) alsp.SpamRecordCache {
				cache = internal.NewSpamRecordCache(size, logger, metrics, model.SpamRecordFactory())
				return cache
			}),
		},
	}

	m, err := alspmgr.NewMisbehaviorReportManager(cfg)
=======
	}

	// create a new MisbehaviorReportManager
	var cache alsp.SpamRecordCache
	m, err := alspmgr.NewMisbehaviorReportManager(cfg,
		alspmgr.WithSpamRecordsCacheFactory(func(logger zerolog.Logger, size uint32, metrics module.HeroCacheMetrics) alsp.SpamRecordCache {
			cache = internal.NewSpamRecordCache(size, logger, metrics, model.SpamRecordFactory())
			return cache
		}))
>>>>>>> 16b117ab
	require.NoError(t, err)

	// start the ALSP manager
	ctx, cancel := context.WithCancel(context.Background())
	defer func() {
		cancel()
		unittest.RequireCloseBefore(t, m.Done(), 100*time.Millisecond, "ALSP manager did not stop")
	}()
	signalerCtx := irrecoverable.NewMockSignalerContext(t, ctx)
	m.Start(signalerCtx)
	unittest.RequireCloseBefore(t, m.Ready(), 100*time.Millisecond, "ALSP manager did not start")

	// creates a list of mock misbehavior reports with negative penalty values for a single peer
	originId := unittest.IdentifierFixture()
	reports := createRandomMisbehaviorReportsForOriginId(t, originId, 5)

	channel := channels.Channel("test-channel")

	// handle the misbehavior reports
	totalPenalty := float64(0)
	for _, report := range reports {
		totalPenalty += report.Penalty()
		m.HandleMisbehaviorReport(channel, report)
	}

	require.Eventually(t, func() bool {
		// check if the misbehavior report has been processed by verifying that the Adjust method was called on the cache
		record, ok := cache.Get(originId)
		if !ok {
			return false
		}
		require.NotNil(t, record)

		if totalPenalty != record.Penalty {
			// all the misbehavior reports should be processed by now, so the penalty should be equal to the total penalty
			return false
		}
		// with just reporting a few misbehavior reports, the cutoff counter should not be incremented.
		require.Equal(t, uint64(0), record.CutoffCounter)
		// the decay should be the default decay value.
		require.Equal(t, model.SpamRecordFactory()(unittest.IdentifierFixture()).Decay, record.Decay)

		return true
	}, 1*time.Second, 10*time.Millisecond, "ALSP manager did not handle the misbehavior report")
}

// TestHandleMisbehaviorReport_MultiplePenaltyReportsForSinglePeer_Sequential tests the handling of multiple misbehavior reports for a single peer.
// Reports are coming in concurrently.
// The test ensures that each misbehavior report is handled correctly and the penalties are cumulatively applied to the peer in the cache.
func TestHandleMisbehaviorReport_MultiplePenaltyReportsForSinglePeer_Concurrently(t *testing.T) {
	alspMetrics := metrics.NewNoopCollector()
<<<<<<< HEAD
	// create a new MisbehaviorReportManager
	var cache alsp.SpamRecordCache
=======

>>>>>>> 16b117ab
	cfg := &alspmgr.MisbehaviorReportManagerConfig{
		Logger:                  unittest.Logger(),
		SpamRecordCacheSize:     uint32(100),
		SpamReportQueueSize:     uint32(100),
		AlspMetrics:             alspMetrics,
		HeroCacheMetricsFactory: metrics.NewNoopHeroCacheMetricsFactory(),
<<<<<<< HEAD
		Opts: []alspmgr.MisbehaviorReportManagerOption{
			alspmgr.WithSpamRecordsCacheFactory(func(logger zerolog.Logger, size uint32, metrics module.HeroCacheMetrics) alsp.SpamRecordCache {
				cache = internal.NewSpamRecordCache(size, logger, metrics, model.SpamRecordFactory())
				return cache
			}),
		},
	}

	m, err := alspmgr.NewMisbehaviorReportManager(cfg)
=======
	}

	// create a new MisbehaviorReportManager
	var cache alsp.SpamRecordCache
	m, err := alspmgr.NewMisbehaviorReportManager(cfg,
		alspmgr.WithSpamRecordsCacheFactory(func(logger zerolog.Logger, size uint32, metrics module.HeroCacheMetrics) alsp.SpamRecordCache {
			cache = internal.NewSpamRecordCache(size, logger, metrics, model.SpamRecordFactory())
			return cache
		}))
>>>>>>> 16b117ab
	require.NoError(t, err)

	// start the ALSP manager
	ctx, cancel := context.WithCancel(context.Background())
	defer func() {
		cancel()
		unittest.RequireCloseBefore(t, m.Done(), 100*time.Millisecond, "ALSP manager did not stop")
	}()
	signalerCtx := irrecoverable.NewMockSignalerContext(t, ctx)
	m.Start(signalerCtx)
	unittest.RequireCloseBefore(t, m.Ready(), 100*time.Millisecond, "ALSP manager did not start")

	// creates a list of mock misbehavior reports with negative penalty values for a single peer
	originId := unittest.IdentifierFixture()
	reports := createRandomMisbehaviorReportsForOriginId(t, originId, 5)

	channel := channels.Channel("test-channel")

	wg := sync.WaitGroup{}
	wg.Add(len(reports))
	// handle the misbehavior reports
	totalPenalty := float64(0)
	for _, report := range reports {
		report := report // capture range variable
		totalPenalty += report.Penalty()
		go func() {
			defer wg.Done()

			m.HandleMisbehaviorReport(channel, report)
		}()
	}

	unittest.RequireReturnsBefore(t, wg.Wait, 100*time.Millisecond, "not all misbehavior reports have been processed")

	require.Eventually(t, func() bool {
		// check if the misbehavior report has been processed by verifying that the Adjust method was called on the cache
		record, ok := cache.Get(originId)
		if !ok {
			return false
		}
		require.NotNil(t, record)

		if totalPenalty != record.Penalty {
			// all the misbehavior reports should be processed by now, so the penalty should be equal to the total penalty
			return false
		}
		// with just reporting a few misbehavior reports, the cutoff counter should not be incremented.
		require.Equal(t, uint64(0), record.CutoffCounter)
		// the decay should be the default decay value.
		require.Equal(t, model.SpamRecordFactory()(unittest.IdentifierFixture()).Decay, record.Decay)

		return true
	}, 1*time.Second, 10*time.Millisecond, "ALSP manager did not handle the misbehavior report")
}

// TestHandleMisbehaviorReport_SinglePenaltyReportsForMultiplePeers_Sequentially tests the handling of single misbehavior reports for multiple peers.
// Reports are coming in sequentially.
// The test ensures that each misbehavior report is handled correctly and the penalties are applied to the corresponding peers in the cache.
func TestHandleMisbehaviorReport_SinglePenaltyReportsForMultiplePeers_Sequentially(t *testing.T) {
	alspMetrics := metrics.NewNoopCollector()
<<<<<<< HEAD
	// create a new MisbehaviorReportManager
	var cache alsp.SpamRecordCache
=======

>>>>>>> 16b117ab
	cfg := &alspmgr.MisbehaviorReportManagerConfig{
		Logger:                  unittest.Logger(),
		SpamRecordCacheSize:     uint32(100),
		SpamReportQueueSize:     uint32(100),
		AlspMetrics:             alspMetrics,
		HeroCacheMetricsFactory: metrics.NewNoopHeroCacheMetricsFactory(),
<<<<<<< HEAD
		Opts: []alspmgr.MisbehaviorReportManagerOption{
			alspmgr.WithSpamRecordsCacheFactory(func(logger zerolog.Logger, size uint32, metrics module.HeroCacheMetrics) alsp.SpamRecordCache {
				cache = internal.NewSpamRecordCache(size, logger, metrics, model.SpamRecordFactory())
				return cache
			}),
		},
	}

	m, err := alspmgr.NewMisbehaviorReportManager(cfg)
=======
	}

	// create a new MisbehaviorReportManager
	var cache alsp.SpamRecordCache
	m, err := alspmgr.NewMisbehaviorReportManager(cfg,
		alspmgr.WithSpamRecordsCacheFactory(func(logger zerolog.Logger, size uint32, metrics module.HeroCacheMetrics) alsp.SpamRecordCache {
			cache = internal.NewSpamRecordCache(size, logger, metrics, model.SpamRecordFactory())
			return cache
		}))
>>>>>>> 16b117ab
	require.NoError(t, err)

	// start the ALSP manager
	ctx, cancel := context.WithCancel(context.Background())
	defer func() {
		cancel()
		unittest.RequireCloseBefore(t, m.Done(), 100*time.Millisecond, "ALSP manager did not stop")
	}()
	signalerCtx := irrecoverable.NewMockSignalerContext(t, ctx)
	m.Start(signalerCtx)
	unittest.RequireCloseBefore(t, m.Ready(), 100*time.Millisecond, "ALSP manager did not start")

	// creates a list of single misbehavior reports for multiple peers (10 peers)
	numPeers := 10
	reports := createRandomMisbehaviorReports(t, numPeers)

	channel := channels.Channel("test-channel")

	// handle the misbehavior reports
	for _, report := range reports {
		m.HandleMisbehaviorReport(channel, report)
	}

	// check if the misbehavior reports have been processed by verifying that the Adjust method was called on the cache
	require.Eventually(t, func() bool {
		for _, report := range reports {
			originID := report.OriginId()
			record, ok := cache.Get(originID)
			if !ok {
				return false
			}
			require.NotNil(t, record)

			require.Equal(t, report.Penalty(), record.Penalty)
			// with just reporting a single misbehavior report, the cutoff counter should not be incremented.
			require.Equal(t, uint64(0), record.CutoffCounter)
			// the decay should be the default decay value.
			require.Equal(t, model.SpamRecordFactory()(unittest.IdentifierFixture()).Decay, record.Decay)
		}

		return true
	}, 1*time.Second, 10*time.Millisecond, "ALSP manager did not handle the misbehavior report")

}

// TestHandleMisbehaviorReport_SinglePenaltyReportsForMultiplePeers_Concurrently tests the handling of single misbehavior reports for multiple peers.
// Reports are coming in concurrently.
// The test ensures that each misbehavior report is handled correctly and the penalties are applied to the corresponding peers in the cache.
func TestHandleMisbehaviorReport_SinglePenaltyReportsForMultiplePeers_Concurrently(t *testing.T) {
	alspMetrics := metrics.NewNoopCollector()
<<<<<<< HEAD
	// create a new MisbehaviorReportManager
	var cache alsp.SpamRecordCache
=======

>>>>>>> 16b117ab
	cfg := &alspmgr.MisbehaviorReportManagerConfig{
		Logger:                  unittest.Logger(),
		SpamRecordCacheSize:     uint32(100),
		SpamReportQueueSize:     uint32(100),
		AlspMetrics:             alspMetrics,
		HeroCacheMetricsFactory: metrics.NewNoopHeroCacheMetricsFactory(),
<<<<<<< HEAD
		Opts: []alspmgr.MisbehaviorReportManagerOption{
			alspmgr.WithSpamRecordsCacheFactory(func(logger zerolog.Logger, size uint32, metrics module.HeroCacheMetrics) alsp.SpamRecordCache {
				cache = internal.NewSpamRecordCache(size, logger, metrics, model.SpamRecordFactory())
				return cache
			}),
		},
	}

	m, err := alspmgr.NewMisbehaviorReportManager(cfg)
=======
	}

	// create a new MisbehaviorReportManager
	var cache alsp.SpamRecordCache
	m, err := alspmgr.NewMisbehaviorReportManager(cfg,
		alspmgr.WithSpamRecordsCacheFactory(func(logger zerolog.Logger, size uint32, metrics module.HeroCacheMetrics) alsp.SpamRecordCache {
			cache = internal.NewSpamRecordCache(size, logger, metrics, model.SpamRecordFactory())
			return cache
		}))
>>>>>>> 16b117ab
	require.NoError(t, err)

	// start the ALSP manager
	ctx, cancel := context.WithCancel(context.Background())
	defer func() {
		cancel()
		unittest.RequireCloseBefore(t, m.Done(), 100*time.Millisecond, "ALSP manager did not stop")
	}()
	signalerCtx := irrecoverable.NewMockSignalerContext(t, ctx)
	m.Start(signalerCtx)
	unittest.RequireCloseBefore(t, m.Ready(), 100*time.Millisecond, "ALSP manager did not start")

	// creates a list of single misbehavior reports for multiple peers (10 peers)
	numPeers := 10
	reports := createRandomMisbehaviorReports(t, numPeers)

	channel := channels.Channel("test-channel")

	wg := sync.WaitGroup{}
	wg.Add(len(reports))
	// handle the misbehavior reports
	totalPenalty := float64(0)
	for _, report := range reports {
		report := report // capture range variable
		totalPenalty += report.Penalty()
		go func() {
			defer wg.Done()

			m.HandleMisbehaviorReport(channel, report)
		}()
	}

	unittest.RequireReturnsBefore(t, wg.Wait, 100*time.Millisecond, "not all misbehavior reports have been processed")

	// check if the misbehavior reports have been processed by verifying that the Adjust method was called on the cache
	require.Eventually(t, func() bool {
		for _, report := range reports {
			originID := report.OriginId()
			record, ok := cache.Get(originID)
			if !ok {
				return false
			}
			require.NotNil(t, record)

			require.Equal(t, report.Penalty(), record.Penalty)
			// with just reporting a single misbehavior report, the cutoff counter should not be incremented.
			require.Equal(t, uint64(0), record.CutoffCounter)
			// the decay should be the default decay value.
			require.Equal(t, model.SpamRecordFactory()(unittest.IdentifierFixture()).Decay, record.Decay)
		}

		return true
	}, 1*time.Second, 10*time.Millisecond, "ALSP manager did not handle the misbehavior report")
}

// TestHandleMisbehaviorReport_MultiplePenaltyReportsForMultiplePeers_Sequentially tests the handling of multiple misbehavior reports for multiple peers.
// Reports are coming in sequentially.
// The test ensures that each misbehavior report is handled correctly and the penalties are cumulatively applied to the corresponding peers in the cache.
func TestHandleMisbehaviorReport_MultiplePenaltyReportsForMultiplePeers_Sequentially(t *testing.T) {
	alspMetrics := metrics.NewNoopCollector()
<<<<<<< HEAD
	// create a new MisbehaviorReportManager
	var cache alsp.SpamRecordCache
=======

>>>>>>> 16b117ab
	cfg := &alspmgr.MisbehaviorReportManagerConfig{
		Logger:                  unittest.Logger(),
		SpamRecordCacheSize:     uint32(100),
		SpamReportQueueSize:     uint32(100),
		AlspMetrics:             alspMetrics,
		HeroCacheMetricsFactory: metrics.NewNoopHeroCacheMetricsFactory(),
<<<<<<< HEAD
		Opts: []alspmgr.MisbehaviorReportManagerOption{
			alspmgr.WithSpamRecordsCacheFactory(func(logger zerolog.Logger, size uint32, metrics module.HeroCacheMetrics) alsp.SpamRecordCache {
				cache = internal.NewSpamRecordCache(size, logger, metrics, model.SpamRecordFactory())
				return cache
			}),
		},
	}

	m, err := alspmgr.NewMisbehaviorReportManager(cfg)
=======
	}

	// create a new MisbehaviorReportManager
	var cache alsp.SpamRecordCache
	m, err := alspmgr.NewMisbehaviorReportManager(cfg,
		alspmgr.WithSpamRecordsCacheFactory(func(logger zerolog.Logger, size uint32, metrics module.HeroCacheMetrics) alsp.SpamRecordCache {
			cache = internal.NewSpamRecordCache(size, logger, metrics, model.SpamRecordFactory())
			return cache
		}))
>>>>>>> 16b117ab
	require.NoError(t, err)

	// start the ALSP manager
	ctx, cancel := context.WithCancel(context.Background())
	defer func() {
		cancel()
		unittest.RequireCloseBefore(t, m.Done(), 100*time.Millisecond, "ALSP manager did not stop")
	}()
	signalerCtx := irrecoverable.NewMockSignalerContext(t, ctx)
	m.Start(signalerCtx)
	unittest.RequireCloseBefore(t, m.Ready(), 100*time.Millisecond, "ALSP manager did not start")

	// create a map of origin IDs to their respective misbehavior reports (10 peers, 5 reports each)
	numPeers := 10
	numReportsPerPeer := 5
	peersReports := make(map[flow.Identifier][]network.MisbehaviorReport)

	for i := 0; i < numPeers; i++ {
		originID := unittest.IdentifierFixture()
		reports := createRandomMisbehaviorReportsForOriginId(t, originID, numReportsPerPeer)
		peersReports[originID] = reports
	}

	channel := channels.Channel("test-channel")

	wg := sync.WaitGroup{}
	// handle the misbehavior reports
	for _, reports := range peersReports {
		wg.Add(len(reports))
		for _, report := range reports {
			report := report // capture range variable
			go func() {
				defer wg.Done()

				m.HandleMisbehaviorReport(channel, report)
			}()
		}
	}

	unittest.RequireReturnsBefore(t, wg.Wait, 100*time.Millisecond, "not all misbehavior reports have been processed")

	// check if the misbehavior reports have been processed by verifying that the Adjust method was called on the cache
	require.Eventually(t, func() bool {
		for originID, reports := range peersReports {
			totalPenalty := float64(0)
			for _, report := range reports {
				totalPenalty += report.Penalty()
			}

			record, ok := cache.Get(originID)
			if !ok {
				fmt.Println("not ok")
				return false
			}
			require.NotNil(t, record)

			require.Equal(t, totalPenalty, record.Penalty)
			// with just reporting a single misbehavior report, the cutoff counter should not be incremented.
			require.Equal(t, uint64(0), record.CutoffCounter)
			// the decay should be the default decay value.
			require.Equal(t, model.SpamRecordFactory()(unittest.IdentifierFixture()).Decay, record.Decay)
		}

		return true
	}, 2*time.Second, 10*time.Millisecond, "ALSP manager did not handle the misbehavior report")
}

// TestHandleMisbehaviorReport_MultiplePenaltyReportsForMultiplePeers_Sequentially tests the handling of multiple misbehavior reports for multiple peers.
// Reports are coming in concurrently.
// The test ensures that each misbehavior report is handled correctly and the penalties are cumulatively applied to the corresponding peers in the cache.
func TestHandleMisbehaviorReport_MultiplePenaltyReportsForMultiplePeers_Concurrently(t *testing.T) {
	alspMetrics := metrics.NewNoopCollector()
<<<<<<< HEAD
	// create a new MisbehaviorReportManager
	var cache alsp.SpamRecordCache
=======
>>>>>>> 16b117ab

	cfg := &alspmgr.MisbehaviorReportManagerConfig{
		Logger:                  unittest.Logger(),
		SpamRecordCacheSize:     uint32(100),
		SpamReportQueueSize:     uint32(100),
		AlspMetrics:             alspMetrics,
		HeroCacheMetricsFactory: metrics.NewNoopHeroCacheMetricsFactory(),
<<<<<<< HEAD
		Opts: []alspmgr.MisbehaviorReportManagerOption{
			alspmgr.WithSpamRecordsCacheFactory(func(logger zerolog.Logger, size uint32, metrics module.HeroCacheMetrics) alsp.SpamRecordCache {
				cache = internal.NewSpamRecordCache(size, logger, metrics, model.SpamRecordFactory())
				return cache
			}),
		},
	}

	m, err := alspmgr.NewMisbehaviorReportManager(cfg)
=======
	}

	// create a new MisbehaviorReportManager
	var cache alsp.SpamRecordCache
	m, err := alspmgr.NewMisbehaviorReportManager(cfg,
		alspmgr.WithSpamRecordsCacheFactory(func(logger zerolog.Logger, size uint32, metrics module.HeroCacheMetrics) alsp.SpamRecordCache {
			cache = internal.NewSpamRecordCache(size, logger, metrics, model.SpamRecordFactory())
			return cache
		}))
>>>>>>> 16b117ab
	require.NoError(t, err)

	// start the ALSP manager
	ctx, cancel := context.WithCancel(context.Background())
	defer func() {
		cancel()
		unittest.RequireCloseBefore(t, m.Done(), 100*time.Millisecond, "ALSP manager did not stop")
	}()
	signalerCtx := irrecoverable.NewMockSignalerContext(t, ctx)
	m.Start(signalerCtx)
	unittest.RequireCloseBefore(t, m.Ready(), 100*time.Millisecond, "ALSP manager did not start")

	// create a map of origin IDs to their respective misbehavior reports (10 peers, 5 reports each)
	numPeers := 10
	numReportsPerPeer := 5
	peersReports := make(map[flow.Identifier][]network.MisbehaviorReport)

	for i := 0; i < numPeers; i++ {
		originID := unittest.IdentifierFixture()
		reports := createRandomMisbehaviorReportsForOriginId(t, originID, numReportsPerPeer)
		peersReports[originID] = reports
	}

	channel := channels.Channel("test-channel")

	// handle the misbehavior reports
	for _, reports := range peersReports {
		for _, report := range reports {
			m.HandleMisbehaviorReport(channel, report)
		}
	}

	// check if the misbehavior reports have been processed by verifying that the Adjust method was called on the cache
	require.Eventually(t, func() bool {
		for originID, reports := range peersReports {
			totalPenalty := float64(0)
			for _, report := range reports {
				totalPenalty += report.Penalty()
			}

			record, ok := cache.Get(originID)
			if !ok {
				return false
			}
			require.NotNil(t, record)

			require.Equal(t, totalPenalty, record.Penalty)
			// with just reporting a single misbehavior report, the cutoff counter should not be incremented.
			require.Equal(t, uint64(0), record.CutoffCounter)
			// the decay should be the default decay value.
			require.Equal(t, model.SpamRecordFactory()(unittest.IdentifierFixture()).Decay, record.Decay)
		}

		return true
	}, 1*time.Second, 10*time.Millisecond, "ALSP manager did not handle the misbehavior report")
}

// TestHandleMisbehaviorReport_DuplicateReportsForSinglePeer_Concurrently tests the handling of duplicate misbehavior reports for a single peer.
// Reports are coming in concurrently.
// The test ensures that each misbehavior report is handled correctly and the penalties are cumulatively applied to the peer in the cache, in
// other words, the duplicate reports are not ignored. This is important because the misbehavior reports are assumed each uniquely reporting
// a different misbehavior even though they are coming with the same description. This is similar to the traffic tickets, where each ticket
// is uniquely identifying a traffic violation, even though the description of the violation is the same.
func TestHandleMisbehaviorReport_DuplicateReportsForSinglePeer_Concurrently(t *testing.T) {
<<<<<<< HEAD
	var cache alsp.SpamRecordCache
=======
>>>>>>> 16b117ab
	cfg := &alspmgr.MisbehaviorReportManagerConfig{
		Logger:                  unittest.Logger(),
		SpamRecordCacheSize:     uint32(100),
		SpamReportQueueSize:     uint32(100),
		AlspMetrics:             metrics.NewNoopCollector(),
		HeroCacheMetricsFactory: metrics.NewNoopHeroCacheMetricsFactory(),
<<<<<<< HEAD
		Opts: []alspmgr.MisbehaviorReportManagerOption{
			alspmgr.WithSpamRecordsCacheFactory(func(logger zerolog.Logger, size uint32, metrics module.HeroCacheMetrics) alsp.SpamRecordCache {
				cache = internal.NewSpamRecordCache(size, logger, metrics, model.SpamRecordFactory())
				return cache
			}),
		},
	}

	// create a new MisbehaviorReportManager
	m, err := alspmgr.NewMisbehaviorReportManager(cfg)
=======
	}

	// create a new MisbehaviorReportManager
	var cache alsp.SpamRecordCache
	m, err := alspmgr.NewMisbehaviorReportManager(cfg,
		alspmgr.WithSpamRecordsCacheFactory(func(logger zerolog.Logger, size uint32, metrics module.HeroCacheMetrics) alsp.SpamRecordCache {
			cache = internal.NewSpamRecordCache(size, logger, metrics, model.SpamRecordFactory())
			return cache
		}))
>>>>>>> 16b117ab
	require.NoError(t, err)

	// start the ALSP manager
	ctx, cancel := context.WithCancel(context.Background())
	defer func() {
		cancel()
		unittest.RequireCloseBefore(t, m.Done(), 100*time.Millisecond, "ALSP manager did not stop")
	}()
	signalerCtx := irrecoverable.NewMockSignalerContext(t, ctx)
	m.Start(signalerCtx)
	unittest.RequireCloseBefore(t, m.Ready(), 100*time.Millisecond, "ALSP manager did not start")

	// creates a single misbehavior report
	originId := unittest.IdentifierFixture()
	report := createMisbehaviorReportForOriginId(t, originId)

	channel := channels.Channel("test-channel")

	times := 100 // number of times the duplicate misbehavior report is reported concurrently
	wg := sync.WaitGroup{}
	wg.Add(times)

	// concurrently reports the same misbehavior report twice
	for i := 0; i < times; i++ {
		go func() {
			defer wg.Done()

			m.HandleMisbehaviorReport(channel, report)
		}()
	}
	unittest.RequireReturnsBefore(t, wg.Wait, 100*time.Millisecond, "not all misbehavior reports have been processed")

	require.Eventually(t, func() bool {
		// check if the misbehavior reports have been processed by verifying that the Adjust method was called on the cache
		record, ok := cache.Get(originId)
		if !ok {
			return false
		}
		require.NotNil(t, record)

		// eventually, the penalty should be the accumulated penalty of all the duplicate misbehavior reports.
		if record.Penalty != report.Penalty()*float64(times) {
			return false
		}
		// with just reporting a few misbehavior reports, the cutoff counter should not be incremented.
		require.Equal(t, uint64(0), record.CutoffCounter)
		// the decay should be the default decay value.
		require.Equal(t, model.SpamRecordFactory()(unittest.IdentifierFixture()).Decay, record.Decay)

		return true
	}, 1*time.Second, 10*time.Millisecond, "ALSP manager did not handle the misbehavior report")
}

// createMisbehaviorReportForOriginId creates a mock misbehavior report for a single origin id.
// Args:
// - t: the testing.T instance
// - originID: the origin id of the misbehavior report
// Returns:
// - network.MisbehaviorReport: the misbehavior report
// Note: the penalty of the misbehavior report is randomly chosen between -1 and -10.
func createMisbehaviorReportForOriginId(t *testing.T, originID flow.Identifier) network.MisbehaviorReport {
	report := mocknetwork.NewMisbehaviorReport(t)
	report.On("OriginId").Return(originID)
	report.On("Reason").Return(alsp.AllMisbehaviorTypes()[rand.Intn(len(alsp.AllMisbehaviorTypes()))])
	report.On("Penalty").Return(float64(-1 * rand.Intn(10))) // random penalty between -1 and -10

	return report
}

// createRandomMisbehaviorReportsForOriginId creates a slice of random misbehavior reports for a single origin id.
// Args:
// - t: the testing.T instance
// - originID: the origin id of the misbehavior reports
// - numReports: the number of misbehavior reports to create
// Returns:
// - []network.MisbehaviorReport: the slice of misbehavior reports
// Note: the penalty of the misbehavior reports is randomly chosen between -1 and -10.
func createRandomMisbehaviorReportsForOriginId(t *testing.T, originID flow.Identifier, numReports int) []network.MisbehaviorReport {
	reports := make([]network.MisbehaviorReport, numReports)

	for i := 0; i < numReports; i++ {
		reports[i] = createMisbehaviorReportForOriginId(t, originID)
	}

	return reports
}

// createRandomMisbehaviorReports creates a slice of random misbehavior reports.
// Args:
// - t: the testing.T instance
// - numReports: the number of misbehavior reports to create
// Returns:
// - []network.MisbehaviorReport: the slice of misbehavior reports
// Note: the penalty of the misbehavior reports is randomly chosen between -1 and -10.
func createRandomMisbehaviorReports(t *testing.T, numReports int) []network.MisbehaviorReport {
	reports := make([]network.MisbehaviorReport, numReports)

	for i := 0; i < numReports; i++ {
		reports[i] = createMisbehaviorReportForOriginId(t, unittest.IdentifierFixture())
	}

	return reports
}<|MERGE_RESOLUTION|>--- conflicted
+++ resolved
@@ -51,19 +51,6 @@
 
 	misbehaviorReportManger.On("Ready").Return(readyDoneChan).Once()
 	misbehaviorReportManger.On("Done").Return(readyDoneChan).Once()
-<<<<<<< HEAD
-=======
-	conduitFactory, err := conduit.NewDefaultConduitFactory(
-		&alspmgr.MisbehaviorReportManagerConfig{
-			SpamReportQueueSize:     uint32(100),
-			SpamRecordCacheSize:     uint32(100),
-			Logger:                  unittest.Logger(),
-			AlspMetrics:             metrics.NewNoopCollector(),
-			HeroCacheMetricsFactory: metrics.NewNoopHeroCacheMetricsFactory(),
-		},
-		conduit.WithMisbehaviorManager(misbehaviorReportManger))
-	require.NoError(t, err)
->>>>>>> 16b117ab
 
 	ids, nodes, mws, _, _ := testutils.GenerateIDsAndMiddlewares(
 		t,
@@ -115,46 +102,19 @@
 // The test ensures that the MisbehaviorReportManager receives and handles all reported misbehavior
 // without any duplicate reports and within a specified time.
 func TestHandleReportedMisbehavior_Integration(t *testing.T) {
-<<<<<<< HEAD
 	var cache alsp.SpamRecordCache
-=======
->>>>>>> 16b117ab
 	cfg := &alspmgr.MisbehaviorReportManagerConfig{
 		Logger:                  unittest.Logger(),
 		SpamRecordCacheSize:     uint32(100),
 		SpamReportQueueSize:     uint32(100),
 		AlspMetrics:             metrics.NewNoopCollector(),
 		HeroCacheMetricsFactory: metrics.NewNoopHeroCacheMetricsFactory(),
-<<<<<<< HEAD
 		Opts: []alspmgr.MisbehaviorReportManagerOption{alspmgr.WithSpamRecordsCacheFactory(func(logger zerolog.Logger, size uint32, metrics module.HeroCacheMetrics) alsp.SpamRecordCache {
 			cache = internal.NewSpamRecordCache(size, logger, metrics, model.SpamRecordFactory())
 			return cache
 		}),
 		},
 	}
-=======
-	}
-
-	// create a new MisbehaviorReportManager
-	var cache alsp.SpamRecordCache
-	m, err := alspmgr.NewMisbehaviorReportManager(cfg,
-		alspmgr.WithSpamRecordsCacheFactory(func(logger zerolog.Logger, size uint32, metrics module.HeroCacheMetrics) alsp.SpamRecordCache {
-			cache = internal.NewSpamRecordCache(size, logger, metrics, model.SpamRecordFactory())
-			return cache
-		}))
-	require.NoError(t, err)
-
-	conduitFactory, err := conduit.NewDefaultConduitFactory(
-		&alspmgr.MisbehaviorReportManagerConfig{
-			SpamReportQueueSize:     uint32(100),
-			SpamRecordCacheSize:     uint32(100),
-			Logger:                  unittest.Logger(),
-			AlspMetrics:             metrics.NewNoopCollector(),
-			HeroCacheMetricsFactory: metrics.NewNoopHeroCacheMetricsFactory(),
-		},
-		conduit.WithMisbehaviorManager(m))
-	require.NoError(t, err)
->>>>>>> 16b117ab
 
 	ids, nodes, mws, _, _ := testutils.GenerateIDsAndMiddlewares(
 		t,
@@ -163,37 +123,19 @@
 		unittest.NetworkCodec(),
 		unittest.NetworkSlashingViolationsConsumer(unittest.Logger(), metrics.NewNoopCollector()))
 	sms := testutils.GenerateSubscriptionManagers(t, mws)
-<<<<<<< HEAD
 	networkCfg := testutils.NetworkConfigFixture(t, unittest.Logger(), *ids[0], ids, mws[0], sms[0], p2p.WithAlspConfig(cfg))
 	net, err := p2p.NewNetwork(networkCfg)
 	require.NoError(t, err)
-=======
-	networks := testutils.GenerateNetworks(
-		t,
-		unittest.Logger(),
-		ids,
-		mws,
-		sms,
-		p2p.WithConduitFactory(conduitFactory))
->>>>>>> 16b117ab
-
-	ctx, cancel := context.WithCancel(context.Background())
-
-	signalerCtx := irrecoverable.NewMockSignalerContext(t, ctx)
-<<<<<<< HEAD
+
+	ctx, cancel := context.WithCancel(context.Background())
+
+	signalerCtx := irrecoverable.NewMockSignalerContext(t, ctx)
 	testutils.StartNodesAndNetworks(signalerCtx, t, nodes, []network.Network{net}, 100*time.Millisecond)
-=======
-	testutils.StartNodesAndNetworks(signalerCtx, t, nodes, networks, 100*time.Millisecond)
->>>>>>> 16b117ab
 	defer testutils.StopComponents[p2p.LibP2PNode](t, nodes, 100*time.Millisecond)
 	defer cancel()
 
 	e := mocknetwork.NewEngine(t)
-<<<<<<< HEAD
 	con, err := net.Register(channels.TestNetworkChannel, e)
-=======
-	con, err := networks[0].Register(channels.TestNetworkChannel, e)
->>>>>>> 16b117ab
 	require.NoError(t, err)
 
 	// create a map of origin IDs to their respective misbehavior reports (10 peers, 5 reports each)
@@ -253,7 +195,6 @@
 // It fails the test if the metrics are not recorded or if they are recorded incorrectly.
 func TestMisbehaviorReportMetrics(t *testing.T) {
 	alspMetrics := mockmodule.NewAlspMetrics(t)
-<<<<<<< HEAD
 	cfg := &alspmgr.MisbehaviorReportManagerConfig{
 		SpamRecordCacheSize:     uint32(100),
 		SpamReportQueueSize:     uint32(100),
@@ -261,17 +202,6 @@
 		AlspMetrics:             alspMetrics,
 		HeroCacheMetricsFactory: metrics.NewNoopHeroCacheMetricsFactory(),
 	}
-=======
-	conduitFactory, err := conduit.NewDefaultConduitFactory(
-		&alspmgr.MisbehaviorReportManagerConfig{
-			SpamRecordCacheSize:     uint32(100),
-			SpamReportQueueSize:     uint32(100),
-			Logger:                  unittest.Logger(),
-			AlspMetrics:             alspMetrics,
-			HeroCacheMetricsFactory: metrics.NewNoopHeroCacheMetricsFactory(),
-		})
-	require.NoError(t, err)
->>>>>>> 16b117ab
 
 	ids, nodes, mws, _, _ := testutils.GenerateIDsAndMiddlewares(
 		t,
@@ -382,20 +312,11 @@
 			SpamReportQueueSize:     uint32(100),
 			AlspMetrics:             alspMetrics,
 			HeroCacheMetricsFactory: metrics.NewNoopHeroCacheMetricsFactory(),
-<<<<<<< HEAD
 			Opts: []alspmgr.MisbehaviorReportManagerOption{alspmgr.WithSpamRecordsCacheFactory(func(logger zerolog.Logger, size uint32, metrics module.HeroCacheMetrics) alsp.SpamRecordCache {
 				return internal.NewSpamRecordCache(size, logger, metrics, model.SpamRecordFactory())
 			})},
 		}
 		m, err := alspmgr.NewMisbehaviorReportManager(cfg)
-=======
-		}
-
-		m, err := alspmgr.NewMisbehaviorReportManager(cfg,
-			alspmgr.WithSpamRecordsCacheFactory(func(logger zerolog.Logger, size uint32, metrics module.HeroCacheMetrics) alsp.SpamRecordCache {
-				return internal.NewSpamRecordCache(size, logger, metrics, model.SpamRecordFactory())
-			}))
->>>>>>> 16b117ab
 		require.NoError(t, err)
 		assert.NotNil(t, m)
 	})
@@ -469,19 +390,14 @@
 func TestHandleMisbehaviorReport_SinglePenaltyReport(t *testing.T) {
 	logger := unittest.Logger()
 	alspMetrics := metrics.NewNoopCollector()
-<<<<<<< HEAD
 	// create a new MisbehaviorReportManager
 	var cache alsp.SpamRecordCache
-=======
-
->>>>>>> 16b117ab
 	cfg := &alspmgr.MisbehaviorReportManagerConfig{
 		Logger:                  logger,
 		SpamRecordCacheSize:     uint32(100),
 		SpamReportQueueSize:     uint32(100),
 		AlspMetrics:             alspMetrics,
 		HeroCacheMetricsFactory: metrics.NewNoopHeroCacheMetricsFactory(),
-<<<<<<< HEAD
 		Opts: []alspmgr.MisbehaviorReportManagerOption{
 			alspmgr.WithSpamRecordsCacheFactory(func(logger zerolog.Logger, size uint32, metrics module.HeroCacheMetrics) alsp.SpamRecordCache {
 				cache = internal.NewSpamRecordCache(size, logger, metrics, model.SpamRecordFactory())
@@ -491,18 +407,17 @@
 	}
 
 	m, err := alspmgr.NewMisbehaviorReportManager(cfg)
-=======
-	}
-
-	// create a new MisbehaviorReportManager
-	var cache alsp.SpamRecordCache
-	m, err := alspmgr.NewMisbehaviorReportManager(cfg,
-		alspmgr.WithSpamRecordsCacheFactory(func(logger zerolog.Logger, size uint32, metrics module.HeroCacheMetrics) alsp.SpamRecordCache {
-			cache = internal.NewSpamRecordCache(size, logger, metrics, model.SpamRecordFactory())
-			return cache
-		}))
->>>>>>> 16b117ab
-	require.NoError(t, err)
+	require.NoError(t, err)
+
+	// start the ALSP manager
+	ctx, cancel := context.WithCancel(context.Background())
+	defer func() {
+		cancel()
+		unittest.RequireCloseBefore(t, m.Done(), 100*time.Millisecond, "ALSP manager did not stop")
+	}()
+	signalerCtx := irrecoverable.NewMockSignalerContext(t, ctx)
+	m.Start(signalerCtx)
+	unittest.RequireCloseBefore(t, m.Ready(), 100*time.Millisecond, "ALSP manager did not start")
 
 	// start the ALSP manager
 	ctx, cancel := context.WithCancel(context.Background())
@@ -545,13 +460,9 @@
 // The test ensures that the misbehavior is reported on metrics but the penalty is not applied to the peer in the cache.
 func TestHandleMisbehaviorReport_SinglePenaltyReport_PenaltyDisable(t *testing.T) {
 	alspMetrics := mockmodule.NewAlspMetrics(t)
-<<<<<<< HEAD
 	// create a new MisbehaviorReportManager
 	// we use a mock cache but we do not expect any calls to the cache, since the penalty is disabled.
 	var cache *mockalsp.SpamRecordCache
-=======
-
->>>>>>> 16b117ab
 	cfg := &alspmgr.MisbehaviorReportManagerConfig{
 		Logger:                  unittest.Logger(),
 		SpamRecordCacheSize:     uint32(100),
@@ -559,7 +470,6 @@
 		AlspMetrics:             alspMetrics,
 		HeroCacheMetricsFactory: metrics.NewNoopHeroCacheMetricsFactory(),
 		DisablePenalty:          true, // disable penalty for misbehavior reports
-<<<<<<< HEAD
 		Opts: []alspmgr.MisbehaviorReportManagerOption{
 			alspmgr.WithSpamRecordsCacheFactory(func(logger zerolog.Logger, size uint32, metrics module.HeroCacheMetrics) alsp.SpamRecordCache {
 				cache = mockalsp.NewSpamRecordCache(t)
@@ -569,18 +479,6 @@
 	}
 
 	m, err := alspmgr.NewMisbehaviorReportManager(cfg)
-=======
-	}
-
-	// create a new MisbehaviorReportManager
-	// we use a mock cache but we do not expect any calls to the cache, since the penalty is disabled.
-	var cache *mockalsp.SpamRecordCache
-	m, err := alspmgr.NewMisbehaviorReportManager(cfg,
-		alspmgr.WithSpamRecordsCacheFactory(func(logger zerolog.Logger, size uint32, metrics module.HeroCacheMetrics) alsp.SpamRecordCache {
-			cache = mockalsp.NewSpamRecordCache(t)
-			return cache
-		}))
->>>>>>> 16b117ab
 	require.NoError(t, err)
 
 	// start the ALSP manager
@@ -625,19 +523,14 @@
 // The test ensures that each misbehavior report is handled correctly and the penalties are cumulatively applied to the peer in the cache.
 func TestHandleMisbehaviorReport_MultiplePenaltyReportsForSinglePeer_Sequentially(t *testing.T) {
 	alspMetrics := metrics.NewNoopCollector()
-<<<<<<< HEAD
 	// create a new MisbehaviorReportManager
 	var cache alsp.SpamRecordCache
-=======
-
->>>>>>> 16b117ab
 	cfg := &alspmgr.MisbehaviorReportManagerConfig{
 		Logger:                  unittest.Logger(),
 		SpamRecordCacheSize:     uint32(100),
 		SpamReportQueueSize:     uint32(100),
 		AlspMetrics:             alspMetrics,
 		HeroCacheMetricsFactory: metrics.NewNoopHeroCacheMetricsFactory(),
-<<<<<<< HEAD
 		Opts: []alspmgr.MisbehaviorReportManagerOption{
 			alspmgr.WithSpamRecordsCacheFactory(func(logger zerolog.Logger, size uint32, metrics module.HeroCacheMetrics) alsp.SpamRecordCache {
 				cache = internal.NewSpamRecordCache(size, logger, metrics, model.SpamRecordFactory())
@@ -647,18 +540,17 @@
 	}
 
 	m, err := alspmgr.NewMisbehaviorReportManager(cfg)
-=======
-	}
-
-	// create a new MisbehaviorReportManager
-	var cache alsp.SpamRecordCache
-	m, err := alspmgr.NewMisbehaviorReportManager(cfg,
-		alspmgr.WithSpamRecordsCacheFactory(func(logger zerolog.Logger, size uint32, metrics module.HeroCacheMetrics) alsp.SpamRecordCache {
-			cache = internal.NewSpamRecordCache(size, logger, metrics, model.SpamRecordFactory())
-			return cache
-		}))
->>>>>>> 16b117ab
-	require.NoError(t, err)
+	require.NoError(t, err)
+
+	// start the ALSP manager
+	ctx, cancel := context.WithCancel(context.Background())
+	defer func() {
+		cancel()
+		unittest.RequireCloseBefore(t, m.Done(), 100*time.Millisecond, "ALSP manager did not stop")
+	}()
+	signalerCtx := irrecoverable.NewMockSignalerContext(t, ctx)
+	m.Start(signalerCtx)
+	unittest.RequireCloseBefore(t, m.Ready(), 100*time.Millisecond, "ALSP manager did not start")
 
 	// start the ALSP manager
 	ctx, cancel := context.WithCancel(context.Background())
@@ -709,19 +601,14 @@
 // The test ensures that each misbehavior report is handled correctly and the penalties are cumulatively applied to the peer in the cache.
 func TestHandleMisbehaviorReport_MultiplePenaltyReportsForSinglePeer_Concurrently(t *testing.T) {
 	alspMetrics := metrics.NewNoopCollector()
-<<<<<<< HEAD
 	// create a new MisbehaviorReportManager
 	var cache alsp.SpamRecordCache
-=======
-
->>>>>>> 16b117ab
 	cfg := &alspmgr.MisbehaviorReportManagerConfig{
 		Logger:                  unittest.Logger(),
 		SpamRecordCacheSize:     uint32(100),
 		SpamReportQueueSize:     uint32(100),
 		AlspMetrics:             alspMetrics,
 		HeroCacheMetricsFactory: metrics.NewNoopHeroCacheMetricsFactory(),
-<<<<<<< HEAD
 		Opts: []alspmgr.MisbehaviorReportManagerOption{
 			alspmgr.WithSpamRecordsCacheFactory(func(logger zerolog.Logger, size uint32, metrics module.HeroCacheMetrics) alsp.SpamRecordCache {
 				cache = internal.NewSpamRecordCache(size, logger, metrics, model.SpamRecordFactory())
@@ -731,18 +618,17 @@
 	}
 
 	m, err := alspmgr.NewMisbehaviorReportManager(cfg)
-=======
-	}
-
-	// create a new MisbehaviorReportManager
-	var cache alsp.SpamRecordCache
-	m, err := alspmgr.NewMisbehaviorReportManager(cfg,
-		alspmgr.WithSpamRecordsCacheFactory(func(logger zerolog.Logger, size uint32, metrics module.HeroCacheMetrics) alsp.SpamRecordCache {
-			cache = internal.NewSpamRecordCache(size, logger, metrics, model.SpamRecordFactory())
-			return cache
-		}))
->>>>>>> 16b117ab
-	require.NoError(t, err)
+	require.NoError(t, err)
+
+	// start the ALSP manager
+	ctx, cancel := context.WithCancel(context.Background())
+	defer func() {
+		cancel()
+		unittest.RequireCloseBefore(t, m.Done(), 100*time.Millisecond, "ALSP manager did not stop")
+	}()
+	signalerCtx := irrecoverable.NewMockSignalerContext(t, ctx)
+	m.Start(signalerCtx)
+	unittest.RequireCloseBefore(t, m.Ready(), 100*time.Millisecond, "ALSP manager did not start")
 
 	// start the ALSP manager
 	ctx, cancel := context.WithCancel(context.Background())
@@ -802,19 +688,14 @@
 // The test ensures that each misbehavior report is handled correctly and the penalties are applied to the corresponding peers in the cache.
 func TestHandleMisbehaviorReport_SinglePenaltyReportsForMultiplePeers_Sequentially(t *testing.T) {
 	alspMetrics := metrics.NewNoopCollector()
-<<<<<<< HEAD
 	// create a new MisbehaviorReportManager
 	var cache alsp.SpamRecordCache
-=======
-
->>>>>>> 16b117ab
 	cfg := &alspmgr.MisbehaviorReportManagerConfig{
 		Logger:                  unittest.Logger(),
 		SpamRecordCacheSize:     uint32(100),
 		SpamReportQueueSize:     uint32(100),
 		AlspMetrics:             alspMetrics,
 		HeroCacheMetricsFactory: metrics.NewNoopHeroCacheMetricsFactory(),
-<<<<<<< HEAD
 		Opts: []alspmgr.MisbehaviorReportManagerOption{
 			alspmgr.WithSpamRecordsCacheFactory(func(logger zerolog.Logger, size uint32, metrics module.HeroCacheMetrics) alsp.SpamRecordCache {
 				cache = internal.NewSpamRecordCache(size, logger, metrics, model.SpamRecordFactory())
@@ -824,18 +705,17 @@
 	}
 
 	m, err := alspmgr.NewMisbehaviorReportManager(cfg)
-=======
-	}
-
-	// create a new MisbehaviorReportManager
-	var cache alsp.SpamRecordCache
-	m, err := alspmgr.NewMisbehaviorReportManager(cfg,
-		alspmgr.WithSpamRecordsCacheFactory(func(logger zerolog.Logger, size uint32, metrics module.HeroCacheMetrics) alsp.SpamRecordCache {
-			cache = internal.NewSpamRecordCache(size, logger, metrics, model.SpamRecordFactory())
-			return cache
-		}))
->>>>>>> 16b117ab
-	require.NoError(t, err)
+	require.NoError(t, err)
+
+	// start the ALSP manager
+	ctx, cancel := context.WithCancel(context.Background())
+	defer func() {
+		cancel()
+		unittest.RequireCloseBefore(t, m.Done(), 100*time.Millisecond, "ALSP manager did not stop")
+	}()
+	signalerCtx := irrecoverable.NewMockSignalerContext(t, ctx)
+	m.Start(signalerCtx)
+	unittest.RequireCloseBefore(t, m.Ready(), 100*time.Millisecond, "ALSP manager did not start")
 
 	// start the ALSP manager
 	ctx, cancel := context.WithCancel(context.Background())
@@ -885,19 +765,14 @@
 // The test ensures that each misbehavior report is handled correctly and the penalties are applied to the corresponding peers in the cache.
 func TestHandleMisbehaviorReport_SinglePenaltyReportsForMultiplePeers_Concurrently(t *testing.T) {
 	alspMetrics := metrics.NewNoopCollector()
-<<<<<<< HEAD
 	// create a new MisbehaviorReportManager
 	var cache alsp.SpamRecordCache
-=======
-
->>>>>>> 16b117ab
 	cfg := &alspmgr.MisbehaviorReportManagerConfig{
 		Logger:                  unittest.Logger(),
 		SpamRecordCacheSize:     uint32(100),
 		SpamReportQueueSize:     uint32(100),
 		AlspMetrics:             alspMetrics,
 		HeroCacheMetricsFactory: metrics.NewNoopHeroCacheMetricsFactory(),
-<<<<<<< HEAD
 		Opts: []alspmgr.MisbehaviorReportManagerOption{
 			alspmgr.WithSpamRecordsCacheFactory(func(logger zerolog.Logger, size uint32, metrics module.HeroCacheMetrics) alsp.SpamRecordCache {
 				cache = internal.NewSpamRecordCache(size, logger, metrics, model.SpamRecordFactory())
@@ -907,18 +782,17 @@
 	}
 
 	m, err := alspmgr.NewMisbehaviorReportManager(cfg)
-=======
-	}
-
-	// create a new MisbehaviorReportManager
-	var cache alsp.SpamRecordCache
-	m, err := alspmgr.NewMisbehaviorReportManager(cfg,
-		alspmgr.WithSpamRecordsCacheFactory(func(logger zerolog.Logger, size uint32, metrics module.HeroCacheMetrics) alsp.SpamRecordCache {
-			cache = internal.NewSpamRecordCache(size, logger, metrics, model.SpamRecordFactory())
-			return cache
-		}))
->>>>>>> 16b117ab
-	require.NoError(t, err)
+	require.NoError(t, err)
+
+	// start the ALSP manager
+	ctx, cancel := context.WithCancel(context.Background())
+	defer func() {
+		cancel()
+		unittest.RequireCloseBefore(t, m.Done(), 100*time.Millisecond, "ALSP manager did not stop")
+	}()
+	signalerCtx := irrecoverable.NewMockSignalerContext(t, ctx)
+	m.Start(signalerCtx)
+	unittest.RequireCloseBefore(t, m.Ready(), 100*time.Millisecond, "ALSP manager did not start")
 
 	// start the ALSP manager
 	ctx, cancel := context.WithCancel(context.Background())
@@ -978,19 +852,14 @@
 // The test ensures that each misbehavior report is handled correctly and the penalties are cumulatively applied to the corresponding peers in the cache.
 func TestHandleMisbehaviorReport_MultiplePenaltyReportsForMultiplePeers_Sequentially(t *testing.T) {
 	alspMetrics := metrics.NewNoopCollector()
-<<<<<<< HEAD
 	// create a new MisbehaviorReportManager
 	var cache alsp.SpamRecordCache
-=======
-
->>>>>>> 16b117ab
 	cfg := &alspmgr.MisbehaviorReportManagerConfig{
 		Logger:                  unittest.Logger(),
 		SpamRecordCacheSize:     uint32(100),
 		SpamReportQueueSize:     uint32(100),
 		AlspMetrics:             alspMetrics,
 		HeroCacheMetricsFactory: metrics.NewNoopHeroCacheMetricsFactory(),
-<<<<<<< HEAD
 		Opts: []alspmgr.MisbehaviorReportManagerOption{
 			alspmgr.WithSpamRecordsCacheFactory(func(logger zerolog.Logger, size uint32, metrics module.HeroCacheMetrics) alsp.SpamRecordCache {
 				cache = internal.NewSpamRecordCache(size, logger, metrics, model.SpamRecordFactory())
@@ -1000,18 +869,17 @@
 	}
 
 	m, err := alspmgr.NewMisbehaviorReportManager(cfg)
-=======
-	}
-
-	// create a new MisbehaviorReportManager
-	var cache alsp.SpamRecordCache
-	m, err := alspmgr.NewMisbehaviorReportManager(cfg,
-		alspmgr.WithSpamRecordsCacheFactory(func(logger zerolog.Logger, size uint32, metrics module.HeroCacheMetrics) alsp.SpamRecordCache {
-			cache = internal.NewSpamRecordCache(size, logger, metrics, model.SpamRecordFactory())
-			return cache
-		}))
->>>>>>> 16b117ab
-	require.NoError(t, err)
+	require.NoError(t, err)
+
+	// start the ALSP manager
+	ctx, cancel := context.WithCancel(context.Background())
+	defer func() {
+		cancel()
+		unittest.RequireCloseBefore(t, m.Done(), 100*time.Millisecond, "ALSP manager did not stop")
+	}()
+	signalerCtx := irrecoverable.NewMockSignalerContext(t, ctx)
+	m.Start(signalerCtx)
+	unittest.RequireCloseBefore(t, m.Ready(), 100*time.Millisecond, "ALSP manager did not start")
 
 	// start the ALSP manager
 	ctx, cancel := context.WithCancel(context.Background())
@@ -1083,11 +951,8 @@
 // The test ensures that each misbehavior report is handled correctly and the penalties are cumulatively applied to the corresponding peers in the cache.
 func TestHandleMisbehaviorReport_MultiplePenaltyReportsForMultiplePeers_Concurrently(t *testing.T) {
 	alspMetrics := metrics.NewNoopCollector()
-<<<<<<< HEAD
 	// create a new MisbehaviorReportManager
 	var cache alsp.SpamRecordCache
-=======
->>>>>>> 16b117ab
 
 	cfg := &alspmgr.MisbehaviorReportManagerConfig{
 		Logger:                  unittest.Logger(),
@@ -1095,7 +960,6 @@
 		SpamReportQueueSize:     uint32(100),
 		AlspMetrics:             alspMetrics,
 		HeroCacheMetricsFactory: metrics.NewNoopHeroCacheMetricsFactory(),
-<<<<<<< HEAD
 		Opts: []alspmgr.MisbehaviorReportManagerOption{
 			alspmgr.WithSpamRecordsCacheFactory(func(logger zerolog.Logger, size uint32, metrics module.HeroCacheMetrics) alsp.SpamRecordCache {
 				cache = internal.NewSpamRecordCache(size, logger, metrics, model.SpamRecordFactory())
@@ -1105,18 +969,17 @@
 	}
 
 	m, err := alspmgr.NewMisbehaviorReportManager(cfg)
-=======
-	}
-
-	// create a new MisbehaviorReportManager
-	var cache alsp.SpamRecordCache
-	m, err := alspmgr.NewMisbehaviorReportManager(cfg,
-		alspmgr.WithSpamRecordsCacheFactory(func(logger zerolog.Logger, size uint32, metrics module.HeroCacheMetrics) alsp.SpamRecordCache {
-			cache = internal.NewSpamRecordCache(size, logger, metrics, model.SpamRecordFactory())
-			return cache
-		}))
->>>>>>> 16b117ab
-	require.NoError(t, err)
+	require.NoError(t, err)
+
+	// start the ALSP manager
+	ctx, cancel := context.WithCancel(context.Background())
+	defer func() {
+		cancel()
+		unittest.RequireCloseBefore(t, m.Done(), 100*time.Millisecond, "ALSP manager did not stop")
+	}()
+	signalerCtx := irrecoverable.NewMockSignalerContext(t, ctx)
+	m.Start(signalerCtx)
+	unittest.RequireCloseBefore(t, m.Ready(), 100*time.Millisecond, "ALSP manager did not start")
 
 	// start the ALSP manager
 	ctx, cancel := context.WithCancel(context.Background())
@@ -1180,17 +1043,13 @@
 // a different misbehavior even though they are coming with the same description. This is similar to the traffic tickets, where each ticket
 // is uniquely identifying a traffic violation, even though the description of the violation is the same.
 func TestHandleMisbehaviorReport_DuplicateReportsForSinglePeer_Concurrently(t *testing.T) {
-<<<<<<< HEAD
 	var cache alsp.SpamRecordCache
-=======
->>>>>>> 16b117ab
 	cfg := &alspmgr.MisbehaviorReportManagerConfig{
 		Logger:                  unittest.Logger(),
 		SpamRecordCacheSize:     uint32(100),
 		SpamReportQueueSize:     uint32(100),
 		AlspMetrics:             metrics.NewNoopCollector(),
 		HeroCacheMetricsFactory: metrics.NewNoopHeroCacheMetricsFactory(),
-<<<<<<< HEAD
 		Opts: []alspmgr.MisbehaviorReportManagerOption{
 			alspmgr.WithSpamRecordsCacheFactory(func(logger zerolog.Logger, size uint32, metrics module.HeroCacheMetrics) alsp.SpamRecordCache {
 				cache = internal.NewSpamRecordCache(size, logger, metrics, model.SpamRecordFactory())
@@ -1201,17 +1060,6 @@
 
 	// create a new MisbehaviorReportManager
 	m, err := alspmgr.NewMisbehaviorReportManager(cfg)
-=======
-	}
-
-	// create a new MisbehaviorReportManager
-	var cache alsp.SpamRecordCache
-	m, err := alspmgr.NewMisbehaviorReportManager(cfg,
-		alspmgr.WithSpamRecordsCacheFactory(func(logger zerolog.Logger, size uint32, metrics module.HeroCacheMetrics) alsp.SpamRecordCache {
-			cache = internal.NewSpamRecordCache(size, logger, metrics, model.SpamRecordFactory())
-			return cache
-		}))
->>>>>>> 16b117ab
 	require.NoError(t, err)
 
 	// start the ALSP manager
