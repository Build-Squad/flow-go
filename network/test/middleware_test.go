package test

import (
	"context"
	"fmt"
	"sync"
	"testing"
	"time"

	"github.com/libp2p/go-libp2p/p2p/net/swarm"
	"github.com/rs/zerolog"
	"github.com/stretchr/testify/assert"
	"github.com/stretchr/testify/mock"
	mockery "github.com/stretchr/testify/mock"
	"github.com/stretchr/testify/require"
	"github.com/stretchr/testify/suite"

	"github.com/onflow/flow-go/model/flow"
	"github.com/onflow/flow-go/model/flow/filter"
	libp2pmessage "github.com/onflow/flow-go/model/libp2p/message"
	"github.com/onflow/flow-go/module/irrecoverable"
	"github.com/onflow/flow-go/module/metrics"
	"github.com/onflow/flow-go/module/observable"
	"github.com/onflow/flow-go/network"
	"github.com/onflow/flow-go/network/channels"
	"github.com/onflow/flow-go/network/message"
	"github.com/onflow/flow-go/network/mocknetwork"
	"github.com/onflow/flow-go/network/p2p"
	"github.com/onflow/flow-go/network/slashing"
	"github.com/onflow/flow-go/utils/unittest"
)

const testChannel = channels.TestNetworkChannel

// libp2p emits a call to `Protect` with a topic-specific tag upon establishing each peering connection in a GossipSUb mesh, see:
// https://github.com/libp2p/go-libp2p-pubsub/blob/master/tag_tracer.go
// One way to make sure such a mesh has formed, asynchronously, in unit tests, is to wait for libp2p.GossipSubD such calls,
// and that's what we do with tagsObserver.
type tagsObserver struct {
	tags chan string
	log  zerolog.Logger
}

func (co *tagsObserver) OnNext(peertag interface{}) {
	pt, ok := peertag.(PeerTag)

	if ok {
		co.tags <- fmt.Sprintf("peer: %v tag: %v", pt.peer, pt.tag)
	}

}
func (co *tagsObserver) OnError(err error) {
	co.log.Error().Err(err).Msg("Tags Observer closed on an error")
	close(co.tags)
}
func (co *tagsObserver) OnComplete() {
	close(co.tags)
}

type MiddlewareTestSuite struct {
	suite.Suite
	sync.RWMutex
	size      int // used to determine number of middlewares under test
	nodes     []*p2p.Node
	mws       []network.Middleware // used to keep track of middlewares under test
	ov        []*mocknetwork.Overlay
	obs       chan string // used to keep track of Protect events tagged by pubsub messages
	ids       []*flow.Identity
	metrics   *metrics.NoopCollector // no-op performance monitoring simulation
	logger    zerolog.Logger
	providers []*UpdatableIDProvider

	mwCancel context.CancelFunc
	mwCtx    irrecoverable.SignalerContext

	slashingViolationsConsumer slashing.ViolationsConsumer
}

// TestMiddlewareTestSuit runs all the test methods in this test suit
func TestMiddlewareTestSuite(t *testing.T) {
	t.Parallel()
	suite.Run(t, new(MiddlewareTestSuite))
}

// SetupTest initiates the test setups prior to each test
func (m *MiddlewareTestSuite) SetupTest() {
	m.logger = unittest.Logger()

	m.size = 2 // operates on two middlewares
	m.metrics = metrics.NewNoopCollector()

	// create and start the middlewares and inject a connection observer
	var obs []observable.Observable
	peerChannel := make(chan string)
	ob := tagsObserver{
		tags: peerChannel,
		log:  m.logger,
	}

<<<<<<< HEAD
	m.ids, m.nodes, m.mws, obs, m.providers = GenerateIDsAndMiddlewares(m.T(), m.size, logger, unittest.NetworkCodec())
=======
	m.slashingViolationsConsumer = mocknetwork.NewViolationsConsumer(m.T())

	m.ids, m.mws, obs, m.providers = GenerateIDsAndMiddlewares(m.T(), m.size, m.logger, unittest.NetworkCodec(), m.slashingViolationsConsumer)
>>>>>>> c3d5cb11

	for _, observableConnMgr := range obs {
		observableConnMgr.Subscribe(&ob)
	}
	m.obs = peerChannel

	require.Len(m.Suite.T(), obs, m.size)
	require.Len(m.Suite.T(), m.ids, m.size)
	require.Len(m.Suite.T(), m.mws, m.size)

	// create the mock overlays
	for i := 0; i < m.size; i++ {
		m.ov = append(m.ov, m.createOverlay(m.providers[i]))
	}

	ctx, cancel := context.WithCancel(context.Background())
	m.mwCancel = cancel

	var errChan <-chan error
	m.mwCtx, errChan = irrecoverable.WithSignaler(ctx)

	go unittest.NoIrrecoverableError(m.mwCtx, m.T(), errChan)

	for i, mw := range m.mws {
		mw.SetOverlay(m.ov[i])
		mw.Start(m.mwCtx)
		unittest.RequireComponentsReadyBefore(m.T(), 100*time.Millisecond, mw)
	}

	StartNodes(m.mwCtx, m.T(), m.nodes, 100*time.Millisecond)
}

// TestUpdateNodeAddresses tests that the UpdateNodeAddresses method correctly updates
// the addresses of the staked network participants.
func (m *MiddlewareTestSuite) TestUpdateNodeAddresses() {
	// create a new staked identity
	ids, libP2PNodes, _ := GenerateIDs(m.T(), m.logger, 1)
	mws, providers := GenerateMiddlewares(m.T(), m.logger, ids, libP2PNodes, unittest.NetworkCodec(), m.slashingViolationsConsumer)
	require.Len(m.T(), ids, 1)
	require.Len(m.T(), providers, 1)
	require.Len(m.T(), mws, 1)
	newId := ids[0]
	newMw := mws[0]

	overlay := m.createOverlay(providers[0])
	overlay.On("Receive",
		m.ids[0].NodeID,
		mock.AnythingOfType("*message.Message"),
	).Return(nil)
	newMw.SetOverlay(overlay)
	newMw.Start(m.mwCtx)
	unittest.RequireComponentsReadyBefore(m.T(), 100*time.Millisecond, newMw)

	// start up nodes and peer managers
	StartNodes(m.mwCtx, m.T(), libP2PNodes, 100*time.Millisecond)

	idList := flow.IdentityList(append(m.ids, newId))

	// needed to enable ID translation
	m.providers[0].SetIdentities(idList)

	msg, _ := createMessage(m.ids[0].NodeID, newId.NodeID, "hello")

	// message should fail to send because no address is known yet
	// for the new identity
	err := m.mws[0].SendDirect(msg, newId.NodeID)
	require.ErrorIs(m.T(), err, swarm.ErrNoAddresses)

	// update the addresses
	m.mws[0].UpdateNodeAddresses()

	// now the message should send successfully
	err = m.mws[0].SendDirect(msg, newId.NodeID)
	require.NoError(m.T(), err)
}

func (m *MiddlewareTestSuite) createOverlay(provider *UpdatableIDProvider) *mocknetwork.Overlay {
	overlay := &mocknetwork.Overlay{}
	overlay.On("Identities").Maybe().Return(func() flow.IdentityList {
		return provider.Identities(filter.Any)
	})
	overlay.On("Topology").Maybe().Return(func() flow.IdentityList {
		return provider.Identities(filter.Any)
	}, nil)
	// this test is not testing the topic validator, especially in spoofing,
	// so we always return a valid identity
	overlay.On("Identity", mock.AnythingOfType("peer.ID")).Maybe().Return(unittest.IdentityFixture(), true)
	return overlay
}

func (m *MiddlewareTestSuite) TearDownTest() {
	m.stopMiddlewares()
}

// TestPingRawReception tests the middleware for solely the
// reception of a single ping message by a node that is sent from another node
// it does not evaluate the type and content of the message
func (m *MiddlewareTestSuite) TestPingRawReception() {
	m.Ping(mockery.Anything, mockery.Anything, mockery.Anything)
}

// TestPingTypeReception tests the middleware against type of received payload
// upon reception at the receiver side
// it does not evaluate content of the payload
// it does not evaluate anything related to the sender id
func (m *MiddlewareTestSuite) TestPingTypeReception() {
	m.Ping(mockery.Anything, mockery.AnythingOfType("*message.Message"), mockery.Anything)
}

// TestPingIDType tests the middleware against both the type of sender id
// and content of the payload of the event upon reception at the receiver side
// it does not evaluate the actual value of the sender ID
func (m *MiddlewareTestSuite) TestPingIDType() {
	msg, decodedPayload := createMessage(m.ids[0].NodeID, m.ids[1].NodeID, "hello")
	m.Ping(mockery.AnythingOfType("flow.Identifier"), msg, decodedPayload)
}

// TestPingContentReception tests the middleware against both
// the payload and sender ID of the event upon reception at the receiver side
func (m *MiddlewareTestSuite) TestPingContentReception() {
	msg, decodedPayload := createMessage(m.ids[0].NodeID, m.ids[1].NodeID, "hello")
	m.Ping(m.ids[0].NodeID, msg, decodedPayload)
}

// TestMultiPing tests the middleware against type of received payload
// of distinct messages that are sent concurrently from a node to another
func (m *MiddlewareTestSuite) TestMultiPing() {
	// one distinct message
	m.MultiPing(1)

	// two distinct messages
	m.MultiPing(2)

	// 10 distinct messages
	m.MultiPing(10)
}

// Ping sends a message from the first middleware of the test suit to the last one
// expectID and expectPayload are what we expect the receiver side to evaluate the
// incoming ping against, it can be mocked or typed data
func (m *MiddlewareTestSuite) Ping(expectID, expectedMessage, expectedPayload interface{}) {

	ch := make(chan struct{})
	// extracts sender id based on the mock option
	var err error
	// mocks Overlay.Receive for middleware.Overlay.Receive(*nodeID, payload)
	firstNode := 0
	lastNode := m.size - 1
	m.ov[lastNode].On("Receive", expectID, expectedMessage, expectedPayload).Return(nil).Once().
		Run(func(args mockery.Arguments) {
			ch <- struct{}{}
		})

	msg, _ := createMessage(m.ids[firstNode].NodeID, m.ids[lastNode].NodeID, "hello")

	// sends a direct message from first node to the last node
	err = m.mws[firstNode].SendDirect(msg, m.ids[lastNode].NodeID)
	require.NoError(m.Suite.T(), err)

	select {
	case <-ch:
	case <-time.After(3 * time.Second):
		assert.Fail(m.T(), "peer 1 failed to send a message to peer 2")
	}

	// evaluates the mock calls
	for i := 1; i < m.size; i++ {
		m.ov[i].AssertExpectations(m.T())
	}

}

// Ping sends count-many distinct messages concurrently from the first middleware of the test suit to the last one
// It evaluates the correctness of reception of the content of the messages, as well as the sender ID
func (m *MiddlewareTestSuite) MultiPing(count int) {
	receiveWG := sync.WaitGroup{}
	sendWG := sync.WaitGroup{}
	// extracts sender id based on the mock option
	// mocks Overlay.Receive for  middleware.Overlay.Receive(*nodeID, payload)
	firstNode := 0
	lastNode := m.size - 1
	for i := 0; i < count; i++ {
		receiveWG.Add(1)
		sendWG.Add(1)
		msg, expectedPayload := createMessage(m.ids[firstNode].NodeID, m.ids[lastNode].NodeID, fmt.Sprintf("hello from: %d", i))
		m.ov[lastNode].On("Receive", m.ids[firstNode].NodeID, msg, expectedPayload).Return(nil).Once().
			Run(func(args mockery.Arguments) {
				payload := args.Get(2).(*libp2pmessage.TestMessage)
				require.Equal(m.T(), expectedPayload.(*libp2pmessage.TestMessage), payload)
				receiveWG.Done()
			})
		go func() {
			// sends a direct message from first node to the last node
			err := m.mws[firstNode].SendDirect(msg, m.ids[lastNode].NodeID)
			require.NoError(m.Suite.T(), err)

			sendWG.Done()
		}()
	}

	unittest.RequireReturnsBefore(m.T(), sendWG.Wait, 1*time.Second, "could not send unicasts on time")
	unittest.RequireReturnsBefore(m.T(), receiveWG.Wait, 1*time.Second, "could not receive unicasts on time")

	// evaluates the mock calls
	for i := 1; i < m.size; i++ {
		m.ov[i].AssertExpectations(m.T())
	}
}

// TestEcho sends an echo message from first middleware to the last middleware
// the last middleware echos back the message. The test evaluates the correctness
// of the message reception as well as its content
func (m *MiddlewareTestSuite) TestEcho() {

	wg := sync.WaitGroup{}
	// extracts sender id based on the mock option
	var err error

	wg.Add(2)
	// mocks Overlay.Receive for middleware.Overlay.Receive(*nodeID, payload)
	first := 0
	last := m.size - 1
	firstNode := m.ids[first].NodeID
	lastNode := m.ids[last].NodeID

	sendMsg, sendPayload := createMessage(firstNode, lastNode, "hello")
	expectedSendPayload := sendPayload.(*libp2pmessage.TestMessage)

	replyMsg, replyPayload := createMessage(lastNode, firstNode, "hello back")
	expectedReplyPayload := replyPayload.(*libp2pmessage.TestMessage)

	// last node
	m.ov[last].On("Receive", firstNode, sendMsg, sendPayload).Return(nil).Once().
		Run(func(args mockery.Arguments) {
			wg.Done()
			// echos back the same message back to the sender
			err := m.mws[last].SendDirect(replyMsg, firstNode)
			assert.NoError(m.T(), err)

			payload := args.Get(2).(*libp2pmessage.TestMessage)
			require.Equal(m.T(), expectedSendPayload, payload)
		})

	// first node
	m.ov[first].On("Receive", lastNode, replyMsg, replyPayload).Return(nil).Once().
		Run(func(args mockery.Arguments) {
			wg.Done()
			payload := args.Get(2).(*libp2pmessage.TestMessage)
			require.Equal(m.T(), expectedReplyPayload, payload)
		})

	// sends a direct message from first node to the last node
	err = m.mws[first].SendDirect(sendMsg, m.ids[last].NodeID)
	require.NoError(m.Suite.T(), err)

	unittest.RequireReturnsBefore(m.T(), wg.Wait, 100*time.Second, "could not receive unicast on time")

	// evaluates the mock calls
	for i := 1; i < m.size; i++ {
		m.ov[i].AssertExpectations(m.T())
	}
}

// TestMaxMessageSize_SendDirect evaluates that invoking SendDirect method of the middleware on a message
// size beyond the permissible unicast message size returns an error.
func (m *MiddlewareTestSuite) TestMaxMessageSize_SendDirect() {
	first := 0
	last := m.size - 1
	firstNode := m.ids[first].NodeID
	lastNode := m.ids[last].NodeID

	msg, _ := createMessage(firstNode, lastNode, "")

	// creates a network payload beyond the maximum message size
	// Note: networkPayloadFixture considers 1000 bytes as the overhead of the encoded message,
	// so the generated payload is 1000 bytes below the maximum unicast message size.
	// We hence add up 1000 bytes to the input of network payload fixture to make
	// sure that payload is beyond the permissible size.
	payload := networkPayloadFixture(m.T(), uint(p2p.DefaultMaxUnicastMsgSize)+1000)
	event := &libp2pmessage.TestMessage{
		Text: string(payload),
	}

	codec := unittest.NetworkCodec()
	encodedEvent, err := codec.Encode(event)
	require.NoError(m.T(), err)

	msg.Payload = encodedEvent

	// sends a direct message from first node to the last node
	err = m.mws[first].SendDirect(msg, lastNode)
	require.Error(m.Suite.T(), err)
}

// TestLargeMessageSize_SendDirect asserts that a ChunkDataResponse is treated as a large message and can be unicasted
// successfully even though it's size is greater than the default message size.
func (m *MiddlewareTestSuite) TestLargeMessageSize_SendDirect() {
	sourceIndex := 0
	targetIndex := m.size - 1
	sourceNode := m.ids[sourceIndex].NodeID
	targetNode := m.ids[targetIndex].NodeID

	msg, _ := createMessage(sourceNode, targetNode, "")

	// creates a network payload with a size greater than the default max size
	payload := networkPayloadFixture(m.T(), uint(p2p.DefaultMaxUnicastMsgSize)+1000)
	event := &libp2pmessage.TestMessage{
		Text: string(payload),
	}

	// set the message type to a known large message type
	msg.Type = "messages.ChunkDataResponse"

	codec := unittest.NetworkCodec()
	encodedEvent, err := codec.Encode(event)
	require.NoError(m.T(), err)

	// set the message payload as the large message
	msg.Payload = encodedEvent

	// expect one message to be received by the target
	ch := make(chan struct{})
	m.ov[targetIndex].On("Receive", sourceNode, msg, event).Return(nil).Once().
		Run(func(args mockery.Arguments) {
			close(ch)
		})

	// sends a direct message from source node to the target node
	err = m.mws[sourceIndex].SendDirect(msg, targetNode)
	// SendDirect should not error since this is a known large message
	require.NoError(m.Suite.T(), err)

	// check message reception on target
	unittest.RequireCloseBefore(m.T(), ch, 60*time.Second, "source node failed to send large message to target")

	m.ov[targetIndex].AssertExpectations(m.T())
}

// TestMaxMessageSize_Publish evaluates that invoking Publish method of the middleware on a message
// size beyond the permissible publish message size returns an error.
func (m *MiddlewareTestSuite) TestMaxMessageSize_Publish() {
	first := 0
	last := m.size - 1
	firstNode := m.ids[first].NodeID
	lastNode := m.ids[last].NodeID

	msg, _ := createMessage(firstNode, lastNode, "")
	// adds another node as the target id to imitate publishing
	msg.TargetIDs = append(msg.TargetIDs, lastNode[:])

	// creates a network payload beyond the maximum message size
	// Note: networkPayloadFixture considers 1000 bytes as the overhead of the encoded message,
	// so the generated payload is 1000 bytes below the maximum publish message size.
	// We hence add up 1000 bytes to the input of network payload fixture to make
	// sure that payload is beyond the permissible size.
	payload := networkPayloadFixture(m.T(), uint(p2p.DefaultMaxPubSubMsgSize)+1000)
	event := &libp2pmessage.TestMessage{
		Text: string(payload),
	}

	codec := unittest.NetworkCodec()
	encodedEvent, err := codec.Encode(event)
	require.NoError(m.T(), err)

	msg.Payload = encodedEvent

	// sends a direct message from first node to the last node
	err = m.mws[first].Publish(msg, testChannel)
	require.Error(m.Suite.T(), err)
}

// TestUnsubscribe tests that an engine can unsubscribe from a topic it was earlier subscribed to and stop receiving
// messages.
func (m *MiddlewareTestSuite) TestUnsubscribe() {
	first := 0
	last := m.size - 1
	firstNode := m.ids[first].NodeID
	lastNode := m.ids[last].NodeID

	// initially subscribe the nodes to the channel
	for _, mw := range m.mws {
		err := mw.Subscribe(testChannel)
		require.NoError(m.Suite.T(), err)
	}

	// set up waiting for m.size pubsub tags indicating a mesh has formed
	for i := 0; i < m.size; i++ {
		select {
		case <-m.obs:
		case <-time.After(2 * time.Second):
			assert.FailNow(m.T(), "could not receive pubsub tag indicating mesh formed")
		}
	}

	msgRcvd := make(chan struct{}, 2)
	msgRcvdFun := func() {
		<-msgRcvd
	}
	message1, _ := createMessage(firstNode, lastNode, "hello1")
	m.ov[last].On("Receive", firstNode, mockery.Anything, mockery.Anything).Return(nil).Run(func(_ mockery.Arguments) {
		msgRcvd <- struct{}{}
	})

	// first test that when both nodes are subscribed to the channel, the target node receives the message
	err := m.mws[first].Publish(message1, testChannel)
	assert.NoError(m.T(), err)

	unittest.RequireReturnsBefore(m.T(), msgRcvdFun, 2*time.Second, "message not received")

	// now unsubscribe the target node from the channel
	err = m.mws[last].Unsubscribe(testChannel)
	assert.NoError(m.T(), err)

	// create and send a new message on the channel from the origin node
	message2, _ := createMessage(firstNode, lastNode, "hello2")
	err = m.mws[first].Publish(message2, testChannel)
	assert.NoError(m.T(), err)

	// assert that the new message is not received by the target node
	unittest.RequireNeverReturnBefore(m.T(), msgRcvdFun, 2*time.Second, "message received unexpectedly")
}

func createMessage(originID flow.Identifier, targetID flow.Identifier, msg string) (*message.Message, interface{}) {
	payload := &libp2pmessage.TestMessage{
		Text: msg,
	}

	codec := unittest.NetworkCodec()
	b, err := codec.Encode(payload)
	if err != nil {
		fmt.Println(err)
	}

	m := &message.Message{
		ChannelID: testChannel.String(),
		EventID:   []byte("1"),
		OriginID:  originID[:],
		TargetIDs: [][]byte{targetID[:]},
		Payload:   b,
	}

	return m, payload
}

func (m *MiddlewareTestSuite) stopMiddlewares() {
	m.mwCancel()

	for i := 0; i < m.size; i++ {
		unittest.RequireCloseBefore(m.T(), m.mws[i].Done(), 100*time.Millisecond, "could not stop middleware on time")
		unittest.RequireCloseBefore(m.T(), m.nodes[i].Done(), 100*time.Millisecond, "could not stop libp2p node on time")
	}

	m.mws = nil
	m.nodes = nil
	m.ov = nil
	m.ids = nil
	m.size = 0
}<|MERGE_RESOLUTION|>--- conflicted
+++ resolved
@@ -97,13 +97,9 @@
 		log:  m.logger,
 	}
 
-<<<<<<< HEAD
-	m.ids, m.nodes, m.mws, obs, m.providers = GenerateIDsAndMiddlewares(m.T(), m.size, logger, unittest.NetworkCodec())
-=======
 	m.slashingViolationsConsumer = mocknetwork.NewViolationsConsumer(m.T())
 
-	m.ids, m.mws, obs, m.providers = GenerateIDsAndMiddlewares(m.T(), m.size, m.logger, unittest.NetworkCodec(), m.slashingViolationsConsumer)
->>>>>>> c3d5cb11
+	m.ids, m.nodes, m.mws, obs, m.providers = GenerateIDsAndMiddlewares(m.T(), m.size, m.logger, unittest.NetworkCodec(), m.slashingViolationsConsumer)
 
 	for _, observableConnMgr := range obs {
 		observableConnMgr.Subscribe(&ob)
