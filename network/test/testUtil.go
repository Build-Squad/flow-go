--- conflicted
+++ resolved
@@ -170,26 +170,11 @@
 		node := libP2PNodes[i]
 		nodeId := identities[i].NodeID
 
-<<<<<<< HEAD
 		idProviders[i] = NewUpdatableIDProvider(identities)
-
-		// creating middleware of nodes
-		mws[i] = p2p.NewMiddleware(logger,
-			node,
-=======
-		// libp2p node factory for this instance of middleware
-		factory := func(ctx context.Context) (*p2pnode.Node, error) {
-			return node, nil
-		}
-
-		idProviders[i] = NewUpdatableIDProvider(identities)
-
-		peerManagerFactory := connection.PeerManagerFactory(connection.ConnectionPruningEnabled, o.peerUpdateInterval)
 
 		// creating middleware of nodes
 		mws[i] = middleware.NewMiddleware(logger,
-			factory,
->>>>>>> 8efd7b31
+			node,
 			nodeId,
 			metrics,
 			metrics,
@@ -198,10 +183,6 @@
 			translator.NewIdentityProviderIDTranslator(idProviders[i]),
 			codec,
 			consumer,
-<<<<<<< HEAD
-=======
-			middleware.WithPeerManager(peerManagerFactory),
->>>>>>> 8efd7b31
 		)
 	}
 	return mws, idProviders
@@ -317,7 +298,6 @@
 	return engs
 }
 
-<<<<<<< HEAD
 // StartNetworks starts the provided networks and libp2p nodes, returning the irrecoverable error channel
 func StartNetworks(ctx context.Context, t *testing.T, nodes []*p2p.Node, nets []network.Network, duration time.Duration) <-chan error {
 	signalerCtx, errChan := irrecoverable.WithSignaler(ctx)
@@ -346,10 +326,7 @@
 	}
 }
 
-type nodeBuilderOption func(p2p.NodeBuilder)
-=======
 type nodeBuilderOption func(p2pbuilder.NodeBuilder)
->>>>>>> 8efd7b31
 
 func withDHT(prefix string, dhtOpts ...dht.Option) nodeBuilderOption {
 	return func(nb p2pbuilder.NodeBuilder) {
