--- conflicted
+++ resolved
@@ -37,30 +37,13 @@
 // It provides node allowlisting by libp2p peer.ID which is derived from the node public networking key
 type ConnGater struct {
 	sync.RWMutex
-<<<<<<< HEAD
-	log zerolog.Logger
-	// interceptPeerDialFilters the list of peer filters that will be invoked in sync on outbound connections
-	interceptPeerDialFilters PeerFilters
-	// interceptSecuredFilters the list of peer filters that will be invoked in sync on inbound connections
-	interceptSecuredFilters PeerFilters
-=======
 	onInterceptPeerDialFilters []PeerFilter
 	onInterceptSecuredFilters  []PeerFilter
 	log                        zerolog.Logger
->>>>>>> 24440c7a
 }
 
 type PeerFilter func(peer.ID) error
 
-<<<<<<< HEAD
-type PeerFilters []PeerFilter
-
-func NewConnGater(log zerolog.Logger, interceptPeerDialFilters, interceptSecuredFilters PeerFilters) *ConnGater {
-	cg := &ConnGater{
-		log:                      log,
-		interceptPeerDialFilters: interceptPeerDialFilters,
-		interceptSecuredFilters:  interceptSecuredFilters,
-=======
 func NewConnGater(log zerolog.Logger, opts ...ConnGaterOption) *ConnGater {
 	cg := &ConnGater{
 		log: log.With().Str("component", "connection_gater").Logger(),
@@ -68,7 +51,6 @@
 
 	for _, opt := range opts {
 		opt(cg)
->>>>>>> 24440c7a
 	}
 
 	return cg
@@ -76,12 +58,6 @@
 
 // InterceptPeerDial - a callback which allows or disallows outbound connection
 func (c *ConnGater) InterceptPeerDial(p peer.ID) bool {
-<<<<<<< HEAD
-	for _, isAllowed := range c.interceptPeerDialFilters {
-		if !isAllowed(p) {
-			return false
-		}
-=======
 	if len(c.onInterceptPeerDialFilters) == 0 {
 		c.log.Debug().
 			Str("peer_id", p.Pretty()).
@@ -96,7 +72,6 @@
 			Str("peer_id", p.Pretty()).
 			Msg("rejected outbound connection attempt")
 		return false
->>>>>>> 24440c7a
 	}
 
 	return true
@@ -117,10 +92,6 @@
 func (c *ConnGater) InterceptSecured(dir network.Direction, p peer.ID, addr network.ConnMultiaddrs) bool {
 	switch dir {
 	case network.DirInbound:
-<<<<<<< HEAD
-		allowed := c.interceptSecuredAllowed(p)
-		if !allowed {
-=======
 		if len(c.onInterceptSecuredFilters) == 0 {
 			c.log.Debug().
 				Str("peer_id", p.Pretty()).
@@ -129,7 +100,6 @@
 		}
 
 		if err := c.peerIDPassesAllFilters(p, c.onInterceptSecuredFilters); err != nil {
->>>>>>> 24440c7a
 			// log the illegal connection attempt from the remote node
 			c.log.Error().
 				Err(err).
@@ -147,26 +117,11 @@
 	}
 }
 
-<<<<<<< HEAD
-// InterceptUpgraded Decision to continue or drop the connection should have been made before this call
-=======
 // InterceptUpgraded decision to continue or drop the connection should have been made before this call
->>>>>>> 24440c7a
 func (c *ConnGater) InterceptUpgraded(network.Conn) (allow bool, reason control.DisconnectReason) {
 	return true, 0
 }
 
-<<<<<<< HEAD
-// interceptSecuredAllowed invokes each intercept secure peer filter func and returns true if all filters return true.
-func (c *ConnGater) interceptSecuredAllowed(p peer.ID) bool {
-	for _, isAllowed := range c.interceptSecuredFilters {
-		if !isAllowed(p) {
-			return false
-		}
-	}
-
-	return true
-=======
 func (c *ConnGater) peerIDPassesAllFilters(p peer.ID, filters []PeerFilter) error {
 	for _, allowed := range filters {
 		if err := allowed(p); err != nil {
@@ -175,5 +130,4 @@
 	}
 
 	return nil
->>>>>>> 24440c7a
 }