--- conflicted
+++ resolved
@@ -131,13 +131,12 @@
 		builder.SetConnectionManager(parameters.ConnManager)
 	}
 
-<<<<<<< HEAD
 	if parameters.UnicastManagerFactoryFunc != nil {
 		builder.SetUnicastManagerFactoryFunc(parameters.UnicastManagerFactoryFunc)
-=======
+	}
+
 	if parameters.PubSubTracer != nil {
 		builder.SetGossipSubTracer(parameters.PubSubTracer)
->>>>>>> 1f65c7aa
 	}
 
 	n, err := builder.Build()
@@ -161,7 +160,6 @@
 type NodeFixtureParameterOption func(*NodeFixtureParameters)
 
 type NodeFixtureParameters struct {
-<<<<<<< HEAD
 	HandlerFunc               network.StreamHandler
 	Unicasts                  []protocols.ProtocolName
 	Key                       crypto.PrivateKey
@@ -183,35 +181,13 @@
 	ResourceManager           network.ResourceManager
 	CreateStreamRetryDelay    time.Duration
 	UnicastManagerFactoryFunc p2pbuilder.UnicastManagerFactoryFunc
+	PubSubTracer              p2p.PubSubTracer
 }
 
 func WithUnicastManagerFactoryFunc(f p2pbuilder.UnicastManagerFactoryFunc) NodeFixtureParameterOption {
 	return func(p *NodeFixtureParameters) {
 		p.UnicastManagerFactoryFunc = f
 	}
-=======
-	HandlerFunc            network.StreamHandler
-	Unicasts               []protocols.ProtocolName
-	Key                    crypto.PrivateKey
-	Address                string
-	DhtOptions             []dht.Option
-	Role                   flow.Role
-	Logger                 zerolog.Logger
-	PeerScoringEnabled     bool
-	IdProvider             module.IdentityProvider
-	AppSpecificScore       func(peer.ID) float64 // overrides GossipSub scoring for sake of testing.
-	ConnectionPruning      bool                  // peer manager parameter
-	UpdateInterval         time.Duration         // peer manager parameter
-	PeerProvider           p2p.PeersProvider     // peer manager parameter
-	ConnGater              connmgr.ConnectionGater
-	ConnManager            connmgr.ConnManager
-	GossipSubFactory       p2pbuilder.GossipSubFactoryFunc
-	GossipSubConfig        p2pbuilder.GossipSubAdapterConfigFunc
-	Metrics                module.NetworkMetrics
-	ResourceManager        network.ResourceManager
-	CreateStreamRetryDelay time.Duration
-	PubSubTracer           p2p.PubSubTracer
->>>>>>> 1f65c7aa
 }
 
 func WithCreateStreamRetryDelay(delay time.Duration) NodeFixtureParameterOption {
