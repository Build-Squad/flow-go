--- conflicted
+++ resolved
@@ -173,376 +173,6 @@
 	}
 }
 
-<<<<<<< HEAD
-// TestCreateStreams checks if a new streams is created each time when CreateStream is called and an existing stream is not reused
-func (suite *LibP2PNodeTestSuite) TestCreateStream() {
-	count := 2
-
-	// Creates nodes
-	nodes, identities := suite.NodesFixture(count, nil, false)
-	defer StopNodes(suite.T(), nodes)
-
-	id2 := identities[1]
-
-	flowProtocolID := FlowProtocolID(sporkID)
-	// Assert that there is no outbound stream to the target yet
-	require.Equal(suite.T(), 0, CountStream(nodes[0].host, nodes[1].host.ID(), flowProtocolID, network.DirOutbound))
-
-	// Now attempt to create another 100 outbound stream to the same destination by calling CreateStream
-	var streams []network.Stream
-	for i := 0; i < 100; i++ {
-		pInfo, err := PeerAddressInfo(*id2)
-		require.NoError(suite.T(), err)
-		nodes[0].host.Peerstore().AddAddrs(pInfo.ID, pInfo.Addrs, peerstore.AddressTTL)
-		anotherStream, err := nodes[0].CreateStream(context.Background(), pInfo.ID)
-		// Assert that a stream was returned without error
-		require.NoError(suite.T(), err)
-		require.NotNil(suite.T(), anotherStream)
-		// assert that the stream count within libp2p incremented (a new stream was created)
-		require.Equal(suite.T(), i+1, CountStream(nodes[0].host, nodes[1].host.ID(), flowProtocolID, network.DirOutbound))
-		// assert that the same connection is reused
-		require.Len(suite.T(), nodes[0].host.Network().Conns(), 1)
-		streams = append(streams, anotherStream)
-	}
-
-	// reverse loop to close all the streams
-	for i := 99; i >= 0; i-- {
-		s := streams[i]
-		wg := sync.WaitGroup{}
-		wg.Add(1)
-		go func() {
-			err := s.Close()
-			assert.NoError(suite.T(), err)
-			wg.Done()
-		}()
-		wg.Wait()
-		// assert that the stream count within libp2p decremented
-		require.Equal(suite.T(), i, CountStream(nodes[0].host, nodes[1].host.ID(), flowProtocolID, network.DirOutbound))
-	}
-}
-
-// TestNoBackoffWhenCreateStream checks that backoff is not enabled between attempts to connect to a remote peer
-// for one-to-one direct communication.
-func (suite *LibP2PNodeTestSuite) TestNoBackoffWhenCreatingStream() {
-
-	count := 2
-	// Creates nodes
-	nodes, identities := suite.NodesFixture(count, nil, false)
-	node1 := nodes[0]
-	node2 := nodes[1]
-
-	// stop node 2 immediately
-	StopNode(suite.T(), node2)
-	defer StopNode(suite.T(), node1)
-
-	id2 := identities[1]
-	pInfo, err := PeerAddressInfo(*id2)
-	require.NoError(suite.T(), err)
-	nodes[0].host.Peerstore().AddAddrs(pInfo.ID, pInfo.Addrs, peerstore.AddressTTL)
-	maxTimeToWait := maxConnectAttempt * maxConnectAttemptSleepDuration * time.Millisecond
-
-	// need to add some buffer time so that RequireReturnsBefore waits slightly longer than maxTimeToWait to avoid
-	// a race condition
-	someGraceTime := 100 * time.Millisecond
-	totalWaitTime := maxTimeToWait + someGraceTime
-
-	//each CreateStream() call may try to connect up to maxConnectAttempt (3) times.
-
-	//there are 2 scenarios that we need to account for:
-	//
-	//1. machines where a timeout occurs on the first connection attempt - this can be due to local firewall rules or other processes running on the machine.
-	//   In this case, we need to create a scenario where a backoff would have normally occured. This is why we initiate a second connection attempt.
-	//   Libp2p remembers the peer we are trying to connect to between CreateStream() calls and would have initiated a backoff if backoff wasn't turned off.
-	//   The second CreateStream() call will make a second connection attempt maxConnectAttempt times and that should never result in a backoff error.
-	//
-	//2. machines where a timeout does NOT occur on the first connection attempt - this is on CI machines and some local dev machines without a firewall / too many other processes.
-	//   In this case, there will be maxConnectAttempt (3) connection attempts on the first CreateStream() call and maxConnectAttempt (3) attempts on the second CreateStream() call.
-
-	// make two separate stream creation attempt and assert that no connection back off happened
-	for i := 0; i < 2; i++ {
-
-		// limit the maximum amount of time to wait for a connection to be established by using a context that times out
-		ctx, cancel := context.WithTimeout(context.Background(), maxTimeToWait)
-
-		unittest.RequireReturnsBefore(suite.T(), func() {
-			_, err = node1.CreateStream(ctx, pInfo.ID)
-		}, totalWaitTime, fmt.Sprintf("create stream did not error within %s", totalWaitTime.String()))
-		require.Error(suite.T(), err)
-		require.NotContainsf(suite.T(), err.Error(), swarm.ErrDialBackoff.Error(), "swarm dialer unexpectedly did a back off for a one-to-one connection")
-		cancel()
-	}
-}
-
-// TestOneToOneComm sends a message from node 1 to node 2 and then from node 2 to node 1
-func (suite *LibP2PNodeTestSuite) TestOneToOneComm() {
-	count := 2
-	ch := make(chan string, count)
-
-	// Create the handler function
-	handler := func(t *testing.T) network.StreamHandler {
-		h := func(s network.Stream) {
-			rw := bufio.NewReadWriter(bufio.NewReader(s), bufio.NewWriter(s))
-			str, err := rw.ReadString('\n')
-			assert.NoError(t, err)
-			ch <- str
-		}
-		return h
-	}
-
-	// Creates nodes
-	nodes, identities := suite.NodesFixture(count, handler, false)
-	defer StopNodes(suite.T(), nodes)
-	require.Len(suite.T(), identities, count)
-
-	id1 := *identities[0]
-	id2 := *identities[1]
-	pInfo1, err := PeerAddressInfo(id1)
-	require.NoError(suite.T(), err)
-	pInfo2, err := PeerAddressInfo(id2)
-	require.NoError(suite.T(), err)
-
-	// Create stream from node 1 to node 2
-	nodes[0].host.Peerstore().AddAddrs(pInfo2.ID, pInfo2.Addrs, peerstore.AddressTTL)
-	s1, err := nodes[0].CreateStream(context.Background(), pInfo2.ID)
-	assert.NoError(suite.T(), err)
-	rw := bufio.NewReadWriter(bufio.NewReader(s1), bufio.NewWriter(s1))
-
-	// Send message from node 1 to 2
-	msg := "hello\n"
-	_, err = rw.WriteString(msg)
-	assert.NoError(suite.T(), err)
-
-	// Flush the stream
-	assert.NoError(suite.T(), rw.Flush())
-
-	// Wait for the message to be received
-	select {
-	case rcv := <-ch:
-		require.Equal(suite.T(), msg, rcv)
-	case <-time.After(1 * time.Second):
-		assert.Fail(suite.T(), "message not received")
-	}
-
-	// Create stream from node 2 to node 1
-	nodes[1].host.Peerstore().AddAddrs(pInfo1.ID, pInfo1.Addrs, peerstore.AddressTTL)
-	s2, err := nodes[1].CreateStream(context.Background(), pInfo1.ID)
-	assert.NoError(suite.T(), err)
-	rw = bufio.NewReadWriter(bufio.NewReader(s2), bufio.NewWriter(s2))
-
-	// Send message from node 2 to 1
-	msg = "hey\n"
-	_, err = rw.WriteString(msg)
-	assert.NoError(suite.T(), err)
-
-	// Flush the stream
-	assert.NoError(suite.T(), rw.Flush())
-
-	select {
-	case rcv := <-ch:
-		require.Equal(suite.T(), msg, rcv)
-	case <-time.After(3 * time.Second):
-		assert.Fail(suite.T(), "message not received")
-	}
-}
-
-// TestCreateStreamTimeoutWithUnresponsiveNode tests that the CreateStream call does not block longer than the
-// timeout interval
-func (suite *LibP2PNodeTestSuite) TestCreateStreamTimeoutWithUnresponsiveNode() {
-
-	// creates a regular node
-	nodes, identities := suite.NodesFixture(1, nil, false)
-	defer StopNodes(suite.T(), nodes)
-	require.Len(suite.T(), identities, 1)
-
-	// create a silent node which never replies
-	listener, silentNodeId := silentNodeFixture(suite.T())
-	defer func() {
-		require.NoError(suite.T(), listener.Close())
-	}()
-
-	silentNodeInfo, err := PeerAddressInfo(silentNodeId)
-	require.NoError(suite.T(), err)
-
-	timeout := 1 * time.Second
-
-	// setup the context to expire after the default timeout
-	ctx, cancel := context.WithTimeout(context.Background(), timeout)
-	defer cancel()
-
-	// attempt to create a stream from node 1 to node 2 and assert that it fails after timeout
-	grace := 100 * time.Millisecond
-	unittest.AssertReturnsBefore(suite.T(),
-		func() {
-			nodes[0].host.Peerstore().AddAddrs(silentNodeInfo.ID, silentNodeInfo.Addrs, peerstore.AddressTTL)
-			_, err = nodes[0].CreateStream(ctx, silentNodeInfo.ID)
-		},
-		timeout+grace)
-	assert.Error(suite.T(), err)
-}
-
-// TestCreateStreamIsConcurrent tests that CreateStream calls can be made concurrently such that one blocked call
-// does not block another concurrent call.
-func (suite *LibP2PNodeTestSuite) TestCreateStreamIsConcurrent() {
-	// create two regular node
-	goodNodes, goodNodeIds := suite.NodesFixture(2, nil, false)
-	defer StopNodes(suite.T(), goodNodes)
-	require.Len(suite.T(), goodNodeIds, 2)
-	goodNodeInfo1, err := PeerAddressInfo(*goodNodeIds[1])
-	require.NoError(suite.T(), err)
-
-	// create a silent node which never replies
-	listener, silentNodeId := silentNodeFixture(suite.T())
-	defer func() {
-		require.NoError(suite.T(), listener.Close())
-	}()
-	silentNodeInfo, err := PeerAddressInfo(silentNodeId)
-	require.NoError(suite.T(), err)
-
-	// creates a stream to unresponsive node and makes sure that the stream creation is blocked
-	blockedCallCh := unittest.RequireNeverReturnBefore(suite.T(),
-		func() {
-			goodNodes[0].host.Peerstore().AddAddrs(silentNodeInfo.ID, silentNodeInfo.Addrs, peerstore.AddressTTL)
-			_, _ = goodNodes[0].CreateStream(suite.ctx, silentNodeInfo.ID) // this call will block
-		},
-		1*time.Second,
-		"CreateStream attempt to the unresponsive peer did not block")
-
-	// requires same peer can still connect to the other regular peer without being blocked
-	unittest.RequireReturnsBefore(suite.T(),
-		func() {
-			goodNodes[0].host.Peerstore().AddAddrs(goodNodeInfo1.ID, goodNodeInfo1.Addrs, peerstore.AddressTTL)
-			_, err := goodNodes[0].CreateStream(suite.ctx, goodNodeInfo1.ID)
-			require.NoError(suite.T(), err)
-		},
-		1*time.Second, "creating stream to a responsive node failed while concurrently blocked on unresponsive node")
-
-	// requires the CreateStream call to the unresponsive node was blocked while we attempted the CreateStream to the
-	// good address
-	unittest.RequireNeverClosedWithin(suite.T(), blockedCallCh, 1*time.Millisecond,
-		"CreateStream attempt to the unresponsive peer did not block after connecting to good node")
-
-}
-
-// TestCreateStreamIsConcurrencySafe tests that the CreateStream is concurrency safe
-func (suite *LibP2PNodeTestSuite) TestCreateStreamIsConcurrencySafe() {
-
-	// create two nodes
-	nodes, identities := suite.NodesFixture(2, nil, false)
-	defer StopNodes(suite.T(), nodes)
-	require.Len(suite.T(), identities, 2)
-	nodeInfo1, err := PeerAddressInfo(*identities[1])
-	require.NoError(suite.T(), err)
-
-	wg := sync.WaitGroup{}
-
-	// create a gate which gates the call to CreateStream for all concurrent go routines
-	gate := make(chan struct{})
-
-	createStream := func() {
-		<-gate
-		nodes[0].host.Peerstore().AddAddrs(nodeInfo1.ID, nodeInfo1.Addrs, peerstore.AddressTTL)
-		_, err := nodes[0].CreateStream(suite.ctx, nodeInfo1.ID)
-		assert.NoError(suite.T(), err) // assert that stream was successfully created
-		wg.Done()
-	}
-
-	// kick off 10 concurrent calls to CreateStream
-	for i := 0; i < 10; i++ {
-		wg.Add(1)
-		go createStream()
-	}
-	// open the gate by closing the channel
-	close(gate)
-
-	// no call should block
-	unittest.AssertReturnsBefore(suite.T(), wg.Wait, 10*time.Second)
-}
-
-// TestStreamClosing tests 1-1 communication with streams closed using libp2p2 handler.FullClose
-func (suite *LibP2PNodeTestSuite) TestStreamClosing() {
-	suite.T().Skip("QUARANTINED as FLAKY: closing network.Stream.Close() often errors in handler function, thereby failing this test")
-
-	count := 10
-	ch := make(chan string, count)
-	defer close(ch)
-	done := make(chan struct{})
-	defer close(done)
-
-	// Create the handler function
-	handler := func(t *testing.T) network.StreamHandler {
-		h := func(s network.Stream) {
-			go func(s network.Stream) {
-				rw := bufio.NewReadWriter(bufio.NewReader(s), bufio.NewWriter(s))
-				for {
-					str, err := rw.ReadString('\n')
-					if err != nil {
-						if errors.Is(err, io.EOF) {
-							err := s.Close()
-							assert.NoError(t, err)
-							return
-						}
-						assert.Fail(t, fmt.Sprintf("received error %v", err))
-						err = s.Reset()
-						assert.NoError(t, err)
-						return
-					}
-					select {
-					case <-done:
-						return
-					default:
-						ch <- str
-					}
-				}
-			}(s)
-
-		}
-		return h
-	}
-
-	// Creates nodes
-	nodes, identities := suite.NodesFixture(2, handler, false)
-	defer StopNodes(suite.T(), nodes)
-	nodeInfo1, err := PeerAddressInfo(*identities[1])
-	require.NoError(suite.T(), err)
-
-	for i := 0; i < count; i++ {
-		// Create stream from node 1 to node 2 (reuse if one already exists)
-		nodes[0].host.Peerstore().AddAddrs(nodeInfo1.ID, nodeInfo1.Addrs, peerstore.AddressTTL)
-		s, err := nodes[0].CreateStream(context.Background(), nodeInfo1.ID)
-		assert.NoError(suite.T(), err)
-		w := bufio.NewWriter(s)
-
-		// Send message from node 1 to 2
-		msg := fmt.Sprintf("hello%d\n", i)
-		_, err = w.WriteString(msg)
-		assert.NoError(suite.T(), err)
-
-		// Flush the stream
-		assert.NoError(suite.T(), w.Flush())
-		wg := sync.WaitGroup{}
-		wg.Add(1)
-		go func(s network.Stream) {
-			defer wg.Done()
-			// close the stream
-			err := s.Close()
-			require.NoError(suite.T(), err)
-		}(s)
-		// wait for stream to be closed
-		unittest.RequireReturnsBefore(suite.T(), wg.Wait, 1*time.Second, "could not close stream")
-
-		// wait for the message to be received
-		unittest.RequireReturnsBefore(suite.T(),
-			func() {
-				rcv := <-ch
-				require.Equal(suite.T(), msg, rcv)
-			},
-			10*time.Second,
-			fmt.Sprintf("message %s not received", msg))
-	}
-}
-
-=======
->>>>>>> de532996
 // TestPing tests that a node can ping another node
 func (suite *LibP2PNodeTestSuite) TestPing() {
 
@@ -611,13 +241,8 @@
 	var identities flow.IdentityList
 	for i := 0; i < count; i++ {
 		// create a node on localhost with a random port assigned by the OS
-<<<<<<< HEAD
-		key := generateNetworkingKey(suite.T())
-		node, identity := NodeFixture(suite.T(), suite.logger, key, sporkID, handler, allowList, defaultAddress)
-=======
 		key := generateNetworkingKey(t)
-		node, identity := NodeFixture(t, unittest.Logger(), key, rootBlockID, handler, allowList, defaultAddress)
->>>>>>> de532996
+		node, identity := NodeFixture(t, unittest.Logger(), key, sporkID, handler, allowList, defaultAddress)
 		nodes = append(nodes, node)
 		identities = append(identities, &identity)
 	}
@@ -626,11 +251,7 @@
 
 // NodeFixture creates a single LibP2PNodes with the given key, root block id, and callback function for stream handling.
 // It returns the nodes and their identities.
-<<<<<<< HEAD
-func NodeFixture(t *testing.T, log zerolog.Logger, key fcrypto.PrivateKey, sporkID flow.Identifier, handler func(t *testing.T) network.StreamHandler, allowList bool, address string) (*Node, flow.Identity) {
-=======
-func NodeFixture(t *testing.T, log zerolog.Logger, key fcrypto.PrivateKey, rootID flow.Identifier, handler network.StreamHandler, allowList bool, address string) (*Node, flow.Identity) {
->>>>>>> de532996
+func NodeFixture(t *testing.T, log zerolog.Logger, key fcrypto.PrivateKey, sporkID flow.Identifier, handler network.StreamHandler, allowList bool, address string) (*Node, flow.Identity) {
 
 	identity := unittest.IdentityFixture(unittest.WithNetworkingKey(key.PublicKey()), unittest.WithAddress(address))
 
