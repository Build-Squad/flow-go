package unicast

import (
	"context"
	"fmt"
<<<<<<< HEAD
	"strings"
=======
	"sync"
>>>>>>> 78c6bcdb
	"time"

	"github.com/hashicorp/go-multierror"
	libp2pnet "github.com/libp2p/go-libp2p/core/network"
	"github.com/libp2p/go-libp2p/core/peer"
	"github.com/libp2p/go-libp2p/core/protocol"
	"github.com/multiformats/go-multiaddr"
	"github.com/rs/zerolog"
	"github.com/sethvargo/go-retry"

	"github.com/onflow/flow-go/model/flow"
<<<<<<< HEAD
	"github.com/onflow/flow-go/utils/rand"
=======
	"github.com/onflow/flow-go/module"
	"github.com/onflow/flow-go/network/p2p"
	"github.com/onflow/flow-go/network/p2p/unicast/protocols"
>>>>>>> 78c6bcdb
)

const (
	// MaxRetryJitter is the maximum number of milliseconds to wait between attempts for a 1-1 direct connection
	MaxRetryJitter = 5

	// DefaultRetryDelay Initial delay between failing to establish a connection with another node and retrying. This delay
	// increases exponentially (exponential backoff) with the number of subsequent failures to establish a connection.
	DefaultRetryDelay = 1 * time.Second
)

var (
	_ p2p.UnicastManager = (*Manager)(nil)
)

// Manager manages libp2p stream negotiation and creation, which is utilized for unicast dispatches.
type Manager struct {
	logger                 zerolog.Logger
	streamFactory          StreamFactory
	protocols              []protocols.Protocol
	defaultHandler         libp2pnet.StreamHandler
	sporkId                flow.Identifier
	connStatus             p2p.PeerConnections
	peerDialing            sync.Map
	createStreamRetryDelay time.Duration
	metrics                module.UnicastManagerMetrics
}

func NewUnicastManager(logger zerolog.Logger,
	streamFactory StreamFactory,
	sporkId flow.Identifier,
	createStreamRetryDelay time.Duration,
	connStatus p2p.PeerConnections,
	metrics module.UnicastManagerMetrics,
) *Manager {
	return &Manager{
		logger:                 logger.With().Str("module", "unicast-manager").Logger(),
		streamFactory:          streamFactory,
		sporkId:                sporkId,
		connStatus:             connStatus,
		peerDialing:            sync.Map{},
		createStreamRetryDelay: createStreamRetryDelay,
		metrics:                metrics,
	}
}

// WithDefaultHandler sets the default stream handler for this unicast manager. The default handler is utilized
// as the core handler for other unicast protocols, e.g., compressions.
func (m *Manager) WithDefaultHandler(defaultHandler libp2pnet.StreamHandler) {
	defaultProtocolID := protocols.FlowProtocolID(m.sporkId)
	m.defaultHandler = defaultHandler

	if len(m.protocols) > 0 {
		panic("default handler must be set only once before any unicast registration")
	}

	m.protocols = []protocols.Protocol{
		&PlainStream{
			protocolId: defaultProtocolID,
			handler:    defaultHandler,
		},
	}

	m.streamFactory.SetStreamHandler(defaultProtocolID, defaultHandler)
	m.logger.Info().Str("protocol_id", string(defaultProtocolID)).Msg("default unicast handler registered")
}

// Register registers given protocol name as preferred unicast. Each invocation of register prioritizes the current protocol
// over previously registered ones.
func (m *Manager) Register(protocol protocols.ProtocolName) error {
	factory, err := protocols.ToProtocolFactory(protocol)
	if err != nil {
		return fmt.Errorf("could not translate protocol name into factory: %w", err)
	}

	u := factory(m.logger, m.sporkId, m.defaultHandler)

	m.protocols = append(m.protocols, u)
	m.streamFactory.SetStreamHandler(u.ProtocolId(), u.Handler)
	m.logger.Info().Str("protocol_id", string(u.ProtocolId())).Msg("unicast handler registered")

	return nil
}

// CreateStream tries establishing a libp2p stream to the remote peer id. It tries creating streams in the descending order of preference until
// it either creates a successful stream or runs out of options. Creating stream on each protocol is tried at most `maxAttempts`, and then falls
// back to the less preferred one.
func (m *Manager) CreateStream(ctx context.Context, peerID peer.ID, maxAttempts int) (libp2pnet.Stream, []multiaddr.Multiaddr, error) {
	var errs error
	for i := len(m.protocols) - 1; i >= 0; i-- {
		s, addrs, err := m.tryCreateStream(ctx, peerID, uint64(maxAttempts), m.protocols[i])
		if err != nil {
			errs = multierror.Append(errs, err)
			continue
		}

		// return first successful stream
		return s, addrs, nil
	}

	return nil, nil, fmt.Errorf("could not create stream on any available unicast protocol: %w", errs)
}

// tryCreateStream will retry createStream with the configured exponential backoff delay and maxAttempts.
// During retries, each error encountered is aggregated in a multierror. If max attempts are made before a
// stream can be successfully the multierror will be returned. During stream creation when IsErrDialInProgress
// is encountered during retries this would indicate that no connection to the peer exists yet.
// In this case we will retry creating the stream with a backoff until a connection is established.
func (m *Manager) tryCreateStream(ctx context.Context, peerID peer.ID, maxAttempts uint64, protocol protocols.Protocol) (libp2pnet.Stream, []multiaddr.Multiaddr, error) {
	var err error
	var s libp2pnet.Stream
	var addrs []multiaddr.Multiaddr // address on which we dial peerID

	// configure back off retry delay values
	backoff := retry.NewExponential(m.createStreamRetryDelay)
	// https://github.com/sethvargo/go-retry#maxretries retries counter starts at zero and library will make last attempt
	// when retries == maxAttempts causing 1 more func invocation than expected.
	maxRetries := maxAttempts - 1
	backoff = retry.WithMaxRetries(maxRetries, backoff)

	attempts := 0
	// retryable func will attempt to create the stream and only retry if dialing the peer is in progress
	f := func(context.Context) error {
		attempts++
		s, addrs, err = m.createStream(ctx, peerID, maxAttempts, protocol)
		if err != nil {
			if IsErrDialInProgress(err) {
				m.logger.Warn().
					Err(err).
					Str("peer_id", peerID.String()).
					Int("attempt", attempts).
					Uint64("max_attempts", maxAttempts).
					Msg("retrying create stream, dial to peer in progress")
				return retry.RetryableError(err)
			}
			return err
		}

		return nil
	}
	start := time.Now()
	err = retry.Do(ctx, backoff, f)
	duration := time.Since(start)
	if err != nil {
		m.metrics.OnStreamCreationFailure(duration, attempts)
		return nil, nil, err
	}

	m.metrics.OnStreamCreated(duration, attempts)
	return s, addrs, nil
}

// createStream creates a stream to the peerID with the provided protocol.
func (m *Manager) createStream(ctx context.Context, peerID peer.ID, maxAttempts uint64, protocol protocols.Protocol) (libp2pnet.Stream, []multiaddr.Multiaddr, error) {
	s, addrs, err := m.rawStreamWithProtocol(ctx, protocol.ProtocolId(), peerID, maxAttempts)
	if err != nil {
		return nil, nil, err
	}

	s, err = protocol.UpgradeRawStream(s)
	if err != nil {
		return nil, nil, err
	}

	return s, addrs, nil
}

// rawStreamWithProtocol creates a stream raw libp2p stream on specified protocol.
//
// Note: a raw stream must be upgraded by the given unicast protocol id.
//
// It makes at most `maxAttempts` to create a stream with the peer.
// This was put in as a fix for #2416. PubSub and 1-1 communication compete with each other when trying to connect to
// remote nodes and once in a while NewStream returns an error 'both yamux endpoints are clients'.
//
// Note that in case an existing TCP connection underneath to `peerID` exists, that connection is utilized for creating a new stream.
// The multiaddr.Multiaddr return value represents the addresses of `peerID` we dial while trying to create a stream to it, the
// multiaddr is only returned when a peer is initially dialed.
// Expected errors during normal operations:
//   - ErrDialInProgress if no connection to the peer exists and there is already a dial in progress to the peer. If a dial to
//     the peer is already in progress the caller needs to wait until it is completed, a peer should be dialed only once.
//
// Unexpected errors during normal operations:
//   - network.ErrIllegalConnectionState indicates bug in libpp2p when checking IsConnected status of peer.
func (m *Manager) rawStreamWithProtocol(ctx context.Context,
	protocolID protocol.ID,
	peerID peer.ID,
	maxAttempts uint64,
) (libp2pnet.Stream, []multiaddr.Multiaddr, error) {
	isConnected, err := m.connStatus.IsConnected(peerID)
	if err != nil {
		return nil, nil, err
	}

	// check connection status and attempt to dial the peer if dialing is not in progress
	if !isConnected {
		// return error if we can't start dialing
		if m.dialingInProgress(peerID) {
			return nil, nil, NewDialInProgressErr(peerID)
		}
		defer m.dialingComplete(peerID)
		dialAddr, err := m.dialPeer(ctx, peerID, maxAttempts)
		if err != nil {
			return nil, dialAddr, err
		}
	}

	// at this point dialing should have completed, we are already connected we can attempt to create the stream
	s, err := m.rawStream(ctx, peerID, protocolID, maxAttempts)
	if err != nil {
		return nil, nil, err
	}

	return s, nil, nil
}

// dialPeer dial peer with retries.
// Expected errors during normal operations:
//   - ErrMaxRetries if retry attempts are exhausted
func (m *Manager) dialPeer(ctx context.Context, peerID peer.ID, maxAttempts uint64) ([]multiaddr.Multiaddr, error) {
	// aggregated retryable errors that occur during retries, errs will be returned
	// if retry context times out or maxAttempts have been made before a successful retry occurs
	var errs error
	var dialAddr []multiaddr.Multiaddr
	dialAttempts := 0
	backoff := m.retryBackoff(maxAttempts)
	f := func(context.Context) error {
		dialAttempts++
		select {
		case <-ctx.Done():
			return fmt.Errorf("context done before stream could be created (retry attempt: %d, errors: %w)", dialAttempts, errs)
		default:
		}
		// libp2p internally uses swarm dial - https://github.com/libp2p/go-libp2p-swarm/blob/master/swarm_dial.go
		// to connect to a peer. Swarm dial adds a back off each time it fails connecting to a peer. While this is
		// the desired behaviour for pub-sub (1-k style of communication) for 1-1 style we want to retry the connection
		// immediately without backing off and fail-fast.
		// Hence, explicitly cancel the dial back off (if any) and try connecting again

		// cancel the dial back off (if any), since we want to connect immediately
		dialAddr = m.streamFactory.DialAddress(peerID)
		m.streamFactory.ClearBackoff(peerID)
<<<<<<< HEAD

		// if this is a retry attempt, wait for some time before retrying
		if retries > 0 {
			// choose a random interval between 0 to 5
			// (to ensure that this node and the target node don't attempt to reconnect at the same time)
			r, err := rand.Uintn(uint(MaxConnectAttemptSleepDuration))
			if err != nil {
				return s, dialAddr, fmt.Errorf("failed to generate randomness: %w", err)
			}
			time.Sleep(time.Duration(int64(r)) * time.Millisecond)
		}

=======
>>>>>>> 78c6bcdb
		err := m.streamFactory.Connect(ctx, peer.AddrInfo{ID: peerID})
		if err != nil {
			// if the connection was rejected due to invalid node id or
			// if the connection was rejected due to connection gating skip the re-attempt
			if IsErrSecurityProtocolNegotiationFailed(err) || IsErrGaterDisallowedConnection(err) {
				return multierror.Append(errs, err)
			}
			m.logger.Warn().
				Err(err).
				Str("peer_id", peerID.String()).
				Int("attempt", dialAttempts).
				Uint64("max_attempts", maxAttempts).
				Msg("retrying peer dialing")
			return retry.RetryableError(multierror.Append(errs, err))
		}
		return nil
	}

	start := time.Now()
	err := retry.Do(ctx, backoff, f)
	duration := time.Since(start)
	if err != nil {
		m.metrics.OnPeerDialFailure(duration, dialAttempts)
		return dialAddr, m.retryFailedError(uint64(dialAttempts), maxAttempts, fmt.Errorf("failed to dial peer: %w", err))
	}
	m.metrics.OnPeerDialed(duration, dialAttempts)
	return dialAddr, nil
}

// rawStream creates a stream to peer with retries.
// Expected errors during normal operations:
//   - ErrMaxRetries if retry attempts are exhausted
func (m *Manager) rawStream(ctx context.Context, peerID peer.ID, protocolID protocol.ID, maxAttempts uint64) (libp2pnet.Stream, error) {
	// aggregated retryable errors that occur during retries, errs will be returned
	// if retry context times out or maxAttempts have been made before a successful retry occurs
	var errs error
	var s libp2pnet.Stream
	attempts := 0
	f := func(context.Context) error {
		attempts++
		select {
		case <-ctx.Done():
			return fmt.Errorf("context done before stream could be created (retry attempt: %d, errors: %w)", attempts, errs)
		default:
		}

		var err error
		// add libp2p context value NoDial to prevent the underlying host from dialingComplete the peer while creating the stream
		// we've already ensured that a connection already exists.
		ctx = libp2pnet.WithNoDial(ctx, "application ensured connection to peer exists")
		// creates stream using stream factory
		s, err = m.streamFactory.NewStream(ctx, peerID, protocolID)
		if err != nil {
			// if the stream creation failed due to invalid protocol id, skip the re-attempt
			if IsErrProtocolNotSupported(err) {
				return err
			}
			return retry.RetryableError(multierror.Append(errs, err))
		}
		return nil
	}

	start := time.Now()
	err := retry.Do(ctx, m.retryBackoff(maxAttempts), f)
	duration := time.Since(start)
	if err != nil {
		m.metrics.OnEstablishStreamFailure(duration, attempts)
		return nil, m.retryFailedError(uint64(attempts), maxAttempts, fmt.Errorf("failed to create a stream to peer: %w", err))
	}
	m.metrics.OnStreamEstablished(duration, attempts)
	return s, nil
}

// retryBackoff returns an exponential retry with jitter and max attempts.
func (m *Manager) retryBackoff(maxAttempts uint64) retry.Backoff {
	// create backoff
	backoff := retry.NewConstant(time.Second)
	// add a MaxRetryJitter*time.Millisecond jitter to our backoff to ensure that this node and the target node don't attempt to reconnect at the same time
	backoff = retry.WithJitter(MaxRetryJitter*time.Millisecond, backoff)
	// https://github.com/sethvargo/go-retry#maxretries retries counter starts at zero and library will make last attempt
	// when retries == maxAttempts causing 1 more func invocation than expected.
	maxRetries := maxAttempts - 1
	backoff = retry.WithMaxRetries(maxRetries, backoff)
	return backoff
}

// retryFailedError wraps the given error in a ErrMaxRetries if maxAttempts were made.
func (m *Manager) retryFailedError(dialAttempts, maxAttempts uint64, err error) error {
	if dialAttempts == maxAttempts {
		return NewMaxRetriesErr(dialAttempts, err)
	}
	return err
}

// dialingInProgress sets the value for peerID key in our map if it does not already exist.
func (m *Manager) dialingInProgress(peerID peer.ID) bool {
	_, loaded := m.peerDialing.LoadOrStore(peerID, struct{}{})
	return loaded
}

// dialingComplete removes peerDialing value for peerID indicating dialing to peerID no longer in progress.
func (m *Manager) dialingComplete(peerID peer.ID) {
	m.peerDialing.Delete(peerID)
}<|MERGE_RESOLUTION|>--- conflicted
+++ resolved
@@ -3,11 +3,7 @@
 import (
 	"context"
 	"fmt"
-<<<<<<< HEAD
-	"strings"
-=======
 	"sync"
->>>>>>> 78c6bcdb
 	"time"
 
 	"github.com/hashicorp/go-multierror"
@@ -19,13 +15,9 @@
 	"github.com/sethvargo/go-retry"
 
 	"github.com/onflow/flow-go/model/flow"
-<<<<<<< HEAD
-	"github.com/onflow/flow-go/utils/rand"
-=======
 	"github.com/onflow/flow-go/module"
 	"github.com/onflow/flow-go/network/p2p"
 	"github.com/onflow/flow-go/network/p2p/unicast/protocols"
->>>>>>> 78c6bcdb
 )
 
 const (
@@ -268,21 +260,6 @@
 		// cancel the dial back off (if any), since we want to connect immediately
 		dialAddr = m.streamFactory.DialAddress(peerID)
 		m.streamFactory.ClearBackoff(peerID)
-<<<<<<< HEAD
-
-		// if this is a retry attempt, wait for some time before retrying
-		if retries > 0 {
-			// choose a random interval between 0 to 5
-			// (to ensure that this node and the target node don't attempt to reconnect at the same time)
-			r, err := rand.Uintn(uint(MaxConnectAttemptSleepDuration))
-			if err != nil {
-				return s, dialAddr, fmt.Errorf("failed to generate randomness: %w", err)
-			}
-			time.Sleep(time.Duration(int64(r)) * time.Millisecond)
-		}
-
-=======
->>>>>>> 78c6bcdb
 		err := m.streamFactory.Connect(ctx, peer.AddrInfo{ID: peerID})
 		if err != nil {
 			// if the connection was rejected due to invalid node id or
