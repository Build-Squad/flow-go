package p2pbuilder

import (
	"context"
	"errors"
	"fmt"
	"net"
	"time"

	"github.com/libp2p/go-libp2p"
	pubsub "github.com/libp2p/go-libp2p-pubsub"
	pb "github.com/libp2p/go-libp2p-pubsub/pb"
	"github.com/libp2p/go-libp2p/config"
	"github.com/libp2p/go-libp2p/core/connmgr"
	"github.com/libp2p/go-libp2p/core/host"
	"github.com/libp2p/go-libp2p/core/network"
	"github.com/libp2p/go-libp2p/core/routing"
	"github.com/libp2p/go-libp2p/core/transport"
	discoveryRouting "github.com/libp2p/go-libp2p/p2p/discovery/routing"
	"github.com/libp2p/go-libp2p/p2p/transport/tcp"
	"github.com/multiformats/go-multiaddr"
	madns "github.com/multiformats/go-multiaddr-dns"
	"github.com/rs/zerolog"

	fcrypto "github.com/onflow/flow-go/crypto"
	"github.com/onflow/flow-go/crypto/hash"
	"github.com/onflow/flow-go/model/flow"
	"github.com/onflow/flow-go/module"
	"github.com/onflow/flow-go/module/component"
	"github.com/onflow/flow-go/module/irrecoverable"
	"github.com/onflow/flow-go/network/p2p"
	"github.com/onflow/flow-go/network/p2p/connection"
	"github.com/onflow/flow-go/network/p2p/dht"
	"github.com/onflow/flow-go/network/p2p/keyutils"
	"github.com/onflow/flow-go/network/p2p/p2pnode"
	"github.com/onflow/flow-go/network/p2p/scoring"
	"github.com/onflow/flow-go/network/p2p/subscription"
	"github.com/onflow/flow-go/network/p2p/unicast"
	"github.com/onflow/flow-go/network/p2p/utils"
)

// LibP2PFactoryFunc is a factory function type for generating libp2p Node instances.
type LibP2PFactoryFunc func() (p2p.LibP2PNode, error)

// DefaultLibP2PNodeFactory returns a LibP2PFactoryFunc which generates the libp2p host initialized with the
// default options for the host, the pubsub and the ping service.
func DefaultLibP2PNodeFactory(
	log zerolog.Logger,
	address string,
	flowKey fcrypto.PrivateKey,
	sporkId flow.Identifier,
	idProvider module.IdentityProvider,
	metrics module.NetworkMetrics,
	resolver madns.BasicResolver,
	peerScoringEnabled bool,
	role string,
	connectionPruning bool,
	updateInterval time.Duration,
) LibP2PFactoryFunc {
	return func() (p2p.LibP2PNode, error) {
		builder := DefaultNodeBuilder(log, address, flowKey, sporkId, idProvider, metrics, resolver, role, peerScoringEnabled, connectionPruning, updateInterval)
		return builder.Build()
	}
}

// DefaultMessageIDFunction returns a default message ID function based on the message's data
func DefaultMessageIDFunction(msg *pb.Message) string {
	h := hash.NewSHA3_384()
	_, _ = h.Write(msg.Data)
	return h.SumHash().Hex()
}

type CreateNodeFunc func(logger zerolog.Logger, host host.Host, pCache *p2pnode.ProtocolPeerCache, uniMgr *unicast.Manager, peerManager *connection.PeerManager) p2p.LibP2PNode

type NodeBuilder interface {
	SetBasicResolver(madns.BasicResolver) NodeBuilder
	SetSubscriptionFilter(pubsub.SubscriptionFilter) NodeBuilder
	SetResourceManager(network.ResourceManager) NodeBuilder
	SetConnectionManager(connmgr.ConnManager) NodeBuilder
	SetConnectionGater(connmgr.ConnectionGater) NodeBuilder
	SetRoutingSystem(func(context.Context, host.Host) (routing.Routing, error)) NodeBuilder
	SetPeerManagerOptions(connectionPruning bool, updateInterval time.Duration) NodeBuilder
<<<<<<< HEAD
	SetCreateNode(CreateNodeFunc) NodeBuilder
	Build() (p2p.LibP2PNode, error)
}

type LibP2PNodeBuilder struct {
	sporkID                   flow.Identifier
	addr                      string
	networkKey                fcrypto.PrivateKey
	logger                    zerolog.Logger
	basicResolver             madns.BasicResolver
	subscriptionFilter        pubsub.SubscriptionFilter
	resourceManager           network.ResourceManager
	connManager               connmgr.ConnManager
	connGater                 connmgr.ConnectionGater
	idProvider                module.IdentityProvider
	gossipSubPeerScoring      bool // whether to enable gossipsub peer scoring
	routingFactory            func(context.Context, host.Host) (routing.Routing, error)
	peerManagerEnablePruning  bool
	peerManagerUpdateInterval time.Duration
	createNode                CreateNodeFunc
=======
	EnableGossipSubPeerScoring(module.IdentityProvider, ...scoring.PeerScoreParamsOption) NodeBuilder
	Build() (*p2pnode.Node, error)
}

type LibP2PNodeBuilder struct {
	sporkID                     flow.Identifier
	addr                        string
	networkKey                  fcrypto.PrivateKey
	logger                      zerolog.Logger
	basicResolver               madns.BasicResolver
	subscriptionFilter          pubsub.SubscriptionFilter
	resourceManager             network.ResourceManager
	connManager                 connmgr.ConnManager
	connGater                   connmgr.ConnectionGater
	idProvider                  module.IdentityProvider
	gossipSubPeerScoring        bool // whether to enable gossipsub peer scoring
	routingFactory              func(context.Context, host.Host) (routing.Routing, error)
	peerManagerEnablePruning    bool
	peerManagerUpdateInterval   time.Duration
	peerScoringParameterOptions []scoring.PeerScoreParamsOption
>>>>>>> 4f189976
}

func NewNodeBuilder(
	logger zerolog.Logger,
	addr string,
	networkKey fcrypto.PrivateKey,
	sporkID flow.Identifier,
) *LibP2PNodeBuilder {
	return &LibP2PNodeBuilder{
		logger:     logger,
		sporkID:    sporkID,
		addr:       addr,
		networkKey: networkKey,
		createNode: DefaultCreateNodeFunc,
	}
}

// SetBasicResolver sets the DNS resolver for the node.
func (builder *LibP2PNodeBuilder) SetBasicResolver(br madns.BasicResolver) NodeBuilder {
	builder.basicResolver = br
	return builder
}

// SetSubscriptionFilter sets the pubsub subscription filter for the node.
func (builder *LibP2PNodeBuilder) SetSubscriptionFilter(filter pubsub.SubscriptionFilter) NodeBuilder {
	builder.subscriptionFilter = filter
	return builder
}

// SetResourceManager sets the resource manager for the node.
func (builder *LibP2PNodeBuilder) SetResourceManager(manager network.ResourceManager) NodeBuilder {
	builder.resourceManager = manager
	return builder
}

// SetConnectionManager sets the connection manager for the node.
func (builder *LibP2PNodeBuilder) SetConnectionManager(manager connmgr.ConnManager) NodeBuilder {
	builder.connManager = manager
	return builder
}

// SetConnectionGater sets the connection gater for the node.
func (builder *LibP2PNodeBuilder) SetConnectionGater(gater connmgr.ConnectionGater) NodeBuilder {
	builder.connGater = gater
	return builder
}

// SetRoutingSystem sets the routing factory function.
func (builder *LibP2PNodeBuilder) SetRoutingSystem(f func(context.Context, host.Host) (routing.Routing, error)) NodeBuilder {
	builder.routingFactory = f
	return builder
}

<<<<<<< HEAD
// EnableGossipSubPeerScoring sets builder.gossipSubPeerScoring to true.
func (builder *LibP2PNodeBuilder) EnableGossipSubPeerScoring(provider module.IdentityProvider) NodeBuilder {
=======
func (builder *LibP2PNodeBuilder) EnableGossipSubPeerScoring(provider module.IdentityProvider, ops ...scoring.PeerScoreParamsOption) NodeBuilder {
>>>>>>> 4f189976
	builder.gossipSubPeerScoring = true
	builder.idProvider = provider
	builder.peerScoringParameterOptions = ops
	return builder
}

<<<<<<< HEAD
// SetPeerManagerOptions sets the peer manager options.
=======
>>>>>>> 4f189976
func (builder *LibP2PNodeBuilder) SetPeerManagerOptions(connectionPruning bool, updateInterval time.Duration) NodeBuilder {
	builder.peerManagerEnablePruning = connectionPruning
	builder.peerManagerUpdateInterval = updateInterval
	return builder
}

func (builder *LibP2PNodeBuilder) SetCreateNode(f CreateNodeFunc) NodeBuilder {
	builder.createNode = f
	return builder
}

// Build creates a new libp2p node using the configured options.
func (builder *LibP2PNodeBuilder) Build() (p2p.LibP2PNode, error) {
	if builder.routingFactory == nil {
		return nil, errors.New("routing factory is not set")
	}

	var opts []libp2p.Option

	if builder.basicResolver != nil {
		resolver, err := madns.NewResolver(madns.WithDefaultResolver(builder.basicResolver))

		if err != nil {
			return nil, fmt.Errorf("could not create resolver: %w", err)
		}

		opts = append(opts, libp2p.MultiaddrResolver(resolver))
	}

	if builder.resourceManager != nil {
		opts = append(opts, libp2p.ResourceManager(builder.resourceManager))
	}

	if builder.connManager != nil {
		opts = append(opts, libp2p.ConnectionManager(builder.connManager))
	}

	if builder.connGater != nil {
		opts = append(opts, libp2p.ConnectionGater(builder.connGater))
	}

	h, err := DefaultLibP2PHost(builder.addr, builder.networkKey, opts...)

	if err != nil {
		return nil, err
	}

	pCache, err := p2pnode.NewProtocolPeerCache(builder.logger, h)
	if err != nil {
		return nil, err
	}

	unicastManager := unicast.NewUnicastManager(
		builder.logger,
		unicast.NewLibP2PStreamFactory(h),
		builder.sporkID,
	)

	var peerManager *connection.PeerManager
	if builder.peerManagerUpdateInterval > 0 {
		connector, err := connection.NewLibp2pConnector(builder.logger, h, builder.peerManagerEnablePruning)
		if err != nil {
			return nil, fmt.Errorf("failed to create libp2p connector: %w", err)
		}

		peerManager = connection.NewPeerManager(builder.logger, builder.peerManagerUpdateInterval, connector)
	}

	node := builder.createNode(builder.logger, h, pCache, unicastManager, peerManager)

	cm := component.NewComponentManagerBuilder().
		AddWorker(func(ctx irrecoverable.SignalerContext, ready component.ReadyFunc) {
			rsys, err := builder.routingFactory(ctx, h)
			if err != nil {
				ctx.Throw(fmt.Errorf("could not create libp2p node routing: %w", err))
			}

			node.SetRouting(rsys)

			psOpts := append(
				DefaultPubsubOptions(p2pnode.DefaultMaxPubSubMsgSize),
				pubsub.WithDiscovery(discoveryRouting.NewRoutingDiscovery(rsys)),
				pubsub.WithMessageIdFn(DefaultMessageIDFunction),
			)

			if builder.subscriptionFilter != nil {
				psOpts = append(psOpts, pubsub.WithSubscriptionFilter(builder.subscriptionFilter))
			}

			var scoreOpt *scoring.ScoreOption
			if builder.gossipSubPeerScoring {
				scoreOpt = scoring.NewScoreOption(builder.logger, builder.idProvider, builder.peerScoringParameterOptions...)
				psOpts = append(psOpts, scoreOpt.BuildFlowPubSubScoreOption())
			}

			pubSub, err := pubsub.NewGossipSub(ctx, h, psOpts...)
			if err != nil {
				ctx.Throw(fmt.Errorf("could not create gossipsub: %w", err))
			}
			if scoreOpt != nil {
				scoreOpt.SetSubscriptionProvider(scoring.NewSubscriptionProvider(builder.logger, pubSub))
			}

			node.SetPubSub(pubSub)

			ready()
			<-ctx.Done()

			err = node.Stop()
			if err != nil {
				// ignore context cancellation errors
				if !errors.Is(err, context.Canceled) && !errors.Is(err, context.DeadlineExceeded) {
					ctx.Throw(fmt.Errorf("could not stop libp2p node: %w", err))
				}
			}
		}).
		Build()

	node.SetComponentManager(cm)

	return node, nil
}

// DefaultLibP2PHost returns a libp2p host initialized to listen on the given address and using the given private key and
// customized with options
func DefaultLibP2PHost(address string, key fcrypto.PrivateKey, options ...config.Option) (host.Host,
	error) {
	defaultOptions, err := defaultLibP2POptions(address, key)
	if err != nil {
		return nil, err
	}

	allOptions := append(defaultOptions, options...)

	// create the libp2p host
	libP2PHost, err := libp2p.New(allOptions...)
	if err != nil {
		return nil, fmt.Errorf("could not create libp2p host: %w", err)
	}

	return libP2PHost, nil
}

// defaultLibP2POptions creates and returns the standard LibP2P host options that are used for the Flow Libp2p network
func defaultLibP2POptions(address string, key fcrypto.PrivateKey) ([]config.Option, error) {

	libp2pKey, err := keyutils.LibP2PPrivKeyFromFlow(key)
	if err != nil {
		return nil, fmt.Errorf("could not generate libp2p key: %w", err)
	}

	ip, port, err := net.SplitHostPort(address)
	if err != nil {
		return nil, fmt.Errorf("could not split node address %s:%w", address, err)
	}

	sourceMultiAddr, err := multiaddr.NewMultiaddr(utils.MultiAddressStr(ip, port))
	if err != nil {
		return nil, fmt.Errorf("failed to translate Flow address to Libp2p multiaddress: %w", err)
	}

	// create a transport which disables port reuse and web socket.
	// Port reuse enables listening and dialing from the same TCP port (https://github.com/libp2p/go-reuseport)
	// While this sounds great, it intermittently causes a 'broken pipe' error
	// as the 1-k discovery process and the 1-1 messaging both sometimes attempt to open connection to the same target
	// As of now there is no requirement of client sockets to be a well-known port, so disabling port reuse all together.
	transport := libp2p.Transport(func(u transport.Upgrader) (*tcp.TcpTransport, error) {
		return tcp.NewTCPTransport(u, nil, tcp.DisableReuseport())
	})

	// gather all the options for the libp2p node
	options := []config.Option{
		libp2p.ListenAddrs(sourceMultiAddr), // set the listen address
		libp2p.Identity(libp2pKey),          // pass in the networking key
		transport,                           // set the protocol
	}

	return options, nil
}

func DefaultPubsubOptions(maxPubSubMsgSize int) []pubsub.Option {
	return []pubsub.Option{
		// enforce message signing
		pubsub.WithMessageSigning(true),
		// enforce message signature verification
		pubsub.WithStrictSignatureVerification(true),
		// set max message size limit for 1-k PubSub messaging
		pubsub.WithMaxMessageSize(maxPubSubMsgSize),
		// no discovery
	}
}

// DefaultCreateNodeFunc returns new libP2P node.
func DefaultCreateNodeFunc(logger zerolog.Logger, host host.Host, pCache *p2pnode.ProtocolPeerCache, uniMgr *unicast.Manager, peerManager *connection.PeerManager) p2p.LibP2PNode {
	return p2pnode.NewNode(logger, host, pCache, uniMgr, peerManager)
}

// DefaultNodeBuilder returns a node builder.
func DefaultNodeBuilder(log zerolog.Logger,
	address string,
	flowKey fcrypto.PrivateKey,
	sporkId flow.Identifier,
	idProvider module.IdentityProvider,
	metrics module.NetworkMetrics,
	resolver madns.BasicResolver,
	role string,
	peerScoringEnabled bool,
	connectionPruning bool,
	updateInterval time.Duration,
) NodeBuilder {
	connManager := connection.NewConnManager(log, metrics)

	// set the default connection gater peer filters for both InterceptPeerDial and InterceptSecured callbacks
	peerFilter := notEjectedPeerFilter(idProvider)
	connGater := connection.NewConnGater(log,
		connection.WithOnInterceptPeerDialFilters([]p2p.PeerFilter{peerFilter}),
		connection.WithOnInterceptSecuredFilters([]p2p.PeerFilter{peerFilter}),
	)

	builder := NewNodeBuilder(log, address, flowKey, sporkId).
		SetBasicResolver(resolver).
		SetConnectionManager(connManager).
		SetConnectionGater(connGater).
		SetRoutingSystem(func(ctx context.Context, host host.Host) (routing.Routing, error) {
			return dht.NewDHT(
				ctx,
				host,
				unicast.FlowDHTProtocolID(sporkId),
				log,
				metrics,
				dht.AsServer(),
			)
		}).
		SetPeerManagerOptions(connectionPruning, updateInterval).
		SetCreateNode(DefaultCreateNodeFunc)

	if peerScoringEnabled {
		builder.EnableGossipSubPeerScoring(idProvider)
	}

	if role != "ghost" {
		r, _ := flow.ParseRole(role)
		builder.SetSubscriptionFilter(subscription.NewRoleBasedFilter(r, idProvider))
	}

	return builder
}<|MERGE_RESOLUTION|>--- conflicted
+++ resolved
@@ -80,30 +80,9 @@
 	SetConnectionGater(connmgr.ConnectionGater) NodeBuilder
 	SetRoutingSystem(func(context.Context, host.Host) (routing.Routing, error)) NodeBuilder
 	SetPeerManagerOptions(connectionPruning bool, updateInterval time.Duration) NodeBuilder
-<<<<<<< HEAD
+	EnableGossipSubPeerScoring(provider module.IdentityProvider, ops ...scoring.PeerScoreParamsOption) NodeBuilder
 	SetCreateNode(CreateNodeFunc) NodeBuilder
 	Build() (p2p.LibP2PNode, error)
-}
-
-type LibP2PNodeBuilder struct {
-	sporkID                   flow.Identifier
-	addr                      string
-	networkKey                fcrypto.PrivateKey
-	logger                    zerolog.Logger
-	basicResolver             madns.BasicResolver
-	subscriptionFilter        pubsub.SubscriptionFilter
-	resourceManager           network.ResourceManager
-	connManager               connmgr.ConnManager
-	connGater                 connmgr.ConnectionGater
-	idProvider                module.IdentityProvider
-	gossipSubPeerScoring      bool // whether to enable gossipsub peer scoring
-	routingFactory            func(context.Context, host.Host) (routing.Routing, error)
-	peerManagerEnablePruning  bool
-	peerManagerUpdateInterval time.Duration
-	createNode                CreateNodeFunc
-=======
-	EnableGossipSubPeerScoring(module.IdentityProvider, ...scoring.PeerScoreParamsOption) NodeBuilder
-	Build() (*p2pnode.Node, error)
 }
 
 type LibP2PNodeBuilder struct {
@@ -122,7 +101,7 @@
 	peerManagerEnablePruning    bool
 	peerManagerUpdateInterval   time.Duration
 	peerScoringParameterOptions []scoring.PeerScoreParamsOption
->>>>>>> 4f189976
+	createNode                  CreateNodeFunc
 }
 
 func NewNodeBuilder(
@@ -176,22 +155,15 @@
 	return builder
 }
 
-<<<<<<< HEAD
 // EnableGossipSubPeerScoring sets builder.gossipSubPeerScoring to true.
-func (builder *LibP2PNodeBuilder) EnableGossipSubPeerScoring(provider module.IdentityProvider) NodeBuilder {
-=======
 func (builder *LibP2PNodeBuilder) EnableGossipSubPeerScoring(provider module.IdentityProvider, ops ...scoring.PeerScoreParamsOption) NodeBuilder {
->>>>>>> 4f189976
 	builder.gossipSubPeerScoring = true
 	builder.idProvider = provider
 	builder.peerScoringParameterOptions = ops
 	return builder
 }
 
-<<<<<<< HEAD
 // SetPeerManagerOptions sets the peer manager options.
-=======
->>>>>>> 4f189976
 func (builder *LibP2PNodeBuilder) SetPeerManagerOptions(connectionPruning bool, updateInterval time.Duration) NodeBuilder {
 	builder.peerManagerEnablePruning = connectionPruning
 	builder.peerManagerUpdateInterval = updateInterval
