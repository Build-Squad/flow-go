--- conflicted
+++ resolved
@@ -42,11 +42,7 @@
 
 // LibP2PFactoryFunc is a factory function type for generating libp2p Node instances.
 type LibP2PFactoryFunc func() (p2p.LibP2PNode, error)
-<<<<<<< HEAD
-type GossipSubFactoryFuc func(context.Context, zerolog.Logger, host.Host, p2p.PubSubAdapterConfig) (p2p.PubSubAdapter, error)
-=======
 type GossipSubFactoryFunc func(context.Context, zerolog.Logger, host.Host, p2p.PubSubAdapterConfig) (p2p.PubSubAdapter, error)
->>>>>>> 9261ba86
 type CreateNodeFunc func(logger zerolog.Logger, host host.Host, pCache *p2pnode.ProtocolPeerCache, uniMgr *unicast.Manager, peerManager *connection.PeerManager) p2p.LibP2PNode
 type GossipSubAdapterConfigFunc func(*p2p.BasePubSubAdapterConfig) p2p.PubSubAdapterConfig
 
@@ -83,11 +79,7 @@
 	SetPeerManagerOptions(connectionPruning bool, updateInterval time.Duration) NodeBuilder
 	EnableGossipSubPeerScoring(provider module.IdentityProvider, ops ...scoring.PeerScoreParamsOption) NodeBuilder
 	SetCreateNode(CreateNodeFunc) NodeBuilder
-<<<<<<< HEAD
-	SetGossipSubFactory(GossipSubFactoryFuc, GossipSubAdapterConfigFunc) NodeBuilder
-=======
 	SetGossipSubFactory(GossipSubFactoryFunc, GossipSubAdapterConfigFunc) NodeBuilder
->>>>>>> 9261ba86
 	Build() (p2p.LibP2PNode, error)
 }
 
@@ -103,11 +95,7 @@
 	connManager                 connmgr.ConnManager
 	connGater                   connmgr.ConnectionGater
 	idProvider                  module.IdentityProvider
-<<<<<<< HEAD
-	gossipSubFactory            GossipSubFactoryFuc
-=======
 	gossipSubFactory            GossipSubFactoryFunc
->>>>>>> 9261ba86
 	gossipSubConfigFunc         GossipSubAdapterConfigFunc
 	gossipSubPeerScoring        bool // whether to enable gossipsub peer scoring
 	routingFactory              func(context.Context, host.Host) (routing.Routing, error)
@@ -136,11 +124,7 @@
 	}
 }
 
-<<<<<<< HEAD
-func defaultGossipSubFactory() GossipSubFactoryFuc {
-=======
 func defaultGossipSubFactory() GossipSubFactoryFunc {
->>>>>>> 9261ba86
 	return func(ctx context.Context, logger zerolog.Logger, h host.Host, cfg p2p.PubSubAdapterConfig) (p2p.PubSubAdapter, error) {
 		return p2pnode.NewGossipSubAdapter(ctx, logger, h, cfg)
 	}
@@ -209,11 +193,7 @@
 	return builder
 }
 
-<<<<<<< HEAD
-func (builder *LibP2PNodeBuilder) SetGossipSubFactory(gf GossipSubFactoryFuc, cf GossipSubAdapterConfigFunc) NodeBuilder {
-=======
 func (builder *LibP2PNodeBuilder) SetGossipSubFactory(gf GossipSubFactoryFunc, cf GossipSubAdapterConfigFunc) NodeBuilder {
->>>>>>> 9261ba86
 	builder.gossipSubFactory = gf
 	builder.gossipSubConfigFunc = cf
 	return builder
@@ -302,8 +282,6 @@
 				gossipSubConfigs.WithScoreOption(scoreOpt)
 			}
 
-<<<<<<< HEAD
-=======
 			// The app-specific rpc inspector is a hook into the pubsub that is invoked upon receiving any incoming RPC.
 			gossipSubMetrics := p2pnode.NewGossipSubControlMessageMetrics(builder.metrics, builder.logger)
 			gossipSubConfigs.WithAppSpecificRpcInspector(func(from peer.ID, rpc *pubsub.RPC) error {
@@ -311,7 +289,6 @@
 				return nil
 			})
 
->>>>>>> 9261ba86
 			// builds GossipSub with the given factory
 			gossipSub, err := builder.gossipSubFactory(ctx, builder.logger, h, gossipSubConfigs)
 			if err != nil {
