--- conflicted
+++ resolved
@@ -153,19 +153,11 @@
 			n.conduitFactory.Start(ctx)
 
 			select {
-<<<<<<< HEAD
-			case <-ctx.Done():
-				return
-			case <-n.conduitFactory.Ready():
-				n.logger.Debug().Msg("conduit factory is ready")
-				ready()
-=======
 			case <-n.conduitFactory.Ready():
 				n.logger.Debug().Msg("conduit factory is ready")
 				ready()
 			case <-ctx.Done():
 				// jumps to the end of the select statement to let a graceful shutdown.
->>>>>>> b07bd2ee
 			}
 
 			<-ctx.Done()
