// (c) 2019 Dapper Labs - ALL RIGHTS RESERVED

package middleware

import (
	"bufio"
	"context"
	"errors"
	"fmt"
	"io"
	"sync"
	"time"

	ggio "github.com/gogo/protobuf/io"
	"github.com/ipfs/go-datastore"
	libp2pnetwork "github.com/libp2p/go-libp2p/core/network"
	"github.com/libp2p/go-libp2p/core/peer"
	"github.com/libp2p/go-libp2p/core/peerstore"
	"github.com/libp2p/go-libp2p/core/protocol"
	"github.com/rs/zerolog"

	"github.com/onflow/flow-go/model/flow"
	"github.com/onflow/flow-go/module"
	"github.com/onflow/flow-go/module/component"
	"github.com/onflow/flow-go/module/irrecoverable"
	"github.com/onflow/flow-go/network"
	"github.com/onflow/flow-go/network/channels"
	"github.com/onflow/flow-go/network/codec"
	"github.com/onflow/flow-go/network/internal/p2putils"
	"github.com/onflow/flow-go/network/message"
	"github.com/onflow/flow-go/network/p2p"
	"github.com/onflow/flow-go/network/p2p/blob"
	"github.com/onflow/flow-go/network/p2p/p2pnode"
	"github.com/onflow/flow-go/network/p2p/ping"
	"github.com/onflow/flow-go/network/p2p/unicast"
	"github.com/onflow/flow-go/network/p2p/unicast/ratelimit"
	"github.com/onflow/flow-go/network/p2p/utils"
	"github.com/onflow/flow-go/network/slashing"
	"github.com/onflow/flow-go/network/validator"
	flowpubsub "github.com/onflow/flow-go/network/validator/pubsub"
	_ "github.com/onflow/flow-go/utils/binstat"
	"github.com/onflow/flow-go/utils/logging"
)

const (
	_ = iota
	_ = 1 << (10 * iota)
	mb
	gb
)

const (
	// DefaultMaxUnicastMsgSize defines maximum message size in unicast mode for most messages
	DefaultMaxUnicastMsgSize = 10 * mb // 10 mb

	// LargeMsgMaxUnicastMsgSize defines maximum message size in unicast mode for large messages
	LargeMsgMaxUnicastMsgSize = gb // 1 gb

	// DefaultUnicastTimeout is the default maximum time to wait for a default unicast request to complete
	// assuming at least a 1mb/sec connection
	DefaultUnicastTimeout = 5 * time.Second

	// LargeMsgUnicastTimeout is the maximum time to wait for a unicast request to complete for large message size
	LargeMsgUnicastTimeout = 1000 * time.Second
)

var (
	_ network.Middleware        = (*Middleware)(nil)
	_ p2p.NodeBlockListConsumer = (*Middleware)(nil)

	// ErrUnicastMsgWithoutSub error is provided to the slashing violations consumer in the case where
	// the middleware receives a message via unicast but does not have a corresponding subscription for
	// the channel in that message.
	ErrUnicastMsgWithoutSub = errors.New("middleware does not have subscription for the channel ID indicated in the unicast message received")
)

// Middleware handles the input & output on the direct connections we have to
// our neighbours on the peer-to-peer network.
type Middleware struct {
	sync.Mutex
	ctx context.Context
	log zerolog.Logger
	ov  network.Overlay
	// TODO: using a waitgroup here doesn't actually guarantee that we'll wait for all
	// goroutines to exit, because new goroutines could be started after we've already
	// returned from wg.Wait(). We need to solve this the right way using ComponentManager
	// and worker routines.
	wg                         sync.WaitGroup
	libP2PNode                 p2p.LibP2PNode
	preferredUnicasts          []unicast.ProtocolName
	me                         flow.Identifier
	bitswapMetrics             module.BitswapMetrics
	rootBlockID                flow.Identifier
	validators                 []network.MessageValidator
	peerManagerFilters         []p2p.PeerFilter
	unicastMessageTimeout      time.Duration
	idTranslator               p2p.IDTranslator
	previousProtocolStatePeers []peer.AddrInfo
	codec                      network.Codec
	slashingViolationsConsumer slashing.ViolationsConsumer
	unicastRateLimiters        *ratelimit.RateLimiters
	authorizedSenderValidator  *validator.AuthorizedSenderValidator
	component.Component
}

type MiddlewareOption func(*Middleware)

func WithMessageValidators(validators ...network.MessageValidator) MiddlewareOption {
	return func(mw *Middleware) {
		mw.validators = validators
	}
}

func WithPreferredUnicastProtocols(unicasts []unicast.ProtocolName) MiddlewareOption {
	return func(mw *Middleware) {
		mw.preferredUnicasts = unicasts
	}
}

// WithPeerManagerFilters sets a list of p2p.PeerFilter funcs that are used to
// filter out peers provided by the peer manager PeersProvider.
func WithPeerManagerFilters(peerManagerFilters []p2p.PeerFilter) MiddlewareOption {
	return func(mw *Middleware) {
		mw.peerManagerFilters = peerManagerFilters
	}
}

// WithUnicastRateLimiters sets the unicast rate limiters.
func WithUnicastRateLimiters(rateLimiters *ratelimit.RateLimiters) MiddlewareOption {
	return func(mw *Middleware) {
		mw.unicastRateLimiters = rateLimiters
	}
}

// NewMiddleware creates a new middleware instance
// libP2PNodeFactory is the factory used to create a LibP2PNode
// flowID is this node's Flow ID
// metrics is the interface to report network related metrics
// unicastMessageTimeout is the timeout used for unicast messages
// connectionGating if set to True, restricts this node to only talk to other nodes which are part of the identity list
// validators are the set of the different message validators that each inbound messages is passed through
// During normal operations any error returned by Middleware.start is considered to be catastrophic
// and will be thrown by the irrecoverable.SignalerContext causing the node to crash.
func NewMiddleware(
	log zerolog.Logger,
	libP2PNode p2p.LibP2PNode,
	flowID flow.Identifier,
	bitswapMet module.BitswapMetrics,
	rootBlockID flow.Identifier,
	unicastMessageTimeout time.Duration,
	idTranslator p2p.IDTranslator,
	codec network.Codec,
	slashingViolationsConsumer slashing.ViolationsConsumer,
	opts ...MiddlewareOption) *Middleware {

	if unicastMessageTimeout <= 0 {
		unicastMessageTimeout = DefaultUnicastTimeout
	}

	// create the node entity and inject dependencies & config
	mw := &Middleware{
		log:                        log,
		me:                         flowID,
		libP2PNode:                 libP2PNode,
		bitswapMetrics:             bitswapMet,
		rootBlockID:                rootBlockID,
		validators:                 DefaultValidators(log, flowID),
		unicastMessageTimeout:      unicastMessageTimeout,
		idTranslator:               idTranslator,
		codec:                      codec,
		slashingViolationsConsumer: slashingViolationsConsumer,
		unicastRateLimiters:        ratelimit.NoopRateLimiters(),
	}

	for _, opt := range opts {
		opt(mw)
	}

	cm := component.NewComponentManagerBuilder().
		AddWorker(func(ctx irrecoverable.SignalerContext, ready component.ReadyFunc) {
			// TODO: refactor to avoid storing ctx altogether
			mw.ctx = ctx

			if err := mw.start(ctx); err != nil {
				ctx.Throw(err)
			}

			ready()

			<-ctx.Done()
			mw.log.Info().Str("component", "middleware").Msg("stopping subroutines")

			// wait for the readConnection and readSubscription routines to stop
			mw.wg.Wait()

			mw.log.Info().Str("component", "middleware").Msg("stopped subroutines")

			// clean up rate limiter resources
			mw.unicastRateLimiters.Stop()
			mw.log.Info().Str("component", "middleware").Msg("cleaned up unicast rate limiter resources")

		}).Build()

	mw.Component = cm
	return mw
}

func DefaultValidators(log zerolog.Logger, flowID flow.Identifier) []network.MessageValidator {
	return []network.MessageValidator{
		validator.ValidateNotSender(flowID),   // validator to filter out messages sent by this node itself
		validator.ValidateTarget(log, flowID), // validator to filter out messages not intended for this node
	}
}

// isProtocolParticipant returns a PeerFilter that returns true if a peer is a staked node.
func (m *Middleware) isProtocolParticipant() p2p.PeerFilter {
	return func(p peer.ID) error {
		if _, ok := m.ov.Identity(p); !ok {
			return fmt.Errorf("failed to get identity of unknown peer with peer id %s", p.String())
		}
		return nil
	}
}

func (m *Middleware) NewBlobService(channel channels.Channel, ds datastore.Batching, opts ...network.BlobServiceOption) network.BlobService {
	return blob.NewBlobService(m.libP2PNode.Host(), m.libP2PNode.Routing(), channel.String(), ds, m.bitswapMetrics, m.log, opts...)
}

func (m *Middleware) NewPingService(pingProtocol protocol.ID, provider network.PingInfoProvider) network.PingService {
	return ping.NewPingService(m.libP2PNode.Host(), pingProtocol, m.log, provider)
}

func (m *Middleware) peerIDs(flowIDs flow.IdentifierList) peer.IDSlice {
	result := make([]peer.ID, 0, len(flowIDs))

	for _, fid := range flowIDs {
		pid, err := m.idTranslator.GetPeerID(fid)
		if err != nil {
			// We probably don't need to fail the entire function here, since the other
			// translations may still succeed
			m.log.Err(err).Str("flowID", fid.String()).Msg("failed to translate to peer ID")
			continue
		}

		result = append(result, pid)
	}

	return result
}

// Me returns the flow identifier of this middleware
func (m *Middleware) Me() flow.Identifier {
	return m.me
}

// GetIPPort returns the ip address and port number associated with the middleware
// All errors returned from this function can be considered benign.
func (m *Middleware) GetIPPort() (string, string, error) {
	ipOrHostname, port, err := m.libP2PNode.GetIPPort()
	if err != nil {
		return "", "", fmt.Errorf("failed to get ip and port from libP2P node: %w", err)
	}

	return ipOrHostname, port, nil
}

func (m *Middleware) UpdateNodeAddresses() {
	m.log.Info().Msg("Updating protocol state node addresses")

	ids := m.ov.Identities()
	newInfos, invalid := utils.PeerInfosFromIDs(ids)

	for id, err := range invalid {
		m.log.Err(err).Str("node_id", id.String()).Msg("failed to extract peer info from identity")
	}

	m.Lock()
	defer m.Unlock()

	// set old addresses to expire
	for _, oldInfo := range m.previousProtocolStatePeers {
		m.libP2PNode.Host().Peerstore().SetAddrs(oldInfo.ID, oldInfo.Addrs, peerstore.TempAddrTTL)
	}

	for _, info := range newInfos {
		m.libP2PNode.Host().Peerstore().SetAddrs(info.ID, info.Addrs, peerstore.PermanentAddrTTL)
	}

	m.previousProtocolStatePeers = newInfos
}

func (m *Middleware) SetOverlay(ov network.Overlay) {
	m.ov = ov
}

// start will start the middleware.
// No errors are expected during normal operation.
func (m *Middleware) start(ctx context.Context) error {
	if m.ov == nil {
		return fmt.Errorf("could not start middleware: overlay must be configured by calling SetOverlay before middleware can be started")
	}

	m.authorizedSenderValidator = validator.NewAuthorizedSenderValidator(m.log, m.slashingViolationsConsumer, m.ov.Identity)

	err := m.libP2PNode.WithDefaultUnicastProtocol(m.handleIncomingStream, m.preferredUnicasts)
	if err != nil {
		return fmt.Errorf("could not register preferred unicast protocols on libp2p node: %w", err)
	}

	m.UpdateNodeAddresses()

	m.libP2PNode.WithPeersProvider(m.topologyPeers)

	// starting rate limiters kicks off cleanup loop
	m.unicastRateLimiters.Start()

	return nil
}

// topologyPeers callback used by the peer manager to get the list of peer ID's
// which this node should be directly connected to as peers. The peer ID list
// returned will be filtered through any configured m.peerManagerFilters. If the
// underlying libp2p node has a peer manager configured this func will be used as the
// peers provider.
func (m *Middleware) topologyPeers() peer.IDSlice {
	peerIDs := make([]peer.ID, 0)
	for _, id := range m.peerIDs(m.ov.Topology().NodeIDs()) {
		peerAllowed := true
		for _, filter := range m.peerManagerFilters {
			if err := filter(id); err != nil {
				m.log.Debug().
					Err(err).
					Str("peer_id", id.String()).
					Msg("filtering topology peer")

				peerAllowed = false
				break
			}
		}

		if peerAllowed {
			peerIDs = append(peerIDs, id)
		}
	}

	return peerIDs
}

// OnNodeBlockListUpdate removes all peers in the blocklist from the underlying libp2pnode.
func (m *Middleware) OnNodeBlockListUpdate(blockList flow.IdentifierList) {
	for _, pid := range m.peerIDs(blockList) {
		err := m.libP2PNode.RemovePeer(pid)
		if err != nil {
			m.log.Error().Err(err).Str("peer_id", pid.String()).Msg("failed to disconnect from blocklisted peer")
		}
	}
}

// SendDirect sends msg on a 1-1 direct connection to the target ID. It models a guaranteed delivery asynchronous
// direct one-to-one connection on the underlying network. No intermediate node on the overlay is utilized
// as the router.
//
// Dispatch should be used whenever guaranteed delivery to a specific target is required. Otherwise, Publish is
// a more efficient candidate.
//
// The following benign errors can be returned:
// - the peer ID for the target node ID cannot be found.
// - the msg size was too large.
// - failed to send message to peer.
//
// All errors returned from this function can be considered benign.
func (m *Middleware) SendDirect(msg *network.OutgoingMessageScope) error {
	// since it is a unicast, we only need to get the first peer ID.
	peerID, err := m.idTranslator.GetPeerID(msg.TargetIds()[0])
	if err != nil {
		return fmt.Errorf("could not find peer id for target id: %w", err)
	}

	maxMsgSize := unicastMaxMsgSize(msg.PayloadType())
	if msg.Size() > maxMsgSize {
		// message size goes beyond maximum size that the serializer can handle.
		// proceeding with this message results in closing the connection by the target side, and
		// delivery failure.
		return fmt.Errorf("message size %d exceeds configured max message size %d", msg.Size(), maxMsgSize)
	}

	maxTimeout := m.unicastMaxMsgDuration(msg.PayloadType())

	// pass in a context with timeout to make the unicast call fail fast
	ctx, cancel := context.WithTimeout(m.ctx, maxTimeout)
	defer cancel()

	// protect the underlying connection from being inadvertently pruned by the peer manager while the stream and
	// connection creation is being attempted, and remove it from protected list once stream created.
	tag := fmt.Sprintf("%v:%v", msg.Channel(), msg.PayloadType())
	m.libP2PNode.Host().ConnManager().Protect(peerID, tag)
	defer m.libP2PNode.Host().ConnManager().Unprotect(peerID, tag)

	// create new stream
	// streams don't need to be reused and are fairly inexpensive to be created for each send.
	// A stream creation does NOT incur an RTT as stream negotiation happens as part of the first message
	// sent out the receiver
	stream, err := m.libP2PNode.CreateStream(ctx, peerID)
	if err != nil {
		return fmt.Errorf("failed to create stream for %s: %w", msg.TargetIds()[0], err)
	}

	success := false

	defer func() {
		if success {
			// close the stream immediately
			err = stream.Close()
			if err != nil {
				err = fmt.Errorf("failed to close the stream for %s: %w", msg.TargetIds()[0], err)
			}
		} else {
			resetErr := stream.Reset()
			if resetErr != nil {
				m.log.Err(resetErr).Msg("failed to reset stream")
			}
		}
	}()

	deadline, _ := ctx.Deadline()
	err = stream.SetWriteDeadline(deadline)
	if err != nil {
		return fmt.Errorf("failed to set write deadline for stream: %w", err)
	}

	// create a gogo protobuf writer
	bufw := bufio.NewWriter(stream)
	writer := ggio.NewDelimitedWriter(bufw)

	err = writer.WriteMsg(msg.Proto())
	if err != nil {
		return fmt.Errorf("failed to send message to %s: %w", msg.TargetIds()[0], err)
	}

	// flush the stream
	err = bufw.Flush()
	if err != nil {
		return fmt.Errorf("failed to flush stream for %s: %w", msg.TargetIds()[0], err)
	}

	success = true

	return nil
}

// handleIncomingStream handles an incoming stream from a remote peer
// it is a callback that gets called for each incoming stream by libp2p with a new stream object
func (m *Middleware) handleIncomingStream(s libp2pnetwork.Stream) {
	// qualify the logger with local and remote address
	log := p2putils.StreamLogger(m.log, s)

	log.Info().Msg("incoming stream received")

	success := false

	remotePeer := s.Conn().RemotePeer()

	defer func() {
		if success {
			err := s.Close()
			if err != nil {
				log.Err(err).Msg("failed to close stream")
			}
		} else {
			err := s.Reset()
			if err != nil {
				log.Err(err).Msg("failed to reset stream")
			}
		}
	}()

	// check if peer is currently rate limited before continuing to process stream.
	if m.unicastRateLimiters.MessageRateLimiter.IsRateLimited(remotePeer) || m.unicastRateLimiters.BandWidthRateLimiter.IsRateLimited(remotePeer) {
		log.Debug().
			Bool(logging.KeySuspicious, true).
			Msg("dropping unicast stream from rate limited peer")
		return
	}

	// TODO: We need to allow per-topic timeouts and message size limits.
	// This allows us to configure higher limits for topics on which we expect
	// to receive large messages (e.g. Chunk Data Packs), and use the normal
	// limits for other topics. In order to enable this, we will need to register
	// a separate stream handler for each topic.
	ctx, cancel := context.WithTimeout(m.ctx, LargeMsgUnicastTimeout)
	defer cancel()

	deadline, _ := ctx.Deadline()

	err := s.SetReadDeadline(deadline)
	if err != nil {
		log.Err(err).Msg("failed to set read deadline for stream")
		return
	}

	// create the reader
	r := ggio.NewDelimitedReader(s, LargeMsgMaxUnicastMsgSize)
	for {
		if ctx.Err() != nil {
			return
		}

		// Note: message fields must not be trusted until explicitly validated
		var msg message.Message
		// read the next message (blocking call)
		err = r.ReadMsg(&msg)
		if err != nil {
			if err == io.EOF {
				break
			}

			m.log.Err(err).Msg("failed to read message")
			return
		}

		channel := channels.Channel(msg.ChannelID)
		topic := channels.TopicFromChannel(channel, m.rootBlockID)

		// ignore messages if node does not have subscription to topic
		if !m.libP2PNode.HasSubscription(topic) {
			violation := &slashing.Violation{
				Identity: nil, PeerID: remotePeer.String(), Channel: channel, Protocol: message.ProtocolTypeUnicast,
			}

			msgCode, err := codec.MessageCodeFromPayload(msg.Payload)
			if err != nil {
				violation.Err = err
				m.slashingViolationsConsumer.OnUnknownMsgTypeError(violation)
				return
			}

			// msg type is not guaranteed to be correct since it is set by the client
			_, what, err := codec.InterfaceFromMessageCode(msgCode)
			if err != nil {
				violation.Err = err
				m.slashingViolationsConsumer.OnUnknownMsgTypeError(violation)
				return
			}

			violation.MsgType = what
			violation.Err = ErrUnicastMsgWithoutSub
			m.slashingViolationsConsumer.OnUnauthorizedUnicastOnChannel(violation)
			return
		}

		// check if unicast messages have reached rate limit before processing next message
		if !m.unicastRateLimiters.MessageAllowed(remotePeer) {
			return
		}

		// check if we can get a role for logging and metrics label if this is not a public channel
		role := ""
		if !channels.IsPublicChannel(channels.Channel(msg.ChannelID)) {
			if identity, ok := m.ov.Identity(remotePeer); ok {
				role = identity.Role.String()
			}
		}

		// check unicast bandwidth rate limiter for peer
		if !m.unicastRateLimiters.BandwidthAllowed(
			remotePeer,
			role,
			msg.Size(),
			network.MessageType(msg.Payload),
			channels.Topic(msg.ChannelID)) {
			return
		}

		m.wg.Add(1)
		go func() {
			defer m.wg.Done()
			m.processUnicastStreamMessage(remotePeer, &msg)
		}()
	}

	success = true
}

// Subscribe subscribes the middleware to a channel.
// No errors are expected during normal operation.
func (m *Middleware) Subscribe(channel channels.Channel) error {

	topic := channels.TopicFromChannel(channel, m.rootBlockID)

	var peerFilter p2p.PeerFilter
	var validators []validator.PubSubMessageValidator
	if channels.IsPublicChannel(channel) {
		// NOTE: for public channels the callback used to check if a node is staked will
		// return true for every node.
		peerFilter = p2p.AllowAllPeerFilter()
	} else {
		// for channels used by the staked nodes, add the topic validator to filter out messages from non-staked nodes
		validators = append(validators, m.authorizedSenderValidator.PubSubMessageValidator(channel))

		// NOTE: For non-public channels the libP2P node topic validator will reject
		// messages from unstaked nodes.
		peerFilter = m.isProtocolParticipant()
	}

	topicValidator := flowpubsub.TopicValidator(m.log, peerFilter, validators...)
	s, err := m.libP2PNode.Subscribe(topic, topicValidator)
	if err != nil {
		return fmt.Errorf("could not subscribe to topic (%s): %w", topic, err)
	}

	// create a new readSubscription with the context of the middleware
	rs := newReadSubscription(s, m.processPubSubMessages, m.log)
	m.wg.Add(1)

	// kick off the receive loop to continuously receive messages
	go func() {
		defer m.wg.Done()
		rs.receiveLoop(m.ctx)
	}()

	// update peers to add some nodes interested in the same topic as direct peers
	m.libP2PNode.RequestPeerUpdate()

	return nil
}

// processPubSubMessages processes messages received from the pubsub subscription.
func (m *Middleware) processPubSubMessages(msg *message.Message, peerID peer.ID) {
	m.processAuthenticatedMessage(msg, peerID, message.ProtocolTypePubSub)
}

// Unsubscribe unsubscribes the middleware from a channel.
// The following benign errors are expected during normal operations from libP2P:
// - the libP2P node fails to unsubscribe to the topic created from the provided channel.
//
// All errors returned from this function can be considered benign.
func (m *Middleware) Unsubscribe(channel channels.Channel) error {
	topic := channels.TopicFromChannel(channel, m.rootBlockID)
	err := m.libP2PNode.UnSubscribe(topic)
	if err != nil {
		return fmt.Errorf("failed to unsubscribe from channel (%s): %w", channel, err)
	}

	// update peers to remove nodes subscribed to channel
	m.libP2PNode.RequestPeerUpdate()

	return nil
}

// processUnicastStreamMessage will decode, perform authorized sender validation and process a message
// sent via unicast stream. This func should be invoked in a separate goroutine to avoid creating a message decoding bottleneck.
func (m *Middleware) processUnicastStreamMessage(remotePeer peer.ID, msg *message.Message) {
	channel := channels.Channel(msg.ChannelID)

	// TODO: once we've implemented per topic message size limits per the TODO above,
	// we can remove this check
	maxSize, err := unicastMaxMsgSizeByCode(msg.Payload)
	if err != nil {
		m.slashingViolationsConsumer.OnUnknownMsgTypeError(&slashing.Violation{
			Identity: nil, PeerID: remotePeer.String(), MsgType: "", Channel: channel, Protocol: message.ProtocolTypeUnicast, Err: err,
		})
		return
	}
	if msg.Size() > maxSize {
		// message size exceeded
		m.log.Error().
			Str("peer_id", remotePeer.String()).
			Str("channel", msg.ChannelID).
			Int("max_size", maxSize).
			Int("size", msg.Size()).
			Bool(logging.KeySuspicious, true).
			Msg("received message exceeded permissible message maxSize")
		return
	}

	// if message channel is not public perform authorized sender validation
	if !channels.IsPublicChannel(channel) {
		messageType, err := m.authorizedSenderValidator.Validate(remotePeer, msg.Payload, channel, message.ProtocolTypeUnicast)
		if err != nil {
			m.log.
				Error().
				Err(err).
				Str("peer_id", remotePeer.String()).
				Str("type", messageType).
				Str("channel", msg.ChannelID).
				Msg("unicast authorized sender validation failed")
			return
		}
	}
<<<<<<< HEAD

	m.processAuthenticatedMessage(msg, remotePeer, message.ProtocolTypeUnicast)
=======
	m.processAuthenticatedMessage(msg, decodedMsgPayload, remotePeer, network.ProtocolTypeUnicast)
>>>>>>> 36abef83
}

// processAuthenticatedMessage processes a message and a source (indicated by its peer ID) and eventually passes it to the overlay
// In particular, it populates the `OriginID` field of the message with a Flow ID translated from this source.
func (m *Middleware) processAuthenticatedMessage(msg *message.Message, peerID peer.ID, protocol message.ProtocolType) {
	originId, err := m.idTranslator.GetFlowID(peerID)
	if err != nil {
		// this error should never happen. by the time the message gets here, the peer should be
		// authenticated which means it must be known
		m.log.Error().
			Err(err).
			Str("peer_id", peerID.String()).
			Bool(logging.KeySuspicious, true).
			Msg("dropped message from unknown peer")
		return
	}

	channel := channels.Channel(msg.ChannelID)
	decodedMsgPayload, err := m.codec.Decode(msg.Payload)
	switch {
	case codec.IsErrUnknownMsgCode(err):
		// slash peer if message contains unknown message code byte
		violation := &slashing.Violation{
			PeerID: peerID.String(), OriginID: originId, Channel: channel, Protocol: protocol, Err: err,
		}
		m.slashingViolationsConsumer.OnUnknownMsgTypeError(violation)
		return
	case codec.IsErrMsgUnmarshal(err) || codec.IsErrInvalidEncoding(err):
		// slash if peer sent a message that could not be marshalled into the message type denoted by the message code byte
		violation := &slashing.Violation{
			PeerID: peerID.String(), OriginID: originId, Channel: channel, Protocol: protocol, Err: err,
		}
		m.slashingViolationsConsumer.OnInvalidMsgError(violation)
		return
	case err != nil:
		// this condition should never happen and indicates there's a bug
		// don't crash as a result of external inputs since that creates a DoS vector
		// collect slashing data because this could potentially lead to slashing
		err = fmt.Errorf("unexpected error during message validation: %w", err)
		violation := &slashing.Violation{
			PeerID: peerID.String(), OriginID: originId, Channel: channel, Protocol: protocol, Err: err,
		}
		m.slashingViolationsConsumer.OnUnexpectedError(violation)
		return
	}

	scope, err := network.NewIncomingScope(originId, protocol, msg, decodedMsgPayload)
	if err != nil {
		m.log.Error().
			Err(err).
			Str("peer_id", peerID.String()).
			Str("origin_id", originId.String()).
			Msg("could not create incoming message scope")
		return
	}

	m.processMessage(scope)
}

// processMessage processes a message and eventually passes it to the overlay
func (m *Middleware) processMessage(scope *network.IncomingMessageScope) {

	logger := m.log.With().
		Str("channel", scope.Channel().String()).
		Str("type", scope.Protocol().String()).
		Int("msg_size", scope.Size()).
		Hex("origin_id", logging.ID(scope.OriginId())).
		Logger()

	// run through all the message validators
	for _, v := range m.validators {
		// if any one fails, stop message propagation
		if !v.Validate(*scope) {
			logger.Debug().Msg("new message filtered by message validators")
			return
		}
	}

	logger.Debug().Msg("processing new message")

	// if validation passed, send the message to the overlay
	err := m.ov.Receive(scope)
	if err != nil {
		m.log.Error().Err(err).Msg("could not deliver payload")
	}
}

// Publish publishes a message on the channel. It models a distributed broadcast where the message is meant for all or
// a many nodes subscribing to the channel. It does not guarantee the delivery though, and operates on a best
// effort.
// The following benign errors are expected during normal operations:
// - the msg cannot be marshalled.
// - the msg size exceeds DefaultMaxPubSubMsgSize.
// - the libP2P node fails to publish the message.
//
// All errors returned from this function can be considered benign.
func (m *Middleware) Publish(msg *network.OutgoingMessageScope) error {
	m.log.Debug().
		Str("channel", msg.Channel().String()).
		Interface("msg", msg.Proto()).
		Str("type", msg.PayloadType()).
		Int("msg_size", msg.Size()).
		Msg("publishing new message")

	// convert the message to bytes to be put on the wire.
	data, err := msg.Proto().Marshal()
	if err != nil {
		return fmt.Errorf("failed to marshal the message: %w", err)
	}

	msgSize := len(data)
	if msgSize > p2pnode.DefaultMaxPubSubMsgSize {
		// libp2p pubsub will silently drop the message if its size is greater than the configured pubsub max message size
		// hence return an error as this message is undeliverable
		return fmt.Errorf("message size %d exceeds configured max message size %d", msgSize, p2pnode.DefaultMaxPubSubMsgSize)
	}

	topic := channels.TopicFromChannel(msg.Channel(), m.rootBlockID)

	// publish the bytes on the topic
	err = m.libP2PNode.Publish(m.ctx, topic, data)
	if err != nil {
		return fmt.Errorf("failed to publish the message: %w", err)
	}

	return nil
}

// IsConnected returns true if this node is connected to the node with id nodeID.
// All errors returned from this function can be considered benign.
func (m *Middleware) IsConnected(nodeID flow.Identifier) (bool, error) {
	peerID, err := m.idTranslator.GetPeerID(nodeID)
	if err != nil {
		return false, fmt.Errorf("could not find peer id for target id: %w", err)
	}
	return m.libP2PNode.IsConnected(peerID)
}

// unicastMaxMsgSize returns the max permissible size for a unicast message
func unicastMaxMsgSize(messageType string) int {
	switch messageType {
	case "messages.ChunkDataResponse":
		return LargeMsgMaxUnicastMsgSize
	default:
		return DefaultMaxUnicastMsgSize
	}
}

// unicastMaxMsgSizeByCode returns the max permissible size for a unicast message code
func unicastMaxMsgSizeByCode(payload []byte) (int, error) {
	msgCode, err := codec.MessageCodeFromPayload(payload)
	if err != nil {
		return 0, err
	}
	_, messageType, err := codec.InterfaceFromMessageCode(msgCode)
	if err != nil {
		return 0, err
	}

	maxSize := unicastMaxMsgSize(messageType)
	return maxSize, nil
}

// unicastMaxMsgDuration returns the max duration to allow for a unicast send to complete
func (m *Middleware) unicastMaxMsgDuration(messageType string) time.Duration {
	switch messageType {
	case "messages.ChunkDataResponse":
		if LargeMsgUnicastTimeout > m.unicastMessageTimeout {
			return LargeMsgUnicastTimeout
		}
		return m.unicastMessageTimeout
	default:
		return m.unicastMessageTimeout
	}
}<|MERGE_RESOLUTION|>--- conflicted
+++ resolved
@@ -687,12 +687,7 @@
 			return
 		}
 	}
-<<<<<<< HEAD
-
 	m.processAuthenticatedMessage(msg, remotePeer, message.ProtocolTypeUnicast)
-=======
-	m.processAuthenticatedMessage(msg, decodedMsgPayload, remotePeer, network.ProtocolTypeUnicast)
->>>>>>> 36abef83
 }
 
 // processAuthenticatedMessage processes a message and a source (indicated by its peer ID) and eventually passes it to the overlay
