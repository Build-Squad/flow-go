--- conflicted
+++ resolved
@@ -74,19 +74,11 @@
 	pathByteSize := 32
 	withForest(t, pathByteSize, 10, func(t *testing.T, f *mtrie.Forest) {
 
-<<<<<<< HEAD
-		path1 := utils.PathByUint16(0)
-		payload1 := utils.LightPayload('A', 'a')
-
-		path2 := utils.PathByUint16(1)
-		payload2 := utils.LightPayload('B', 'b')
-=======
 		path1 := testutils.PathByUint16(0)
 		payload1 := testutils.LightPayload('A', 'a')
 
 		path2 := testutils.PathByUint16(1)
 		payload2 := testutils.LightPayload('B', 'b')
->>>>>>> 138e1c32
 
 		paths := []ledger.Path{path1, path2}
 		payloads := []*ledger.Payload{payload1, payload2}
@@ -104,13 +96,8 @@
 		ensureRootHash(t, rootHash, psmt)
 
 		t.Run("non-existent key", func(t *testing.T) {
-<<<<<<< HEAD
-			path3 := utils.PathByUint16(2)
-			path4 := utils.PathByUint16(4)
-=======
 			path3 := testutils.PathByUint16(2)
 			path4 := testutils.PathByUint16(4)
->>>>>>> 138e1c32
 
 			nonExistentPaths := []ledger.Path{path3, path4}
 			retPayloads, err := psmt.Get(nonExistentPaths)
@@ -132,13 +119,8 @@
 		})
 
 		t.Run("mix of existent and non-existent keys", func(t *testing.T) {
-<<<<<<< HEAD
-			path3 := utils.PathByUint16(2)
-			path4 := utils.PathByUint16(4)
-=======
 			path3 := testutils.PathByUint16(2)
 			path4 := testutils.PathByUint16(4)
->>>>>>> 138e1c32
 
 			retPayloads, err := psmt.Get([]ledger.Path{path1, path2, path3, path4})
 			require.Nil(t, retPayloads)
@@ -158,19 +140,11 @@
 	pathByteSize := 32
 	withForest(t, pathByteSize, 10, func(t *testing.T, f *mtrie.Forest) {
 
-<<<<<<< HEAD
-		path1 := utils.PathByUint16(0)
-		payload1 := utils.LightPayload('A', 'a')
-
-		path2 := utils.PathByUint16(1)
-		payload2 := utils.LightPayload('B', 'b')
-=======
 		path1 := testutils.PathByUint16(0)
 		payload1 := testutils.LightPayload('A', 'a')
 
 		path2 := testutils.PathByUint16(1)
 		payload2 := testutils.LightPayload('B', 'b')
->>>>>>> 138e1c32
 
 		paths := []ledger.Path{path1, path2}
 		payloads := []*ledger.Payload{payload1, payload2}
@@ -195,11 +169,7 @@
 		require.NoError(t, err)
 		require.Equal(t, payload2, retPayload)
 
-<<<<<<< HEAD
-		path3 := utils.PathByUint16(2)
-=======
 		path3 := testutils.PathByUint16(2)
->>>>>>> 138e1c32
 
 		retPayload, err = psmt.GetSinglePayload(path3)
 		require.Nil(t, retPayload)
