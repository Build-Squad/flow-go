--- conflicted
+++ resolved
@@ -321,10 +321,10 @@
 type WALMetrics interface {
 }
 
-<<<<<<< HEAD
 type RateLimitedBlockstoreMetrics interface {
 	BytesRead(int)
-=======
+}
+
 type BitswapMetrics interface {
 	Peers(prefix string, n int)
 	Wantlist(prefix string, n int)
@@ -335,7 +335,6 @@
 	DupBlobsReceived(prefix string, n uint64)
 	DupDataReceived(prefix string, n uint64)
 	MessagesReceived(prefix string, n uint64)
->>>>>>> 7e652038
 }
 
 type ExecutionDataRequesterMetrics interface {
