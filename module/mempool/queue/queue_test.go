--- conflicted
+++ resolved
@@ -21,26 +21,16 @@
 
 	*/
 
-<<<<<<< HEAD
-	a := unittest.CompleteBlockFixture(0)
-	c := unittest.CompleteBlockFixtureWithParent(0, &a.Block.Header)
-	b := unittest.CompleteBlockFixtureWithParent(0, &c.Block.Header)
-	d := unittest.CompleteBlockFixtureWithParent(0, &c.Block.Header)
-	e := unittest.CompleteBlockFixtureWithParent(0, &d.Block.Header)
-	f := unittest.CompleteBlockFixtureWithParent(0, &d.Block.Header)
-	g := unittest.CompleteBlockFixtureWithParent(0, &b.Block.Header)
+	a := unittest.ExecutableBlockFixture(0)
+	c := unittest.ExecutableBlockFixtureWithParent(0, &a.Block.Header)
+	b := unittest.ExecutableBlockFixtureWithParent(0, &c.Block.Header)
+	d := unittest.ExecutableBlockFixtureWithParent(0, &c.Block.Header)
+	e := unittest.ExecutableBlockFixtureWithParent(0, &d.Block.Header)
+	f := unittest.ExecutableBlockFixtureWithParent(0, &d.Block.Header)
+	g := unittest.ExecutableBlockFixtureWithParent(0, &b.Block.Header)
 
 	dBroken := unittest.CompleteBlockFixtureWithParent(0, &c.Block.Header)
 	dBroken.Block.Height += 2 //change height
-=======
-	a := unittest.ExecutableBlockFixture(0)
-	c := unittest.ExecutableBlockFixtureWithParent(0, a.Block.ID())
-	b := unittest.ExecutableBlockFixtureWithParent(0, c.Block.ID())
-	d := unittest.ExecutableBlockFixtureWithParent(0, c.Block.ID())
-	e := unittest.ExecutableBlockFixtureWithParent(0, d.Block.ID())
-	f := unittest.ExecutableBlockFixtureWithParent(0, d.Block.ID())
-	g := unittest.ExecutableBlockFixtureWithParent(0, b.Block.ID())
->>>>>>> db3a40a3
 
 	queue := NewQueue(a)
 
@@ -115,20 +105,15 @@
 
 		// order of children is not guaranteed
 		var queueD *Queue
-<<<<<<< HEAD
 		var queueB *Queue
-		if queuesC[0].Head.CompleteBlock == d {
-=======
 		if queuesC[0].Head.ExecutableBlock == d {
->>>>>>> db3a40a3
 			queueD = queuesC[0]
 			queueB = queuesC[1]
 		} else {
 			queueD = queuesC[1]
 			queueB = queuesC[0]
 		}
-<<<<<<< HEAD
-		assert.Equal(t, d, queueD.Head.CompleteBlock)
+		assert.Equal(t, d, queueD.Head.ExecutableBlock)
 		sizeD := queueD.Size()
 		heightD := queueD.Height()
 		sizeB := queueB.Size()
@@ -138,9 +123,6 @@
 		assert.Equal(t, uint64(1), heightD)
 		assert.Equal(t, 2, sizeB)
 		assert.Equal(t, uint64(1), heightB)
-=======
-		assert.Equal(t, d, queueD.Head.ExecutableBlock)
->>>>>>> db3a40a3
 
 		blockD, queuesD := queueD.Dismount()
 		assert.Equal(t, d, blockD)
