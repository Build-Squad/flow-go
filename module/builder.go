// (c) 2019 Dapper Labs - ALL RIGHTS RESERVED

package module

import (
	"github.com/dapperlabs/flow-go/model/flow"
)

// BuildFunc is a build function provided by the consensus algorithm that
// creates the block proposal as makes sense within the consensus algorithm.
type BuildFunc func(flow.Identifier) (*flow.Header, error)

// Builder represents an abstracted block construction module that can be used
// in more than one consensus algorithm. The resulting block is consistent
// within itself and can be wrapped with additional consensus information such
// as QCs.
type Builder interface {
<<<<<<< HEAD
	BuildOn(parentID flow.Identifier, build BuildFunc) (*flow.Header, error)
=======

	// BuildOn generates a new payload that is valid with respect to the parent
	// being built upon and returns the hash of the generated payload.
	BuildOn(parentID flow.Identifier) (flow.Identifier, error)
>>>>>>> e0fe3523
}<|MERGE_RESOLUTION|>--- conflicted
+++ resolved
@@ -8,19 +8,18 @@
 
 // BuildFunc is a build function provided by the consensus algorithm that
 // creates the block proposal as makes sense within the consensus algorithm.
-type BuildFunc func(flow.Identifier) (*flow.Header, error)
+type BuildFunc func(payloadHash flow.Identifier) (*flow.Header, error)
 
 // Builder represents an abstracted block construction module that can be used
 // in more than one consensus algorithm. The resulting block is consistent
 // within itself and can be wrapped with additional consensus information such
 // as QCs.
 type Builder interface {
-<<<<<<< HEAD
+	// BuildOn generates a new payload that is valid with respect to the parent
+	// being built upon, builds and stores the header, then returns the stored
+	// header.
+	//
+	// The caller is responsible for defining how to build and sign the header
+	// by specifying the build function.
 	BuildOn(parentID flow.Identifier, build BuildFunc) (*flow.Header, error)
-=======
-
-	// BuildOn generates a new payload that is valid with respect to the parent
-	// being built upon and returns the hash of the generated payload.
-	BuildOn(parentID flow.Identifier) (flow.Identifier, error)
->>>>>>> e0fe3523
 }