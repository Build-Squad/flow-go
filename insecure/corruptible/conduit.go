--- conflicted
+++ resolved
@@ -14,14 +14,6 @@
 // Conduit implements a corruptible conduit that sends all incoming events to its registered controller (i.e., factory)
 // without dispatching them to the networking layer.
 type Conduit struct {
-<<<<<<< HEAD
-	ctx               context.Context
-	cancel            context.CancelFunc
-	channel           network.Channel
-	conduitController insecure.ConduitController
-}
-
-=======
 	ctx              context.Context
 	cancel           context.CancelFunc
 	channel          channels.Channel
@@ -30,18 +22,13 @@
 
 var _ network.Conduit = &Conduit{}
 
->>>>>>> 138e1c32
 // Publish sends the incoming events as publish events to the controller of this conduit (i.e., its factory) to handle.
 func (c *Conduit) Publish(event interface{}, targetIDs ...flow.Identifier) error {
 	if c.ctx.Err() != nil {
 		return fmt.Errorf("conduit for channel %s closed", c.channel)
 	}
 
-<<<<<<< HEAD
-	err := c.conduitController.HandleIncomingEvent(event, c.channel, insecure.Protocol_PUBLISH, 0, targetIDs...)
-=======
 	err := c.egressController.HandleOutgoingEvent(event, c.channel, insecure.Protocol_PUBLISH, 0, targetIDs...)
->>>>>>> 138e1c32
 	if err != nil {
 		return fmt.Errorf("factory could not handle the publish event: %w", err)
 	}
@@ -55,11 +42,7 @@
 		return fmt.Errorf("conduit for channel %s closed", c.channel)
 	}
 
-<<<<<<< HEAD
-	err := c.conduitController.HandleIncomingEvent(event, c.channel, insecure.Protocol_UNICAST, 0, targetID)
-=======
 	err := c.egressController.HandleOutgoingEvent(event, c.channel, insecure.Protocol_UNICAST, 0, targetID)
->>>>>>> 138e1c32
 	if err != nil {
 		return fmt.Errorf("factory could not handle the unicast event: %w", err)
 	}
@@ -73,11 +56,7 @@
 		return fmt.Errorf("conduit for channel %s closed", c.channel)
 	}
 
-<<<<<<< HEAD
-	err := c.conduitController.HandleIncomingEvent(event, c.channel, insecure.Protocol_MULTICAST, uint32(num), targetIDs...)
-=======
 	err := c.egressController.HandleOutgoingEvent(event, c.channel, insecure.Protocol_MULTICAST, uint32(num), targetIDs...)
->>>>>>> 138e1c32
 	if err != nil {
 		return fmt.Errorf("factory could not handle the multicast event: %w", err)
 	}
@@ -93,9 +72,5 @@
 	// close the conduit context
 	c.cancel()
 	// call the close function
-<<<<<<< HEAD
-	return c.conduitController.EngineClosingChannel(c.channel)
-=======
 	return c.egressController.EngineClosingChannel(c.channel)
->>>>>>> 138e1c32
 }