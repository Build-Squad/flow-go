package flow

import (
	"encoding/json"
<<<<<<< HEAD
	"reflect"
	"sync"
=======
>>>>>>> 138e1c32
	"time"

	"github.com/fxamacker/cbor/v2"
	"github.com/vmihailenco/msgpack/v4"

	cborcodec "github.com/onflow/flow-go/model/encoding/cbor"
	"github.com/onflow/flow-go/model/fingerprint"
)

// Header contains all meta-data for a block, as well as a hash representing
// the combined payload of the entire block. It is what consensus nodes agree
// on after validating the contents against the payload hash.
type Header struct {
	// ChainID is a chain-specific value to prevent replay attacks.
	ChainID ChainID
	// ParentID is the ID of this block's parent.
	ParentID Identifier
	// Height is the height of the parent + 1
	Height uint64
	// PayloadHash is a hash of the payload of this block.
	PayloadHash Identifier
	// Timestamp is the time at which this block was proposed.
	// The proposer can choose any time, so this should not be trusted as accurate.
<<<<<<< HEAD
	Timestamp time.Time
	// View number at which this block was proposed.
	View uint64
	// ParentVoterIndices is a bitvector that represents all the voters for the parent block.
	ParentVoterIndices []byte
	// ParentVoterSigData is an aggregated signature over the parent block. Not a single cryptographic
=======

	View uint64 // View number at which this block was proposed.

	ParentVoterIndices []byte // a bitvector that represents all the voters for the parent block.

	ParentVoterSigData []byte // aggregated signature over the parent block. Not a single cryptographic
>>>>>>> 138e1c32
	// signature since the data represents cryptographic signatures serialized in some way (concatenation or other)
	// A quorum certificate can be extracted from the header.
	// This field is the SigData field of the extracted quorum certificate.
	ParentVoterSigData []byte
	// ProposerID is a proposer identifier for the block
	ProposerID Identifier
	// ProposerSigData is a signature of the proposer over the new block. Not a single cryptographic
	// signature since the data represents cryptographic signatures serialized in some way (concatenation or other)
	ProposerSigData []byte
	// LastViewTC is a timeout certificate for previous view, it can be nil
	// it has to be present if previous round ended with timeout.
	LastViewTC *TimeoutCertificate
}

// Body returns the immutable part of the block header.
func (h Header) Body() interface{} {
	return struct {
		ChainID            ChainID
		ParentID           Identifier
		Height             uint64
		PayloadHash        Identifier
		Timestamp          uint64
		View               uint64
		ParentVoterIndices []byte
		ParentVoterSigData []byte
		ProposerID         Identifier
		LastViewTCID       Identifier
	}{
		ChainID:            h.ChainID,
		ParentID:           h.ParentID,
		Height:             h.Height,
		PayloadHash:        h.PayloadHash,
		Timestamp:          uint64(h.Timestamp.UnixNano()),
		View:               h.View,
		ParentVoterIndices: h.ParentVoterIndices,
		ParentVoterSigData: h.ParentVoterSigData,
		ProposerID:         h.ProposerID,
		LastViewTCID:       h.LastViewTC.ID(),
	}
}

func (h Header) Fingerprint() []byte {
	return fingerprint.Fingerprint(h.Body())
}

// ID returns a unique ID to singularly identify the header and its block
// within the flow system.
func (h Header) ID() Identifier {
<<<<<<< HEAD
	// NOTE: this is just a sanity check to make sure that we don't get
	// different block IDs if someone forgets to use UTC timestamps
	if h.Timestamp.Location() != time.UTC {
		h.Timestamp = h.Timestamp.UTC()
	}

	mutexHeader.Lock()

	// unlock at the return
	defer mutexHeader.Unlock()

	// compare these elements individually
	if prevHeader.ParentVoterIndices != nil &&
		prevHeader.ParentVoterSigData != nil &&
		prevHeader.ProposerSigData != nil &&
		len(h.ParentVoterIndices) == len(prevHeader.ParentVoterIndices) &&
		len(h.ParentVoterSigData) == len(prevHeader.ParentVoterSigData) &&
		len(h.ProposerSigData) == len(prevHeader.ProposerSigData) {

		if h.ChainID == prevHeader.ChainID &&
			h.Timestamp == prevHeader.Timestamp &&
			h.Height == prevHeader.Height &&
			h.ParentID == prevHeader.ParentID &&
			h.View == prevHeader.View &&
			h.PayloadHash == prevHeader.PayloadHash &&
			bytes.Equal(h.ProposerSigData, prevHeader.ProposerSigData) &&
			bytes.Equal(h.ParentVoterIndices, prevHeader.ParentVoterIndices) &&
			bytes.Equal(h.ParentVoterSigData, prevHeader.ParentVoterSigData) &&
			h.ProposerID == prevHeader.ProposerID &&
			reflect.DeepEqual(h.LastViewTC, prevHeader.LastViewTC) {

			// cache hit, return the previous identifier
			return previdHeader
		}
	}

	previdHeader = MakeID(h)

	// store a reference to the Header entity data
	prevHeader = h

	return previdHeader
=======
	return MakeID(h)
>>>>>>> 138e1c32
}

// Checksum returns the checksum of the header.
func (h Header) Checksum() Identifier {
	return MakeID(h)
}

// MarshalJSON makes sure the timestamp is encoded in UTC.
func (h Header) MarshalJSON() ([]byte, error) {

	// NOTE: this is just a sanity check to make sure that we don't get
	// different encodings if someone forgets to use UTC timestamps
	if h.Timestamp.Location() != time.UTC {
		h.Timestamp = h.Timestamp.UTC()
	}

	// we use an alias to avoid endless recursion; the alias will not have the
	// marshal function and encode like a raw header
	type Encodable Header
	return json.Marshal(struct {
		Encodable
		ID string
	}{
		Encodable: Encodable(h),
		ID:        h.ID().String(),
	})
}

// UnmarshalJSON makes sure the timestamp is decoded in UTC.
func (h *Header) UnmarshalJSON(data []byte) error {

	// we use an alias to avoid endless recursion; the alias will not have the
	// unmarshal function and decode like a raw header
	type Decodable *Header
	err := json.Unmarshal(data, Decodable(h))

	// NOTE: the timezone check is not required for JSON, as it already encodes
	// timezones, but it doesn't hurt to add it in case someone messes with the
	// raw encoded format
	if h.Timestamp.Location() != time.UTC {
		h.Timestamp = h.Timestamp.UTC()
	}

	return err
}

// MarshalCBOR makes sure the timestamp is encoded in UTC.
func (h Header) MarshalCBOR() ([]byte, error) {

	// NOTE: this is just a sanity check to make sure that we don't get
	// different encodings if someone forgets to use UTC timestamps
	if h.Timestamp.Location() != time.UTC {
		h.Timestamp = h.Timestamp.UTC()
	}

	// we use an alias to avoid endless recursion; the alias will not have the
	// marshal function and encode like a raw header
	type Encodable Header
	return cborcodec.EncMode.Marshal(Encodable(h))
}

// UnmarshalCBOR makes sure the timestamp is decoded in UTC.
func (h *Header) UnmarshalCBOR(data []byte) error {

	// we use an alias to avoid endless recursion; the alias will not have the
	// unmarshal function and decode like a raw header
	// NOTE: for some reason, the pointer alias works for JSON to not recurse,
	// but msgpack will still recurse; we have to do an extra struct copy here
	type Decodable Header
	decodable := Decodable(*h)
	err := cbor.Unmarshal(data, &decodable)
	*h = Header(decodable)

	// NOTE: the timezone check is not required for CBOR, as it already encodes
	// timezones, but it doesn't hurt to add it in case someone messes with the
	// raw encoded format
	if h.Timestamp.Location() != time.UTC {
		h.Timestamp = h.Timestamp.UTC()
	}

	return err
}

// MarshalMsgpack makes sure the timestamp is encoded in UTC.
func (h Header) MarshalMsgpack() ([]byte, error) {

	// NOTE: this is just a sanity check to make sure that we don't get
	// different encodings if someone forgets to use UTC timestamps
	if h.Timestamp.Location() != time.UTC {
		h.Timestamp = h.Timestamp.UTC()
	}

	// we use an alias to avoid endless recursion; the alias will not have the
	// marshal function and encode like a raw header
	type Encodable Header
	return msgpack.Marshal(Encodable(h))
}

// UnmarshalMsgpack makes sure the timestamp is decoded in UTC.
func (h *Header) UnmarshalMsgpack(data []byte) error {

	// we use an alias to avoid endless recursion; the alias will not have the
	// unmarshal function and decode like a raw header
	// NOTE: for some reason, the pointer alias works for JSON to not recurse,
	// but msgpack will still recurse; we have to do an extra struct copy here
	type Decodable Header
	decodable := Decodable(*h)
	err := msgpack.Unmarshal(data, &decodable)
	*h = Header(decodable)

	// NOTE: Msgpack unmarshals timestamps with the local timezone, which means
	// that a block ID would suddenly be different after encoding and decoding
	// on a machine with non-UTC local time
	if h.Timestamp.Location() != time.UTC {
		h.Timestamp = h.Timestamp.UTC()
	}

	return err
}<|MERGE_RESOLUTION|>--- conflicted
+++ resolved
@@ -2,11 +2,6 @@
 
 import (
 	"encoding/json"
-<<<<<<< HEAD
-	"reflect"
-	"sync"
-=======
->>>>>>> 138e1c32
 	"time"
 
 	"github.com/fxamacker/cbor/v2"
@@ -30,21 +25,12 @@
 	PayloadHash Identifier
 	// Timestamp is the time at which this block was proposed.
 	// The proposer can choose any time, so this should not be trusted as accurate.
-<<<<<<< HEAD
 	Timestamp time.Time
 	// View number at which this block was proposed.
 	View uint64
 	// ParentVoterIndices is a bitvector that represents all the voters for the parent block.
 	ParentVoterIndices []byte
 	// ParentVoterSigData is an aggregated signature over the parent block. Not a single cryptographic
-=======
-
-	View uint64 // View number at which this block was proposed.
-
-	ParentVoterIndices []byte // a bitvector that represents all the voters for the parent block.
-
-	ParentVoterSigData []byte // aggregated signature over the parent block. Not a single cryptographic
->>>>>>> 138e1c32
 	// signature since the data represents cryptographic signatures serialized in some way (concatenation or other)
 	// A quorum certificate can be extracted from the header.
 	// This field is the SigData field of the extracted quorum certificate.
@@ -93,52 +79,7 @@
 // ID returns a unique ID to singularly identify the header and its block
 // within the flow system.
 func (h Header) ID() Identifier {
-<<<<<<< HEAD
-	// NOTE: this is just a sanity check to make sure that we don't get
-	// different block IDs if someone forgets to use UTC timestamps
-	if h.Timestamp.Location() != time.UTC {
-		h.Timestamp = h.Timestamp.UTC()
-	}
-
-	mutexHeader.Lock()
-
-	// unlock at the return
-	defer mutexHeader.Unlock()
-
-	// compare these elements individually
-	if prevHeader.ParentVoterIndices != nil &&
-		prevHeader.ParentVoterSigData != nil &&
-		prevHeader.ProposerSigData != nil &&
-		len(h.ParentVoterIndices) == len(prevHeader.ParentVoterIndices) &&
-		len(h.ParentVoterSigData) == len(prevHeader.ParentVoterSigData) &&
-		len(h.ProposerSigData) == len(prevHeader.ProposerSigData) {
-
-		if h.ChainID == prevHeader.ChainID &&
-			h.Timestamp == prevHeader.Timestamp &&
-			h.Height == prevHeader.Height &&
-			h.ParentID == prevHeader.ParentID &&
-			h.View == prevHeader.View &&
-			h.PayloadHash == prevHeader.PayloadHash &&
-			bytes.Equal(h.ProposerSigData, prevHeader.ProposerSigData) &&
-			bytes.Equal(h.ParentVoterIndices, prevHeader.ParentVoterIndices) &&
-			bytes.Equal(h.ParentVoterSigData, prevHeader.ParentVoterSigData) &&
-			h.ProposerID == prevHeader.ProposerID &&
-			reflect.DeepEqual(h.LastViewTC, prevHeader.LastViewTC) {
-
-			// cache hit, return the previous identifier
-			return previdHeader
-		}
-	}
-
-	previdHeader = MakeID(h)
-
-	// store a reference to the Header entity data
-	prevHeader = h
-
-	return previdHeader
-=======
 	return MakeID(h)
->>>>>>> 138e1c32
 }
 
 // Checksum returns the checksum of the header.
