package interpreter

import (
	"fmt"
	goRuntime "runtime"

	"github.com/raviqqe/hamt"

	"github.com/dapperlabs/flow-go/pkg/language/runtime/activations"
	"github.com/dapperlabs/flow-go/pkg/language/runtime/ast"
	"github.com/dapperlabs/flow-go/pkg/language/runtime/common"
	"github.com/dapperlabs/flow-go/pkg/language/runtime/errors"
	"github.com/dapperlabs/flow-go/pkg/language/runtime/sema"
	. "github.com/dapperlabs/flow-go/pkg/language/runtime/trampoline"
)

type loopBreak struct{}
type loopContinue struct{}
type functionReturn struct {
	Value
}

var emptyFunctionType = &sema.FunctionType{
	ReturnTypeAnnotation: &sema.TypeAnnotation{
		Type: &sema.VoidType{},
	},
}

// StatementTrampoline

type StatementTrampoline struct {
	F    func() Trampoline
	Line int
}

func (m StatementTrampoline) Resume() interface{} {
	return m.F
}

func (m StatementTrampoline) FlatMap(f func(interface{}) Trampoline) Trampoline {
	return FlatMap{Subroutine: m, Continuation: f}
}

func (m StatementTrampoline) Map(f func(interface{}) interface{}) Trampoline {
	return MapTrampoline(m, f)
}

func (m StatementTrampoline) Then(f func(interface{})) Trampoline {
	return ThenTrampoline(m, f)
}

func (m StatementTrampoline) Continue() Trampoline {
	return m.F()
}

// Visit-methods for statement which return a non-nil value
// are treated like they are returning a value.

type Interpreter struct {
<<<<<<< HEAD
	Checker             *sema.Checker
	PredefinedValues    map[string]Value
	activations         *activations.Activations
	Globals             map[string]*Variable
	interfaces          map[string]*ast.InterfaceDeclaration
	ImportLocation      ast.ImportLocation
	CompositeFunctions  map[string]map[string]FunctionValue
	DestructorFunctions map[string]*InterpretedFunctionValue
	SubInterpreters     map[ast.ImportLocation]*Interpreter
=======
	Checker            *sema.Checker
	PredefinedValues   map[string]Value
	activations        *activations.Activations
	Globals            map[string]*Variable
	interfaces         map[string]*ast.InterfaceDeclaration
	ImportLocation     ast.ImportLocation
	CompositeFunctions map[string]map[string]FunctionValue
	SubInterpreters    map[ast.ImportLocation]*Interpreter
	onEventEmitted     func(EventValue)
>>>>>>> b4e43b03
}

func NewInterpreter(checker *sema.Checker, predefinedValues map[string]Value) (*Interpreter, error) {
	interpreter := &Interpreter{
<<<<<<< HEAD
		Checker:             checker,
		PredefinedValues:    predefinedValues,
		activations:         &activations.Activations{},
		Globals:             map[string]*Variable{},
		interfaces:          map[string]*ast.InterfaceDeclaration{},
		CompositeFunctions:  map[string]map[string]FunctionValue{},
		DestructorFunctions: map[string]*InterpretedFunctionValue{},
		SubInterpreters:     map[ast.ImportLocation]*Interpreter{},
=======
		Checker:            checker,
		PredefinedValues:   predefinedValues,
		activations:        &activations.Activations{},
		Globals:            map[string]*Variable{},
		interfaces:         map[string]*ast.InterfaceDeclaration{},
		CompositeFunctions: map[string]map[string]FunctionValue{},
		SubInterpreters:    map[ast.ImportLocation]*Interpreter{},
		onEventEmitted:     func(EventValue) {},
>>>>>>> b4e43b03
	}

	for name, value := range predefinedValues {
		err := interpreter.ImportValue(name, value)
		if err != nil {
			return nil, err
		}
	}

	return interpreter, nil
}

// SetOnEventEmitted registers a callback that is triggered when an event is emitted by the program.
func (interpreter *Interpreter) SetOnEventEmitted(callback func(EventValue)) {
	interpreter.onEventEmitted = callback
}

func (interpreter *Interpreter) findVariable(name string) *Variable {
	result := interpreter.activations.Find(name)
	if result == nil {
		return nil
	}
	return result.(*Variable)
}

func (interpreter *Interpreter) findOrDeclareVariable(name string) *Variable {
	variable := interpreter.findVariable(name)
	if variable == nil {
		variable = &Variable{}
		interpreter.setVariable(name, variable)
	}
	return variable
}

func (interpreter *Interpreter) setVariable(name string, variable *Variable) {
	interpreter.activations.Set(name, variable)
}

func (interpreter *Interpreter) Interpret() (err error) {
	// recover internal panics and return them as an error
	defer func() {
		if r := recover(); r != nil {
			var ok bool
			// don't recover Go errors
			err, ok = r.(goRuntime.Error)
			if ok {
				panic(err)
			}
			err, ok = r.(error)
			if !ok {
				err = fmt.Errorf("%v", r)
			}
		}
	}()

	interpreter.runAllStatements(interpreter.interpret())

	return nil
}

type Statement struct {
	Trampoline Trampoline
	Line       int
}

func (interpreter *Interpreter) runUntilNextStatement(t Trampoline) (result interface{}, statement *Statement) {
	for {
		statement := getStatement(t)

		if statement != nil {
			return nil, &Statement{
				// NOTE: resumption using outer trampoline,
				// not just inner statement trampoline
				Trampoline: t,
				Line:       statement.Line,
			}
		}

		result := t.Resume()

		if continuation, ok := result.(func() Trampoline); ok {

			t = continuation()
			continue
		}

		return result, nil
	}
}

func (interpreter *Interpreter) runAllStatements(t Trampoline) interface{} {
	for {
		result, statement := interpreter.runUntilNextStatement(t)
		if statement == nil {
			return result
		}
		result = statement.Trampoline.Resume()
		if continuation, ok := result.(func() Trampoline); ok {
			t = continuation()
			continue
		}

		return result
	}
}

func getStatement(t Trampoline) *StatementTrampoline {
	switch t := t.(type) {
	case FlatMap:
		return getStatement(t.Subroutine)
	case StatementTrampoline:
		return &t
	default:
		return nil
	}
}

func (interpreter *Interpreter) interpret() Trampoline {
	return interpreter.Checker.Program.Accept(interpreter).(Trampoline)
}

func (interpreter *Interpreter) prepareInterpretation() {
	program := interpreter.Checker.Program

	// pre-declare empty variables for all structures, interfaces, and function declarations
	for _, declaration := range program.InterfaceDeclarations() {
		interpreter.declareVariable(declaration.Identifier.Identifier, nil)
	}
	for _, declaration := range program.CompositeDeclarations() {
		interpreter.declareVariable(declaration.Identifier.Identifier, nil)
	}
	for _, declaration := range program.FunctionDeclarations() {
		interpreter.declareVariable(declaration.Identifier.Identifier, nil)
	}
	for _, declaration := range program.InterfaceDeclarations() {
		interpreter.declareInterface(declaration)
	}
}

func (interpreter *Interpreter) visitGlobalDeclarations(declarations []ast.Declaration) Trampoline {
	count := len(declarations)

	// no declarations? stop
	if count == 0 {
		// NOTE: no result, so it does *not* act like a return-statement
		return Done{}
	}

	// interpret the first declaration, then the remaining ones
	return interpreter.visitGlobalDeclaration(declarations[0]).
		FlatMap(func(_ interface{}) Trampoline {
			return interpreter.visitGlobalDeclarations(declarations[1:])
		})
}

// visitGlobalDeclaration firsts interprets the global declaration,
// then finds the declaration and adds it to the globals
func (interpreter *Interpreter) visitGlobalDeclaration(declaration ast.Declaration) Trampoline {
	return declaration.Accept(interpreter).(Trampoline).
		Then(func(_ interface{}) {
			interpreter.declareGlobal(declaration)
		})
}

func (interpreter *Interpreter) declareGlobal(declaration ast.Declaration) {
	name := declaration.DeclarationName()
	// NOTE: semantic analysis already checked possible invalid redeclaration
	interpreter.Globals[name] = interpreter.findVariable(name)
}

func (interpreter *Interpreter) prepareInvoke(functionName string, arguments []interface{}) (trampoline Trampoline, err error) {
	variable, ok := interpreter.Globals[functionName]
	if !ok {
		return nil, &NotDeclaredError{
			ExpectedKind: common.DeclarationKindFunction,
			Name:         functionName,
		}
	}

	variableValue := variable.Value

	function, ok := variableValue.(FunctionValue)
	if !ok {
		return nil, &NotInvokableError{
			Value: variableValue,
		}
	}

	var argumentValues []Value
	argumentValues, err = ToValues(arguments)
	if err != nil {
		return nil, err
	}

	// ensures the invocation's argument count matches the function's parameter count

	ty := interpreter.Checker.GlobalValues[functionName].Type

	invokableType, ok := ty.(sema.InvokableType)

	if !ok {
		return nil, &NotInvokableError{
			Value: variableValue,
		}
	}

	functionType := invokableType.InvocationFunctionType()

	parameterTypeAnnotations := functionType.ParameterTypeAnnotations
	parameterCount := len(parameterTypeAnnotations)
	argumentCount := len(argumentValues)

	if argumentCount != parameterCount {

		if functionType.RequiredArgumentCount == nil ||
			argumentCount < *functionType.RequiredArgumentCount {

			return nil, &ArgumentCountError{
				ParameterCount: parameterCount,
				ArgumentCount:  argumentCount,
			}
		}
	}

	boxedArguments := make([]Value, len(arguments))
	for i, argument := range argumentValues {
		parameterType := parameterTypeAnnotations[i].Type
		// TODO: value type is not known – only used for Any boxing right now, so reject for now
		if parameterType.Equal(&sema.AnyType{}) {
			return nil, &NotInvokableError{
				Value: variableValue,
			}
		}
		boxedArguments[i] = interpreter.box(argument, nil, parameterType)
	}

	trampoline = function.invoke(boxedArguments, Location{})
	return trampoline, nil
}

func (interpreter *Interpreter) Invoke(functionName string, arguments ...interface{}) (value Value, err error) {
	// recover internal panics and return them as an error
	defer func() {
		if r := recover(); r != nil {
			var ok bool
			// don't recover Go errors
			err, ok = r.(goRuntime.Error)
			if ok {
				panic(err)
			}
			err, ok = r.(error)
			if !ok {
				err = fmt.Errorf("%v", r)
			}
		}
	}()

	trampoline, err := interpreter.prepareInvoke(functionName, arguments)
	if err != nil {
		return nil, err
	}
	result := interpreter.runAllStatements(trampoline)
	if result == nil {
		return nil, nil
	}
	return result.(Value), nil
}

func (interpreter *Interpreter) InvokeExportable(
	functionName string,
	arguments ...interface{},
) (
	value ExportableValue,
	err error,
) {
	result, err := interpreter.Invoke(functionName, arguments...)
	if err != nil {
		return nil, err
	}

	if result == nil {
		return nil, nil
	}

	return result.(ExportableValue), nil
}

func (interpreter *Interpreter) VisitProgram(program *ast.Program) ast.Repr {
	interpreter.prepareInterpretation()

	return interpreter.visitGlobalDeclarations(program.Declarations)
}

func (interpreter *Interpreter) VisitFunctionDeclaration(declaration *ast.FunctionDeclaration) ast.Repr {

	identifier := declaration.Identifier.Identifier

	functionType := interpreter.Checker.Elaboration.FunctionDeclarationFunctionTypes[declaration]

	variable := interpreter.findOrDeclareVariable(identifier)

	// lexical scope: variables in functions are bound to what is visible at declaration time
	lexicalScope := interpreter.activations.CurrentOrNew()

	// make the function itself available inside the function
	lexicalScope = lexicalScope.Insert(common.StringEntry(identifier), variable)

	functionExpression := declaration.ToExpression()
	variable.Value = newInterpretedFunction(
		interpreter,
		functionExpression,
		functionType,
		lexicalScope,
	)

	// NOTE: no result, so it does *not* act like a return-statement
	return Done{}
}

// NOTE: consider using NewInterpreter if the value should be predefined in all programs
func (interpreter *Interpreter) ImportValue(name string, value Value) error {
	if _, ok := interpreter.Globals[name]; ok {
		return &RedeclarationError{
			Name: name,
		}
	}

	variable := interpreter.declareVariable(name, value)
	interpreter.Globals[name] = variable
	return nil
}

func (interpreter *Interpreter) VisitBlock(block *ast.Block) ast.Repr {
	// block scope: each block gets an activation record
	interpreter.activations.PushCurrent()

	return interpreter.visitStatements(block.Statements).
		Then(func(_ interface{}) {
			interpreter.activations.Pop()
		})
}

func (interpreter *Interpreter) visitStatements(statements []ast.Statement) Trampoline {
	count := len(statements)

	// no statements? stop
	if count == 0 {
		// NOTE: no result, so it does *not* act like a return-statement
		return Done{}
	}

	statement := statements[0]
	line := statement.StartPosition().Line

	// interpret the first statement, then the remaining ones
	return StatementTrampoline{
		F: func() Trampoline {
			return statement.Accept(interpreter).(Trampoline)
		},
		Line: line,
	}.FlatMap(func(returnValue interface{}) Trampoline {
		if returnValue != nil {
			return Done{Result: returnValue}
		}
		return interpreter.visitStatements(statements[1:])
	})
}

func (interpreter *Interpreter) VisitFunctionBlock(functionBlock *ast.FunctionBlock) ast.Repr {
	// NOTE: see visitFunctionBlock
	panic(&errors.UnreachableError{})
}

func (interpreter *Interpreter) visitFunctionBlock(functionBlock *ast.FunctionBlock, returnType sema.Type) Trampoline {

	// block scope: each function block gets an activation record
	interpreter.activations.PushCurrent()

	beforeStatements, rewrittenPostConditions :=
		interpreter.rewritePostConditions(functionBlock)

	return interpreter.visitStatements(beforeStatements).
		FlatMap(func(_ interface{}) Trampoline {
			return interpreter.visitConditions(functionBlock.PreConditions)
		}).
		FlatMap(func(_ interface{}) Trampoline {
			// NOTE: not interpreting block as it enters a new scope
			// and post-conditions need to be able to refer to block's declarations
			return interpreter.visitStatements(functionBlock.Block.Statements).
				FlatMap(func(blockResult interface{}) Trampoline {

					var resultValue Value
					if blockResult == nil {
						resultValue = VoidValue{}
					} else {
						resultValue = blockResult.(functionReturn).Value
					}

					// if there is a return type, declare the constant `result`
					// which has the return value

					if _, isVoid := returnType.(*sema.VoidType); !isVoid {
						interpreter.declareVariable(sema.ResultIdentifier, resultValue)
					}

					return interpreter.visitConditions(rewrittenPostConditions).
						Map(func(_ interface{}) interface{} {
							return resultValue
						})
				})
		}).
		Then(func(_ interface{}) {
			interpreter.activations.Pop()
		})
}

func (interpreter *Interpreter) rewritePostConditions(functionBlock *ast.FunctionBlock) (
	beforeStatements []ast.Statement,
	rewrittenPostConditions []*ast.Condition,
) {
	beforeExtractor := NewBeforeExtractor()

	rewrittenPostConditions = make([]*ast.Condition, len(functionBlock.PostConditions))

	for i, postCondition := range functionBlock.PostConditions {

		// copy condition and set expression to rewritten one
		newPostCondition := *postCondition

		testExtraction := beforeExtractor.ExtractBefore(postCondition.Test)

		extractedExpressions := testExtraction.ExtractedExpressions

		newPostCondition.Test = testExtraction.RewrittenExpression

		if postCondition.Message != nil {
			messageExtraction := beforeExtractor.ExtractBefore(postCondition.Message)

			newPostCondition.Message = messageExtraction.RewrittenExpression

			extractedExpressions = append(
				extractedExpressions,
				messageExtraction.ExtractedExpressions...,
			)
		}

		for _, extractedExpression := range extractedExpressions {

			// TODO: update interpreter.Checker.Elaboration
			//    VariableDeclarationValueTypes / VariableDeclarationTargetTypes

			beforeStatements = append(beforeStatements,
				&ast.VariableDeclaration{
					Identifier: extractedExpression.Identifier,
					Value:      extractedExpression.Expression,
				},
			)
		}

		rewrittenPostConditions[i] = &newPostCondition
	}

	return beforeStatements, rewrittenPostConditions
}

func (interpreter *Interpreter) visitConditions(conditions []*ast.Condition) Trampoline {
	count := len(conditions)

	// no conditions? stop
	if count == 0 {
		return Done{}
	}

	// interpret the first condition, then the remaining ones
	condition := conditions[0]
	return condition.Accept(interpreter).(Trampoline).
		FlatMap(func(value interface{}) Trampoline {
			result := value.(BoolValue)

			if !result {

				var messageTrampoline Trampoline

				if condition.Message == nil {
					messageTrampoline = Done{Result: NewStringValue("")}
				} else {
					messageTrampoline = condition.Message.Accept(interpreter).(Trampoline)
				}

				return messageTrampoline.
					Then(func(result interface{}) {
						message := result.(StringValue).StrValue()

						panic(&ConditionError{
							ConditionKind: condition.Kind,
							Message:       message,
							LocationRange: LocationRange{
								ImportLocation: interpreter.ImportLocation,
								StartPos:       condition.Test.StartPosition(),
								EndPos:         condition.Test.EndPosition(),
							},
						})
					})
			}

			return interpreter.visitConditions(conditions[1:])
		})
}

func (interpreter *Interpreter) VisitCondition(condition *ast.Condition) ast.Repr {
	return condition.Test.Accept(interpreter)
}

func (interpreter *Interpreter) VisitReturnStatement(statement *ast.ReturnStatement) ast.Repr {
	// NOTE: returning result

	if statement.Expression == nil {
		return Done{Result: functionReturn{VoidValue{}}}
	}

	return statement.Expression.Accept(interpreter).(Trampoline).
		Map(func(result interface{}) interface{} {
			value := result.(Value)

			valueType := interpreter.Checker.Elaboration.ReturnStatementValueTypes[statement]
			returnType := interpreter.Checker.Elaboration.ReturnStatementReturnTypes[statement]

			value = interpreter.box(value, valueType, returnType)

			return functionReturn{value}
		})
}

func (interpreter *Interpreter) VisitBreakStatement(statement *ast.BreakStatement) ast.Repr {
	return Done{Result: loopBreak{}}
}

func (interpreter *Interpreter) VisitContinueStatement(statement *ast.ContinueStatement) ast.Repr {
	return Done{Result: loopContinue{}}
}

func (interpreter *Interpreter) VisitIfStatement(statement *ast.IfStatement) ast.Repr {
	switch test := statement.Test.(type) {
	case ast.Expression:
		return interpreter.visitIfStatementWithTestExpression(test, statement.Then, statement.Else)
	case *ast.VariableDeclaration:
		return interpreter.visitIfStatementWithVariableDeclaration(test, statement.Then, statement.Else)
	default:
		panic(&errors.UnreachableError{})
	}
}

func (interpreter *Interpreter) visitIfStatementWithTestExpression(
	test ast.Expression,
	thenBlock, elseBlock *ast.Block,
) Trampoline {

	return test.Accept(interpreter).(Trampoline).
		FlatMap(func(result interface{}) Trampoline {
			value := result.(BoolValue)
			if value {
				return thenBlock.Accept(interpreter).(Trampoline)
			} else if elseBlock != nil {
				return elseBlock.Accept(interpreter).(Trampoline)
			}

			// NOTE: no result, so it does *not* act like a return-statement
			return Done{}
		})
}

func (interpreter *Interpreter) visitIfStatementWithVariableDeclaration(
	declaration *ast.VariableDeclaration,
	thenBlock, elseBlock *ast.Block,
) Trampoline {

	return declaration.Value.Accept(interpreter).(Trampoline).
		FlatMap(func(result interface{}) Trampoline {

			if someValue, ok := result.(SomeValue); ok {
				unwrappedValueCopy := someValue.Value.Copy()
				interpreter.activations.PushCurrent()
				interpreter.declareVariable(
					declaration.Identifier.Identifier,
					unwrappedValueCopy,
				)

				return thenBlock.Accept(interpreter).(Trampoline).
					Then(func(_ interface{}) {
						interpreter.activations.Pop()
					})
			} else if elseBlock != nil {
				return elseBlock.Accept(interpreter).(Trampoline)
			}

			// NOTE: ignore result, so it does *not* act like a return-statement
			return Done{}
		})
}

func (interpreter *Interpreter) VisitWhileStatement(statement *ast.WhileStatement) ast.Repr {
	return statement.Test.Accept(interpreter).(Trampoline).
		FlatMap(func(result interface{}) Trampoline {
			value := result.(BoolValue)
			if !value {
				return Done{}
			}

			return statement.Block.Accept(interpreter).(Trampoline).
				FlatMap(func(value interface{}) Trampoline {
					if _, ok := value.(loopBreak); ok {
						return Done{}
					} else if _, ok := value.(loopContinue); ok {
						// NO-OP
					} else if functionReturn, ok := value.(functionReturn); ok {
						return Done{Result: functionReturn}
					}

					// recurse
					return statement.Accept(interpreter).(Trampoline)
				})
		})
}

// VisitVariableDeclaration first visits the declaration's value,
// then declares the variable with the name bound to the value
func (interpreter *Interpreter) VisitVariableDeclaration(declaration *ast.VariableDeclaration) ast.Repr {
	return declaration.Value.Accept(interpreter).(Trampoline).
		FlatMap(func(result interface{}) Trampoline {

			valueType := interpreter.Checker.Elaboration.VariableDeclarationValueTypes[declaration]
			targetType := interpreter.Checker.Elaboration.VariableDeclarationTargetTypes[declaration]

			valueCopy := interpreter.copyAndBox(result.(Value), valueType, targetType)

			interpreter.declareVariable(
				declaration.Identifier.Identifier,
				valueCopy,
			)

			// NOTE: ignore result, so it does *not* act like a return-statement
			return Done{}
		})
}

func (interpreter *Interpreter) declareVariable(identifier string, value Value) *Variable {
	// NOTE: semantic analysis already checked possible invalid redeclaration
	variable := &Variable{Value: value}
	interpreter.setVariable(identifier, variable)
	return variable
}

func (interpreter *Interpreter) VisitAssignmentStatement(assignment *ast.AssignmentStatement) ast.Repr {
	return assignment.Value.Accept(interpreter).(Trampoline).
		FlatMap(func(result interface{}) Trampoline {

			valueType := interpreter.Checker.Elaboration.AssignmentStatementValueTypes[assignment]
			targetType := interpreter.Checker.Elaboration.AssignmentStatementTargetTypes[assignment]

			valueCopy := interpreter.copyAndBox(result.(Value), valueType, targetType)

			return interpreter.visitAssignmentValue(assignment.Target, valueCopy)
		})
}

func (interpreter *Interpreter) VisitSwapStatement(swap *ast.SwapStatement) ast.Repr {
	// Evaluate the left expression
	return swap.Left.Accept(interpreter).(Trampoline).
		FlatMap(func(result interface{}) Trampoline {
			leftValue := result.(Value)

			// Evaluate the right expression
			return swap.Right.Accept(interpreter).(Trampoline).
				FlatMap(func(result interface{}) Trampoline {
					rightValue := result.(Value)

					// Assign the right-hand side value to the left-hand side
					return interpreter.visitAssignmentValue(swap.Left, rightValue).
						FlatMap(func(_ interface{}) Trampoline {

							// Assign the left-hand side value to the right-hand side
							return interpreter.visitAssignmentValue(swap.Right, leftValue)
						})
				})
		})
}

func (interpreter *Interpreter) visitAssignmentValue(target ast.Expression, value Value) Trampoline {
	switch target := target.(type) {
	case *ast.IdentifierExpression:
		return interpreter.visitIdentifierExpressionAssignment(target, value)

	case *ast.IndexExpression:
		return interpreter.visitIndexExpressionAssignment(target, value)

	case *ast.MemberExpression:
		return interpreter.visitMemberExpressionAssignment(target, value)
	}

	panic(&errors.UnreachableError{})
}

func (interpreter *Interpreter) visitIdentifierExpressionAssignment(target *ast.IdentifierExpression, value Value) Trampoline {
	variable := interpreter.findVariable(target.Identifier.Identifier)
	variable.Value = value
	// NOTE: no result, so it does *not* act like a return-statement
	return Done{}
}

func (interpreter *Interpreter) visitIndexExpressionAssignment(target *ast.IndexExpression, value Value) Trampoline {
	return target.TargetExpression.Accept(interpreter).(Trampoline).
		FlatMap(func(result interface{}) Trampoline {
			switch typedResult := result.(type) {
			case IndexableValue:
				return target.IndexingExpression.Accept(interpreter).(Trampoline).
					FlatMap(func(result interface{}) Trampoline {
						indexingValue := result.(Value)
						typedResult.Set(indexingValue, value)

						// NOTE: no result, so it does *not* act like a return-statement
						return Done{}
					})

			case StorageValue:
				indexingType := interpreter.Checker.Elaboration.IndexExpressionIndexingTypes[target]
				typedResult.Set(indexingType, value)
				return Done{}

			default:
				panic(&errors.UnreachableError{})
			}
		})
}

func (interpreter *Interpreter) visitMemberExpressionAssignment(target *ast.MemberExpression, value Value) Trampoline {
	return target.Expression.Accept(interpreter).(Trampoline).
		FlatMap(func(result interface{}) Trampoline {
			structure := result.(CompositeValue)

			structure.SetMember(interpreter, target.Identifier.Identifier, value)

			// NOTE: no result, so it does *not* act like a return-statement
			return Done{}
		})
}

func (interpreter *Interpreter) VisitIdentifierExpression(expression *ast.IdentifierExpression) ast.Repr {
	variable := interpreter.findVariable(expression.Identifier.Identifier)
	return Done{Result: variable.Value}
}

// valueTuple

type valueTuple struct {
	left, right Value
}

// visitBinaryOperation interprets the left-hand side and the right-hand side and returns
// the result in a valueTuple
func (interpreter *Interpreter) visitBinaryOperation(expr *ast.BinaryExpression) Trampoline {
	// interpret the left-hand side
	return expr.Left.Accept(interpreter).(Trampoline).
		FlatMap(func(left interface{}) Trampoline {
			// after interpreting the left-hand side,
			// interpret the right-hand side
			return expr.Right.Accept(interpreter).(Trampoline).
				FlatMap(func(right interface{}) Trampoline {
					tuple := valueTuple{
						left.(Value),
						right.(Value),
					}
					return Done{Result: tuple}
				})
		})
}

func (interpreter *Interpreter) VisitBinaryExpression(expression *ast.BinaryExpression) ast.Repr {
	switch expression.Operation {
	case ast.OperationPlus:
		return interpreter.visitBinaryOperation(expression).
			Map(func(result interface{}) interface{} {
				tuple := result.(valueTuple)
				left := tuple.left.(IntegerValue)
				right := tuple.right.(IntegerValue)
				return left.Plus(right)
			})

	case ast.OperationMinus:
		return interpreter.visitBinaryOperation(expression).
			Map(func(result interface{}) interface{} {
				tuple := result.(valueTuple)
				left := tuple.left.(IntegerValue)
				right := tuple.right.(IntegerValue)
				return left.Minus(right)
			})

	case ast.OperationMod:
		return interpreter.visitBinaryOperation(expression).
			Map(func(result interface{}) interface{} {
				tuple := result.(valueTuple)
				left := tuple.left.(IntegerValue)
				right := tuple.right.(IntegerValue)
				return left.Mod(right)
			})

	case ast.OperationMul:
		return interpreter.visitBinaryOperation(expression).
			Map(func(result interface{}) interface{} {
				tuple := result.(valueTuple)
				left := tuple.left.(IntegerValue)
				right := tuple.right.(IntegerValue)
				return left.Mul(right)
			})

	case ast.OperationDiv:
		return interpreter.visitBinaryOperation(expression).
			Map(func(result interface{}) interface{} {
				tuple := result.(valueTuple)
				left := tuple.left.(IntegerValue)
				right := tuple.right.(IntegerValue)
				return left.Div(right)
			})

	case ast.OperationLess:
		return interpreter.visitBinaryOperation(expression).
			Map(func(result interface{}) interface{} {
				tuple := result.(valueTuple)
				left := tuple.left.(IntegerValue)
				right := tuple.right.(IntegerValue)
				return left.Less(right)
			})

	case ast.OperationLessEqual:
		return interpreter.visitBinaryOperation(expression).
			Map(func(result interface{}) interface{} {
				tuple := result.(valueTuple)
				left := tuple.left.(IntegerValue)
				right := tuple.right.(IntegerValue)
				return left.LessEqual(right)
			})

	case ast.OperationGreater:
		return interpreter.visitBinaryOperation(expression).
			Map(func(result interface{}) interface{} {
				tuple := result.(valueTuple)
				left := tuple.left.(IntegerValue)
				right := tuple.right.(IntegerValue)
				return left.Greater(right)
			})

	case ast.OperationGreaterEqual:
		return interpreter.visitBinaryOperation(expression).
			Map(func(result interface{}) interface{} {
				tuple := result.(valueTuple)
				left := tuple.left.(IntegerValue)
				right := tuple.right.(IntegerValue)
				return left.GreaterEqual(right)
			})

	case ast.OperationEqual:
		return interpreter.visitBinaryOperation(expression).
			Map(func(result interface{}) interface{} {
				tuple := result.(valueTuple)
				return interpreter.testEqual(tuple.left, tuple.right)
			})

	case ast.OperationUnequal:
		return interpreter.visitBinaryOperation(expression).
			Map(func(result interface{}) interface{} {
				tuple := result.(valueTuple)
				return BoolValue(!interpreter.testEqual(tuple.left, tuple.right))
			})

	case ast.OperationOr:
		// interpret the left-hand side
		return expression.Left.Accept(interpreter).(Trampoline).
			FlatMap(func(left interface{}) Trampoline {
				// only interpret right-hand side if left-hand side is false
				leftBool := left.(BoolValue)
				if leftBool {
					return Done{Result: leftBool}
				}

				// after interpreting the left-hand side,
				// interpret the right-hand side
				return expression.Right.Accept(interpreter).(Trampoline).
					FlatMap(func(right interface{}) Trampoline {
						return Done{Result: right.(BoolValue)}
					})
			})

	case ast.OperationAnd:
		// interpret the left-hand side
		return expression.Left.Accept(interpreter).(Trampoline).
			FlatMap(func(left interface{}) Trampoline {
				// only interpret right-hand side if left-hand side is true
				leftBool := left.(BoolValue)
				if !leftBool {
					return Done{Result: leftBool}
				}

				// after interpreting the left-hand side,
				// interpret the right-hand side
				return expression.Right.Accept(interpreter).(Trampoline).
					FlatMap(func(right interface{}) Trampoline {
						return Done{Result: right.(BoolValue)}
					})
			})

	case ast.OperationNilCoalesce:
		// interpret the left-hand side
		return expression.Left.Accept(interpreter).(Trampoline).
			FlatMap(func(left interface{}) Trampoline {
				// only evaluate right-hand side if left-hand side is nil
				if _, ok := left.(NilValue); ok {
					return expression.Right.Accept(interpreter).(Trampoline).
						Map(func(result interface{}) interface{} {
							value := result.(Value)

							rightType := interpreter.Checker.Elaboration.BinaryExpressionRightTypes[expression]
							resultType := interpreter.Checker.Elaboration.BinaryExpressionResultTypes[expression]

							// NOTE: important to box both any and optional
							return interpreter.box(value, rightType, resultType)
						})
				}

				value := left.(SomeValue).Value
				return Done{Result: value}
			})

	case ast.OperationConcat:
		return interpreter.visitBinaryOperation(expression).
			Map(func(result interface{}) interface{} {
				tuple := result.(valueTuple)
				left := tuple.left.(ConcatenatableValue)
				right := tuple.right.(ConcatenatableValue)
				return left.Concat(right)
			})
	}

	panic(&unsupportedOperation{
		kind:      common.OperationKindBinary,
		operation: expression.Operation,
		startPos:  expression.StartPosition(),
		endPos:    expression.EndPosition(),
	})
}

func (interpreter *Interpreter) testEqual(left, right Value) BoolValue {
	left = interpreter.unbox(left)
	right = interpreter.unbox(right)

	switch left := left.(type) {
	case IntegerValue:
		// NOTE: might be NilValue
		right, ok := right.(IntegerValue)
		if !ok {
			return false
		}
		return left.Equal(right)

	case BoolValue:
		return BoolValue(left == right)

	case NilValue:
		_, ok := right.(NilValue)
		return BoolValue(ok)

	case StringValue:
		// NOTE: might be NilValue
		right, ok := right.(StringValue)
		if !ok {
			return false
		}
		return left.Equal(right)
	}

	panic(&errors.UnreachableError{})
}

func (interpreter *Interpreter) VisitUnaryExpression(expression *ast.UnaryExpression) ast.Repr {
	return expression.Expression.Accept(interpreter).(Trampoline).
		Map(func(result interface{}) interface{} {
			value := result.(Value)

			switch expression.Operation {
			case ast.OperationNegate:
				boolValue := value.(BoolValue)
				return boolValue.Negate()

			case ast.OperationMinus:
				integerValue := value.(IntegerValue)
				return integerValue.Negate()

			case ast.OperationMove:
				return value
			}

			panic(&unsupportedOperation{
				kind:      common.OperationKindUnary,
				operation: expression.Operation,
				startPos:  expression.StartPos,
				endPos:    expression.EndPos,
			})
		})
}

func (interpreter *Interpreter) VisitExpressionStatement(statement *ast.ExpressionStatement) ast.Repr {
	return statement.Expression.Accept(interpreter).(Trampoline).
		Map(func(_ interface{}) interface{} {
			// NOTE: ignore result, so it does *not* act like a return-statement
			return nil
		})
}

func (interpreter *Interpreter) VisitBoolExpression(expression *ast.BoolExpression) ast.Repr {
	value := BoolValue(expression.Value)

	return Done{Result: value}
}

func (interpreter *Interpreter) VisitNilExpression(expression *ast.NilExpression) ast.Repr {
	value := NilValue{}
	return Done{Result: value}
}

func (interpreter *Interpreter) VisitIntExpression(expression *ast.IntExpression) ast.Repr {
	value := IntValue{expression.Value}

	return Done{Result: value}
}

func (interpreter *Interpreter) VisitStringExpression(expression *ast.StringExpression) ast.Repr {
	value := NewStringValue(expression.Value)

	return Done{Result: value}
}

func (interpreter *Interpreter) VisitArrayExpression(expression *ast.ArrayExpression) ast.Repr {
	return interpreter.visitExpressions(expression.Values).
		FlatMap(func(result interface{}) Trampoline {
			values := result.(ArrayValue)

			argumentTypes := interpreter.Checker.Elaboration.ArrayExpressionArgumentTypes[expression]
			elementType := interpreter.Checker.Elaboration.ArrayExpressionElementType[expression]

			copies := make([]Value, len(*values.Values))
			for i, argument := range *values.Values {
				argumentType := argumentTypes[i]
				copies[i] = interpreter.copyAndBox(argument, argumentType, elementType)
			}

			return Done{Result: NewArrayValue(copies...)}
		})
}

func (interpreter *Interpreter) VisitDictionaryExpression(expression *ast.DictionaryExpression) ast.Repr {
	return interpreter.visitEntries(expression.Entries).
		FlatMap(func(result interface{}) Trampoline {

			entryTypes := interpreter.Checker.Elaboration.DictionaryExpressionEntryTypes[expression]
			dictionaryType := interpreter.Checker.Elaboration.DictionaryExpressionType[expression]

			newDictionary := DictionaryValue{}
			for i, dictionaryEntryValues := range result.([]DictionaryEntryValues) {
				entryType := entryTypes[i]

				key := interpreter.copyAndBox(
					dictionaryEntryValues.Key,
					entryType.KeyType,
					dictionaryType.KeyType,
				)

				value := interpreter.copyAndBox(
					dictionaryEntryValues.Value,
					entryType.ValueType,
					dictionaryType.ValueType,
				)

				// TODO: panic for duplicate keys?

				newDictionary.Set(key, value)
			}

			return Done{Result: newDictionary}
		})
}

func (interpreter *Interpreter) VisitMemberExpression(expression *ast.MemberExpression) ast.Repr {
	return expression.Expression.Accept(interpreter).(Trampoline).
		Map(func(result interface{}) interface{} {
			value := result.(ValueWithMembers)
			return value.GetMember(interpreter, expression.Identifier.Identifier)
		})
}

func (interpreter *Interpreter) VisitIndexExpression(expression *ast.IndexExpression) ast.Repr {
	return expression.TargetExpression.Accept(interpreter).(Trampoline).
		FlatMap(func(result interface{}) Trampoline {
			switch typedResult := result.(type) {
			case IndexableValue:
				return expression.IndexingExpression.Accept(interpreter).(Trampoline).
					FlatMap(func(result interface{}) Trampoline {
						indexingValue := result.(Value)
						value := typedResult.Get(indexingValue)
						return Done{Result: value}
					})

			case StorageValue:
				indexingType := interpreter.Checker.Elaboration.IndexExpressionIndexingTypes[expression]

				var result Value
				value := typedResult.Get(indexingType)
				if value == nil {
					result = NilValue{}
				} else {
					result = SomeValue{Value: value}
				}

				return Done{Result: result}

			default:
				panic(&errors.UnreachableError{})
			}
		})
}

func (interpreter *Interpreter) VisitConditionalExpression(expression *ast.ConditionalExpression) ast.Repr {
	return expression.Test.Accept(interpreter).(Trampoline).
		FlatMap(func(result interface{}) Trampoline {
			value := result.(BoolValue)

			if value {
				return expression.Then.Accept(interpreter).(Trampoline)
			} else {
				return expression.Else.Accept(interpreter).(Trampoline)
			}
		})
}

func (interpreter *Interpreter) VisitInvocationExpression(invocationExpression *ast.InvocationExpression) ast.Repr {
	// interpret the invoked expression
	return invocationExpression.InvokedExpression.Accept(interpreter).(Trampoline).
		FlatMap(func(result interface{}) Trampoline {
			function := result.(FunctionValue)

			// NOTE: evaluate all argument expressions in call-site scope, not in function body
			argumentExpressions := make([]ast.Expression, len(invocationExpression.Arguments))
			for i, argument := range invocationExpression.Arguments {
				argumentExpressions[i] = argument.Expression
			}

			return interpreter.visitExpressions(argumentExpressions).
				FlatMap(func(result interface{}) Trampoline {
					arguments := result.(ArrayValue)

					argumentTypes :=
						interpreter.Checker.Elaboration.InvocationExpressionArgumentTypes[invocationExpression]
					parameterTypes :=
						interpreter.Checker.Elaboration.InvocationExpressionParameterTypes[invocationExpression]

					argumentCopies := make([]Value, len(*arguments.Values))
					for i, argument := range *arguments.Values {
						argumentType := argumentTypes[i]
						parameterType := parameterTypes[i]
						argumentCopies[i] = interpreter.copyAndBox(argument, argumentType, parameterType)
					}

					// TODO: optimize: only potentially used by host-functions
					location := Location{
						Position:       invocationExpression.StartPosition(),
						ImportLocation: interpreter.ImportLocation,
					}
					return function.invoke(argumentCopies, location)
				})
		})
}

func (interpreter *Interpreter) invokeInterpretedFunction(
	function InterpretedFunctionValue,
	arguments []Value,
) Trampoline {

	// start a new activation record
	// lexical scope: use the function declaration's activation record,
	// not the current one (which would be dynamic scope)
	interpreter.activations.Push(function.Activation)

	return interpreter.invokeInterpretedFunctionActivated(function, arguments)
}

// NOTE: assumes the function's activation (or an extension of it) is pushed!
//
func (interpreter *Interpreter) invokeInterpretedFunctionActivated(
	function InterpretedFunctionValue,
	arguments []Value,
) Trampoline {

	interpreter.bindFunctionInvocationParameters(function, arguments)

	functionBlockTrampoline := interpreter.visitFunctionBlock(
		function.Expression.FunctionBlock,
		function.Type.ReturnTypeAnnotation.Type,
	)

	return functionBlockTrampoline.
		Then(func(_ interface{}) {
			interpreter.activations.Pop()
		})
}

// bindFunctionInvocationParameters binds the argument values to the parameters in the function
func (interpreter *Interpreter) bindFunctionInvocationParameters(
	function InterpretedFunctionValue,
	arguments []Value,
) {
	if function.Expression.ParameterList == nil {
		return
	}

	for parameterIndex, parameter := range function.Expression.ParameterList.Parameters {
		argument := arguments[parameterIndex]
		interpreter.declareVariable(parameter.Identifier.Identifier, argument)
	}
}

func (interpreter *Interpreter) visitExpressions(expressions []ast.Expression) Trampoline {
	var trampoline Trampoline = Done{Result: NewArrayValue()}

	for _, expression := range expressions {
		// NOTE: important: rebind expression, because it is captured in the closure below
		expression := expression

		// append the evaluation of this expression
		trampoline = trampoline.FlatMap(func(result interface{}) Trampoline {
			array := result.(ArrayValue)

			// evaluate the expression
			return expression.Accept(interpreter).(Trampoline).
				FlatMap(func(result interface{}) Trampoline {
					value := result.(Value)

					newValues := append(*array.Values, value)
					return Done{Result: NewArrayValue(newValues...)}
				})
		})
	}

	return trampoline
}

func (interpreter *Interpreter) visitEntries(entries []ast.Entry) Trampoline {
	var trampoline Trampoline = Done{Result: []DictionaryEntryValues{}}

	for _, entry := range entries {
		// NOTE: important: rebind entry, because it is captured in the closure below
		func(entry ast.Entry) {
			// append the evaluation of this entry
			trampoline = trampoline.FlatMap(func(result interface{}) Trampoline {
				resultEntries := result.([]DictionaryEntryValues)

				// evaluate the key expression
				return entry.Key.Accept(interpreter).(Trampoline).
					FlatMap(func(result interface{}) Trampoline {
						key := result.(Value)

						// evaluate the value expression
						return entry.Value.Accept(interpreter).(Trampoline).
							FlatMap(func(result interface{}) Trampoline {
								value := result.(Value)

								newResultEntries := append(
									resultEntries,
									DictionaryEntryValues{
										Key:   key,
										Value: value,
									},
								)
								return Done{Result: newResultEntries}
							})
					})
			})
		}(entry)
	}

	return trampoline
}

func (interpreter *Interpreter) VisitFunctionExpression(expression *ast.FunctionExpression) ast.Repr {

	// lexical scope: variables in functions are bound to what is visible at declaration time
	lexicalScope := interpreter.activations.CurrentOrNew()

	functionType := interpreter.Checker.Elaboration.FunctionExpressionFunctionType[expression]

	function := newInterpretedFunction(interpreter, expression, functionType, lexicalScope)

	return Done{Result: function}
}

func (interpreter *Interpreter) VisitCompositeDeclaration(declaration *ast.CompositeDeclaration) ast.Repr {

	interpreter.declareCompositeConstructor(declaration)

	// NOTE: no result, so it does *not* act like a return-statement
	return Done{}
}

// declareCompositeConstructor creates a constructor function
// for the given composite, bound in a variable.
//
// The constructor is a host function which creates a new composite,
// calls the initializer (interpreted function), if any,
// and then returns the composite.
//
// Inside the initializer and all functions, `self` is bound to
// the new composite value, and the constructor itself is bound
//
func (interpreter *Interpreter) declareCompositeConstructor(declaration *ast.CompositeDeclaration) {

	// lexical scope: variables in functions are bound to what is visible at declaration time
	lexicalScope := interpreter.activations.CurrentOrNew()

	identifier := declaration.Identifier.Identifier
	variable := interpreter.findOrDeclareVariable(identifier)

	// make the constructor available in the initializer
	lexicalScope = lexicalScope.
		Insert(common.StringEntry(identifier), variable)

	initializerFunction := interpreter.initializerFunction(declaration, lexicalScope)

	destructorFunction := interpreter.destructorFunction(declaration, lexicalScope)
	interpreter.DestructorFunctions[identifier] = destructorFunction

	functions := interpreter.compositeFunctions(declaration, lexicalScope)
	interpreter.CompositeFunctions[identifier] = functions

	variable.Value = NewHostFunctionValue(
		func(arguments []Value, location Location) Trampoline {

			value := CompositeValue{
				ImportLocation: interpreter.ImportLocation,
				Identifier:     identifier,
				Fields:         &map[string]Value{},
				Functions:      &functions,
				Destructor:     destructorFunction,
			}

			var initializationTrampoline Trampoline = Done{}

			if initializerFunction != nil {
				// NOTE: arguments are already properly boxed by invocation expression

				initializationTrampoline = interpreter.bindSelf(*initializerFunction, value).
					invoke(arguments, location)
			}

			return initializationTrampoline.
				Map(func(_ interface{}) interface{} {
					return value
				})
		},
	)
}

// bindSelf returns a function which binds `self` to the structure
//
func (interpreter *Interpreter) bindSelf(
	function InterpretedFunctionValue,
	structure CompositeValue,
) FunctionValue {
	return NewHostFunctionValue(func(arguments []Value, location Location) Trampoline {
		// start a new activation record
		// lexical scope: use the function declaration's activation record,
		// not the current one (which would be dynamic scope)
		interpreter.activations.Push(function.Activation)

		// make `self` available
		interpreter.declareVariable(sema.SelfIdentifier, structure)

		return interpreter.invokeInterpretedFunctionActivated(function, arguments)
	})
}

func (interpreter *Interpreter) initializerFunction(
	compositeDeclaration *ast.CompositeDeclaration,
	lexicalScope hamt.Map,
) *InterpretedFunctionValue {

	// NOTE: gather all conformances' preconditions and postconditions,
	// even if the composite declaration does not have an initializer

	var preConditions []*ast.Condition
	var postConditions []*ast.Condition

	for _, conformance := range compositeDeclaration.Conformances {
		interfaceDeclaration := interpreter.interfaces[conformance.Identifier.Identifier]

		// TODO: support multiple overloaded initializers

		initializers := interfaceDeclaration.Members.Initializers()
		if len(initializers) == 0 {
			continue
		}

		firstInitializer := initializers[0]
		if firstInitializer == nil || firstInitializer.FunctionBlock == nil {
			continue
		}

		preConditions = append(
			preConditions,
			firstInitializer.FunctionBlock.PreConditions...,
		)

		postConditions = append(
			postConditions,
			firstInitializer.FunctionBlock.PostConditions...,
		)
	}

	var function *ast.FunctionExpression
	var functionType *sema.FunctionType

	initializers := compositeDeclaration.Members.Initializers()
	if len(initializers) > 0 {
		// TODO: support multiple overloaded initializers

		firstInitializer := initializers[0]

		function = firstInitializer.ToExpression()

		// copy function block – this makes rewriting the conditions safe
		functionBlockCopy := *function.FunctionBlock
		function.FunctionBlock = &functionBlockCopy

		functionType = interpreter.Checker.Elaboration.SpecialFunctionTypes[firstInitializer].FunctionType
	} else if len(preConditions) > 0 || len(postConditions) > 0 {

		// no initializer, but preconditions or postconditions from conformances,
		// prepare a function expression just for those

		// NOTE: the preconditions and postconditions are added below

		function = &ast.FunctionExpression{
			FunctionBlock: &ast.FunctionBlock{},
		}

		functionType = emptyFunctionType
	}

	// no initializer in the composite declaration and also
	// no preconditions or postconditions in the conformances: no need for initializer

	if function == nil {
		return nil
	}

	// prepend the conformances' preconditions and postconditions, if any

	function.FunctionBlock.PreConditions = append(preConditions, function.FunctionBlock.PreConditions...)
	function.FunctionBlock.PostConditions = append(postConditions, function.FunctionBlock.PostConditions...)

	result := newInterpretedFunction(
		interpreter,
		function,
		functionType,
		lexicalScope,
	)
	return &result
}

func (interpreter *Interpreter) destructorFunction(
	compositeDeclaration *ast.CompositeDeclaration,
	lexicalScope hamt.Map,
) *InterpretedFunctionValue {

	// NOTE: gather all conformances' preconditions and postconditions,
	// even if the composite declaration does not have a destructor

	var preConditions []*ast.Condition
	var postConditions []*ast.Condition

	for _, conformance := range compositeDeclaration.Conformances {
		conformanceIdentifier := conformance.Identifier.Identifier
		interfaceDeclaration := interpreter.interfaces[conformanceIdentifier]
		interfaceDestructor := interfaceDeclaration.Members.Destructor()
		if interfaceDestructor == nil || interfaceDestructor.FunctionBlock == nil {
			continue
		}

		preConditions = append(
			preConditions,
			interfaceDestructor.FunctionBlock.PreConditions...,
		)

		postConditions = append(
			postConditions,
			interfaceDestructor.FunctionBlock.PostConditions...,
		)
	}

	var function *ast.FunctionExpression

	destructor := compositeDeclaration.Members.Destructor()
	if destructor != nil {

		function = destructor.ToExpression()

		// copy function block – this makes rewriting the conditions safe
		functionBlockCopy := *function.FunctionBlock
		function.FunctionBlock = &functionBlockCopy

	} else if len(preConditions) > 0 || len(postConditions) > 0 {

		// no destructor, but preconditions or postconditions from conformances,
		// prepare a function expression just for those

		// NOTE: the preconditions and postconditions are added below

		function = &ast.FunctionExpression{
			FunctionBlock: &ast.FunctionBlock{},
		}
	}

	// no destructor in the resource declaration and also
	// no preconditions or postconditions in the conformances: no need for destructor

	if function == nil {
		return nil
	}

	// prepend the conformances' preconditions and postconditions, if any

	function.FunctionBlock.PreConditions = append(preConditions, function.FunctionBlock.PreConditions...)
	function.FunctionBlock.PostConditions = append(postConditions, function.FunctionBlock.PostConditions...)

	result := newInterpretedFunction(
		interpreter,
		function,
		emptyFunctionType,
		lexicalScope,
	)
	return &result
}

func (interpreter *Interpreter) compositeFunctions(
	compositeDeclaration *ast.CompositeDeclaration,
	lexicalScope hamt.Map,
) map[string]FunctionValue {

	functions := map[string]FunctionValue{}

	for _, functionDeclaration := range compositeDeclaration.Members.Functions {
		functionType := interpreter.Checker.Elaboration.FunctionDeclarationFunctionTypes[functionDeclaration]

		function := interpreter.compositeFunction(functionDeclaration, compositeDeclaration.Conformances)

		functions[functionDeclaration.Identifier.Identifier] =
			newInterpretedFunction(
				interpreter,
				function,
				functionType,
				lexicalScope,
			)
	}

	return functions
}

func (interpreter *Interpreter) compositeFunction(
	functionDeclaration *ast.FunctionDeclaration,
	conformances []*ast.NominalType,
) *ast.FunctionExpression {

	functionIdentifier := functionDeclaration.Identifier.Identifier

	function := functionDeclaration.ToExpression()

	// copy function block, append interfaces' pre-conditions and post-condition
	functionBlockCopy := *function.FunctionBlock
	function.FunctionBlock = &functionBlockCopy

	for _, conformance := range conformances {
		conformanceIdentifier := conformance.Identifier.Identifier
		interfaceDeclaration := interpreter.interfaces[conformanceIdentifier]
		interfaceFunction, ok := interfaceDeclaration.Members.FunctionsByIdentifier()[functionIdentifier]
		if !ok || interfaceFunction.FunctionBlock == nil {
			continue
		}

		functionBlockCopy.PreConditions = append(
			functionBlockCopy.PreConditions,
			interfaceFunction.FunctionBlock.PreConditions...,
		)

		functionBlockCopy.PostConditions = append(
			functionBlockCopy.PostConditions,
			interfaceFunction.FunctionBlock.PostConditions...,
		)
	}

	return function
}

func (interpreter *Interpreter) VisitFieldDeclaration(field *ast.FieldDeclaration) ast.Repr {
	// fields can't be interpreted
	panic(&errors.UnreachableError{})
}

func (interpreter *Interpreter) copyAndBox(value Value, valueType, targetType sema.Type) Value {
	if valueType == nil || !valueType.IsResourceType() {
		value = value.Copy()
	}
	return interpreter.box(value, valueType, targetType)
}

// box boxes a value in optionals and any value, if necessary
func (interpreter *Interpreter) box(value Value, valueType, targetType sema.Type) Value {
	value, valueType = interpreter.boxOptional(value, valueType, targetType)
	return interpreter.boxAny(value, valueType, targetType)
}

// boxOptional boxes a value in optionals, if necessary
func (interpreter *Interpreter) boxOptional(value Value, valueType, targetType sema.Type) (Value, sema.Type) {
	inner := value
	for {
		optionalType, ok := targetType.(*sema.OptionalType)
		if !ok {
			break
		}

		if some, ok := inner.(SomeValue); ok {
			inner = some.Value
		} else if _, ok := inner.(NilValue); ok {
			// NOTE: nested nil will be unboxed!
			return inner, &sema.OptionalType{
				Type: &sema.NeverType{},
			}
		} else {
			value = SomeValue{Value: value}
			valueType = &sema.OptionalType{
				Type: valueType,
			}
		}

		targetType = optionalType.Type
	}
	return value, valueType
}

// boxOptional boxes a value in an Any value, if necessary
func (interpreter *Interpreter) boxAny(value Value, valueType, targetType sema.Type) Value {
	switch targetType := targetType.(type) {
	case *sema.AnyType:
		// no need to box already boxed value
		if _, ok := value.(AnyValue); ok {
			return value
		}
		return AnyValue{
			Value: value,
			Type:  valueType,
		}

	case *sema.OptionalType:
		if _, ok := value.(NilValue); ok {
			return value
		}
		some := value.(SomeValue)
		return SomeValue{
			Value: interpreter.boxAny(
				some.Value,
				valueType.(*sema.OptionalType).Type,
				targetType.Type,
			),
		}

	// TODO: support more types, e.g. arrays, dictionaries
	default:
		return value
	}
}

func (interpreter *Interpreter) unbox(value Value) Value {
	for {
		some, ok := value.(SomeValue)
		if !ok {
			return value
		}

		value = some.Value
	}
}

func (interpreter *Interpreter) VisitInterfaceDeclaration(declaration *ast.InterfaceDeclaration) ast.Repr {
	return Done{}
}

func (interpreter *Interpreter) declareInterface(declaration *ast.InterfaceDeclaration) {
	interpreter.interfaces[declaration.Identifier.Identifier] = declaration
}

func (interpreter *Interpreter) VisitImportDeclaration(declaration *ast.ImportDeclaration) ast.Repr {
	importedChecker := interpreter.Checker.ImportCheckers[declaration.Location]

	subInterpreter, err := NewInterpreter(importedChecker, interpreter.PredefinedValues)
	if err != nil {
		panic(err)
	}

	subInterpreter.ImportLocation = declaration.Location

	interpreter.SubInterpreters[declaration.Location] = subInterpreter

	return subInterpreter.interpret().
		Then(func(_ interface{}) {

			for subSubImportLocation, subSubInterpreter := range subInterpreter.SubInterpreters {
				interpreter.SubInterpreters[subSubImportLocation] = subSubInterpreter
			}

			// determine which identifiers are imported /
			// which variables need to be declared

			var variables map[string]*Variable
			identifierLength := len(declaration.Identifiers)
			if identifierLength > 0 {
				variables = make(map[string]*Variable, identifierLength)
				for _, identifier := range declaration.Identifiers {
					variables[identifier.Identifier] =
						subInterpreter.Globals[identifier.Identifier]
				}
			} else {
				variables = subInterpreter.Globals
			}

			// set variables for all imported values
			for name, variable := range variables {
				// don't import predeclared values
				if _, ok := subInterpreter.Checker.PredeclaredValues[name]; ok {
					continue
				}

				interpreter.setVariable(name, variable)

				// if the imported name refers to a composite, also take the composite functions
				// and the destructor function from the sub-interpreter

				if compositeFunctions, ok := subInterpreter.CompositeFunctions[name]; ok {
					interpreter.CompositeFunctions[name] = compositeFunctions
				}

				if destructorFunction, ok := subInterpreter.DestructorFunctions[name]; ok {
					interpreter.DestructorFunctions[name] = destructorFunction
				}
			}
		})
}

func (interpreter *Interpreter) VisitEventDeclaration(declaration *ast.EventDeclaration) ast.Repr {
	interpreter.declareEventConstructor(declaration)

	// NOTE: no result, so it does *not* act like a return-statement
	return Done{}
}

// declareEventConstructor declares the constructor function for an event type.
//
// The constructor is assigned to a variable with the same identifier as the event type itself.
// For example, this allows an event instance for event type MyEvent(x: Int) to be created
// by calling MyEvent(x: 2).
func (interpreter *Interpreter) declareEventConstructor(declaration *ast.EventDeclaration) {
	identifier := declaration.Identifier.Identifier

	eventType := interpreter.Checker.Elaboration.EventDeclarationTypes[declaration]

	variable := interpreter.findOrDeclareVariable(identifier)
	variable.Value = NewHostFunctionValue(
		func(arguments []Value, location Location) Trampoline {
			fields := make([]EventField, len(eventType.Fields))
			for i, field := range eventType.Fields {
				fields[i] = EventField{
					Identifier: field.Identifier,
					Value:      arguments[i],
				}
			}

			value := EventValue{
				// TODO: use account as namespace for event ID
				ID:     eventType.Identifier,
				Fields: fields,
			}

			return Done{Result: value}
		},
	)
}

func (interpreter *Interpreter) VisitEmitStatement(statement *ast.EmitStatement) ast.Repr {
	return statement.InvocationExpression.Accept(interpreter).(Trampoline).
		FlatMap(func(result interface{}) Trampoline {
			event := result.(EventValue)

			interpreter.onEventEmitted(event)

			// NOTE: no result, so it does *not* act like a return-statement
			return Done{}
		})
}

func (interpreter *Interpreter) VisitFailableDowncastExpression(expression *ast.FailableDowncastExpression) ast.Repr {
	return expression.Expression.Accept(interpreter).(Trampoline).
		Map(func(result interface{}) interface{} {
			value := result.(Value)

			anyValue := value.(AnyValue)
			expectedType := interpreter.Checker.Elaboration.FailableDowncastingTypes[expression]

			if !sema.IsSubType(anyValue.Type, expectedType) {
				return NilValue{}
			}

			return SomeValue{Value: anyValue.Value}
		})
}

func (interpreter *Interpreter) VisitCreateExpression(expression *ast.CreateExpression) ast.Repr {
	return expression.InvocationExpression.Accept(interpreter)
}

func (interpreter *Interpreter) VisitDestroyExpression(expression *ast.DestroyExpression) ast.Repr {
	return expression.Expression.Accept(interpreter).(Trampoline).
		FlatMap(func(result interface{}) Trampoline {
			value := result.(Value)

			// TODO: optimize: only potentially used by host-functions
			location := Location{
				Position:       expression.StartPosition(),
				ImportLocation: interpreter.ImportLocation,
			}

			return value.(DestroyableValue).Destroy(interpreter, location)
		})
}<|MERGE_RESOLUTION|>--- conflicted
+++ resolved
@@ -57,7 +57,6 @@
 // are treated like they are returning a value.
 
 type Interpreter struct {
-<<<<<<< HEAD
 	Checker             *sema.Checker
 	PredefinedValues    map[string]Value
 	activations         *activations.Activations
@@ -67,22 +66,11 @@
 	CompositeFunctions  map[string]map[string]FunctionValue
 	DestructorFunctions map[string]*InterpretedFunctionValue
 	SubInterpreters     map[ast.ImportLocation]*Interpreter
-=======
-	Checker            *sema.Checker
-	PredefinedValues   map[string]Value
-	activations        *activations.Activations
-	Globals            map[string]*Variable
-	interfaces         map[string]*ast.InterfaceDeclaration
-	ImportLocation     ast.ImportLocation
-	CompositeFunctions map[string]map[string]FunctionValue
-	SubInterpreters    map[ast.ImportLocation]*Interpreter
-	onEventEmitted     func(EventValue)
->>>>>>> b4e43b03
+	onEventEmitted      func(EventValue)
 }
 
 func NewInterpreter(checker *sema.Checker, predefinedValues map[string]Value) (*Interpreter, error) {
 	interpreter := &Interpreter{
-<<<<<<< HEAD
 		Checker:             checker,
 		PredefinedValues:    predefinedValues,
 		activations:         &activations.Activations{},
@@ -91,16 +79,7 @@
 		CompositeFunctions:  map[string]map[string]FunctionValue{},
 		DestructorFunctions: map[string]*InterpretedFunctionValue{},
 		SubInterpreters:     map[ast.ImportLocation]*Interpreter{},
-=======
-		Checker:            checker,
-		PredefinedValues:   predefinedValues,
-		activations:        &activations.Activations{},
-		Globals:            map[string]*Variable{},
-		interfaces:         map[string]*ast.InterfaceDeclaration{},
-		CompositeFunctions: map[string]map[string]FunctionValue{},
-		SubInterpreters:    map[ast.ImportLocation]*Interpreter{},
-		onEventEmitted:     func(EventValue) {},
->>>>>>> b4e43b03
+		onEventEmitted:      func(EventValue) {},
 	}
 
 	for name, value := range predefinedValues {
